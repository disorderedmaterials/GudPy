--- conflicted
+++ resolved
@@ -7,7 +7,6 @@
     def setOutput(self, output, task):
         self.output = output
         self.task = task
-<<<<<<< HEAD
         self.constructOutputMap()
 
     def constructOutputMap(self):
@@ -167,6 +166,3 @@
                         [start:end]
                     )
                 )
-=======
-        self.widget.outputTree.buildTree(self.parent.gudrunFile, output, self)
->>>>>>> e9d84adf
