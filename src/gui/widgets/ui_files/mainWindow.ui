--- conflicted
+++ resolved
@@ -3041,8 +3041,6 @@
                    </layout>
                   </widget>
                  </item>
-<<<<<<< HEAD
-=======
                  <item>
                   <layout class="QHBoxLayout" name="horizontalLayout_29">
                    <item>
@@ -3147,7 +3145,6 @@
                    </item>
                   </layout>
                  </item>
->>>>>>> b7caee7c
                 </layout>
                </widget>
               </item>
