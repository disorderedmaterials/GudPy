<?xml version="1.0" encoding="UTF-8"?>
<ui version="4.0">
 <class>MainWindow</class>
 <widget class="QMainWindow" name="MainWindow">
  <property name="geometry">
   <rect>
    <x>0</x>
    <y>0</y>
    <width>1133</width>
    <height>1025</height>
   </rect>
  </property>
  <property name="windowTitle">
   <string>MainWindow</string>
  </property>
  <widget class="QWidget" name="mainWidget">
<<<<<<< HEAD
   <layout class="QVBoxLayout" name="verticalLayout">
=======
   <layout class="QVBoxLayout" name="verticalLayout_8">
>>>>>>> 06378b9f
    <item>
     <widget class="QTabWidget" name="tabWidget">
      <property name="currentIndex">
       <number>0</number>
      </property>
      <widget class="QWidget" name="inputTab">
       <attribute name="title">
        <string>GudPy Input File</string>
       </attribute>
       <layout class="QVBoxLayout" name="verticalLayout_5">
        <item>
         <layout class="QHBoxLayout" name="horizontalLayout_21">
          <item>
           <widget class="GudPyTreeView" name="objectTree">
            <property name="sizePolicy">
             <sizepolicy hsizetype="Minimum" vsizetype="Expanding">
              <horstretch>0</horstretch>
              <verstretch>0</verstretch>
             </sizepolicy>
            </property>
            <property name="maximumSize">
             <size>
              <width>16777215</width>
              <height>16777215</height>
             </size>
            </property>
           </widget>
          </item>
          <item>
           <widget class="QStackedWidget" name="objectStack">
            <property name="sizePolicy">
             <sizepolicy hsizetype="Expanding" vsizetype="Preferred">
              <horstretch>0</horstretch>
              <verstretch>0</verstretch>
             </sizepolicy>
            </property>
            <property name="currentIndex">
             <number>0</number>
            </property>
            <widget class="QWidget" name="instrumentPage">
             <layout class="QVBoxLayout" name="verticalLayout_9">
              <item>
               <widget class="QGroupBox" name="configGroupBox">
                <property name="sizePolicy">
                 <sizepolicy hsizetype="Expanding" vsizetype="Minimum">
                  <horstretch>0</horstretch>
                  <verstretch>0</verstretch>
                 </sizepolicy>
                </property>
                <property name="minimumSize">
                 <size>
                  <width>0</width>
                  <height>0</height>
                 </size>
                </property>
                <property name="maximumSize">
                 <size>
                  <width>16777215</width>
                  <height>16777215</height>
                 </size>
                </property>
                <property name="title">
                 <string>Instrument Configuration</string>
                </property>
                <layout class="QGridLayout" name="gridLayout">
                 <property name="verticalSpacing">
                  <number>0</number>
                 </property>
                 <item row="0" column="0">
                  <widget class="QLabel" name="nameLabel">
                   <property name="minimumSize">
                    <size>
                     <width>131</width>
                     <height>16</height>
                    </size>
                   </property>
                   <property name="text">
                    <string>Instrument Name</string>
                   </property>
                  </widget>
                 </item>
                 <item row="3" column="2">
                  <widget class="QPushButton" name="browseConfigButton">
                   <property name="minimumSize">
                    <size>
                     <width>87</width>
                     <height>21</height>
                    </size>
                   </property>
                   <property name="text">
                    <string>Browse</string>
                   </property>
                  </widget>
                 </item>
                 <item row="3" column="0">
                  <widget class="QLabel" name="configLabel">
                   <property name="minimumSize">
                    <size>
                     <width>141</width>
                     <height>21</height>
                    </size>
                   </property>
                   <property name="text">
                    <string>Instrument Config</string>
                   </property>
                  </widget>
                 </item>
                 <item row="3" column="1">
                  <widget class="QLineEdit" name="configLineEdit">
                   <property name="minimumSize">
                    <size>
                     <width>125</width>
                     <height>21</height>
                    </size>
                   </property>
                  </widget>
                 </item>
                 <item row="0" column="1">
                  <widget class="QComboBox" name="nameComboBox">
                   <property name="minimumSize">
                    <size>
                     <width>104</width>
                     <height>26</height>
                    </size>
                   </property>
                   <property name="maximumSize">
                    <size>
                     <width>171</width>
                     <height>26</height>
                    </size>
                   </property>
                  </widget>
                 </item>
                </layout>
               </widget>
              </item>
              <item>
               <widget class="QGroupBox" name="monitorsGroupBox">
                <property name="sizePolicy">
                 <sizepolicy hsizetype="Expanding" vsizetype="Minimum">
                  <horstretch>0</horstretch>
                  <verstretch>0</verstretch>
                 </sizepolicy>
                </property>
                <property name="minimumSize">
                 <size>
                  <width>640</width>
                  <height>200</height>
                 </size>
                </property>
                <property name="maximumSize">
                 <size>
                  <width>16777215</width>
                  <height>16777215</height>
                 </size>
                </property>
                <property name="title">
                 <string>Monitors</string>
                </property>
                <layout class="QVBoxLayout" name="verticalLayout_2">
                 <item>
                  <widget class="QGroupBox" name="groupBox_2">
                   <property name="sizePolicy">
                    <sizepolicy hsizetype="Expanding" vsizetype="Expanding">
                     <horstretch>0</horstretch>
                     <verstretch>0</verstretch>
                    </sizepolicy>
                   </property>
                   <property name="minimumSize">
                    <size>
                     <width>0</width>
                     <height>71</height>
                    </size>
                   </property>
                   <property name="title">
                    <string>Spectrum Numbers for Beam Monitors</string>
                   </property>
                   <widget class="QWidget" name="layoutWidget">
                    <property name="geometry">
                     <rect>
                      <x>15</x>
                      <y>33</y>
                      <width>640</width>
                      <height>27</height>
                     </rect>
                    </property>
                    <layout class="QHBoxLayout" name="horizontalLayout_2">
                     <item>
                      <widget class="QLabel" name="spectrumNumbersIBLabel_2">
                       <property name="sizePolicy">
                        <sizepolicy hsizetype="Minimum" vsizetype="Expanding">
                         <horstretch>0</horstretch>
                         <verstretch>0</verstretch>
                        </sizepolicy>
                       </property>
                       <property name="minimumSize">
                        <size>
                         <width>0</width>
                         <height>25</height>
                        </size>
                       </property>
                       <property name="text">
                        <string>Indicent</string>
                       </property>
                      </widget>
                     </item>
                     <item>
                      <widget class="QLineEdit" name="spectrumNumbersIBLineEdit">
                       <property name="sizePolicy">
                        <sizepolicy hsizetype="Expanding" vsizetype="Expanding">
                         <horstretch>0</horstretch>
                         <verstretch>0</verstretch>
                        </sizepolicy>
                       </property>
                       <property name="minimumSize">
                        <size>
                         <width>91</width>
                         <height>25</height>
                        </size>
                       </property>
                      </widget>
                     </item>
                     <item>
                      <widget class="QLabel" name="spectrumNumbersTLabel">
                       <property name="sizePolicy">
                        <sizepolicy hsizetype="Minimum" vsizetype="Expanding">
                         <horstretch>0</horstretch>
                         <verstretch>0</verstretch>
                        </sizepolicy>
                       </property>
                       <property name="minimumSize">
                        <size>
                         <width>0</width>
                         <height>25</height>
                        </size>
                       </property>
                       <property name="text">
                        <string>Transmission</string>
                       </property>
                      </widget>
                     </item>
                     <item>
                      <widget class="QLineEdit" name="spectrumNumbersTLineEdit">
                       <property name="sizePolicy">
                        <sizepolicy hsizetype="Expanding" vsizetype="Expanding">
                         <horstretch>0</horstretch>
                         <verstretch>0</verstretch>
                        </sizepolicy>
                       </property>
                       <property name="minimumSize">
                        <size>
                         <width>91</width>
                         <height>25</height>
                        </size>
                       </property>
                      </widget>
                     </item>
                     <item>
                      <spacer name="horizontalSpacer_6">
                       <property name="orientation">
                        <enum>Qt::Horizontal</enum>
                       </property>
                       <property name="sizeHint" stdset="0">
                        <size>
                         <width>40</width>
                         <height>20</height>
                        </size>
                       </property>
                      </spacer>
                     </item>
                    </layout>
                   </widget>
                  </widget>
                 </item>
                 <item>
                  <layout class="QHBoxLayout" name="horizontalLayout_3">
                   <item>
                    <widget class="QLabel" name="wavelengthRangeMonNormLabel">
                     <property name="sizePolicy">
                      <sizepolicy hsizetype="MinimumExpanding" vsizetype="Preferred">
                       <horstretch>0</horstretch>
                       <verstretch>0</verstretch>
                      </sizepolicy>
                     </property>
                     <property name="minimumSize">
                      <size>
                       <width>0</width>
                       <height>25</height>
                      </size>
                     </property>
                     <property name="text">
                      <string>Wavelength range for monitor normalisation</string>
                     </property>
                    </widget>
                   </item>
                   <item>
                    <widget class="QDoubleSpinBox" name="minWavelengthMonNormSpinBox">
                     <property name="sizePolicy">
                      <sizepolicy hsizetype="Maximum" vsizetype="Fixed">
                       <horstretch>0</horstretch>
                       <verstretch>0</verstretch>
                      </sizepolicy>
                     </property>
                     <property name="minimumSize">
                      <size>
                       <width>62</width>
                       <height>22</height>
                      </size>
                     </property>
                     <property name="maximumSize">
                      <size>
                       <width>62</width>
                       <height>16777215</height>
                      </size>
                     </property>
                    </widget>
                   </item>
                   <item>
                    <widget class="QDoubleSpinBox" name="maxWavelengthMonNormSpinBox">
                     <property name="sizePolicy">
                      <sizepolicy hsizetype="Expanding" vsizetype="Fixed">
                       <horstretch>0</horstretch>
                       <verstretch>0</verstretch>
                      </sizepolicy>
                     </property>
                     <property name="minimumSize">
                      <size>
                       <width>62</width>
                       <height>22</height>
                      </size>
                     </property>
                     <property name="maximumSize">
                      <size>
                       <width>42</width>
                       <height>22</height>
                      </size>
                     </property>
                    </widget>
                   </item>
                   <item>
                    <spacer name="horizontalSpacer_8">
                     <property name="orientation">
                      <enum>Qt::Horizontal</enum>
                     </property>
                     <property name="sizeHint" stdset="0">
                      <size>
                       <width>40</width>
                       <height>20</height>
                      </size>
                     </property>
                    </spacer>
                   </item>
                  </layout>
                 </item>
                 <item>
                  <layout class="QHBoxLayout" name="horizontalLayout_4">
                   <item>
                    <widget class="QLabel" name="queitCountConstLabel">
                     <property name="sizePolicy">
                      <sizepolicy hsizetype="Minimum" vsizetype="Preferred">
                       <horstretch>0</horstretch>
                       <verstretch>0</verstretch>
                      </sizepolicy>
                     </property>
                     <property name="minimumSize">
                      <size>
                       <width>0</width>
                       <height>0</height>
                      </size>
                     </property>
                     <property name="text">
                      <string>Quiet count const for beam monitors</string>
                     </property>
                    </widget>
                   </item>
                   <item>
                    <widget class="QLabel" name="queitCountConstLabel_2">
                     <property name="sizePolicy">
                      <sizepolicy hsizetype="Minimum" vsizetype="Preferred">
                       <horstretch>0</horstretch>
                       <verstretch>0</verstretch>
                      </sizepolicy>
                     </property>
                     <property name="minimumSize">
                      <size>
                       <width>0</width>
                       <height>0</height>
                      </size>
                     </property>
                     <property name="text">
                      <string>Incident</string>
                     </property>
                    </widget>
                   </item>
                   <item>
                    <widget class="QDoubleSpinBox" name="incidentMonitorQuietCountConstSpinBox">
                     <property name="sizePolicy">
                      <sizepolicy hsizetype="Expanding" vsizetype="Fixed">
                       <horstretch>0</horstretch>
                       <verstretch>0</verstretch>
                      </sizepolicy>
                     </property>
                     <property name="minimumSize">
                      <size>
                       <width>62</width>
                       <height>22</height>
                      </size>
                     </property>
                     <property name="maximumSize">
                      <size>
                       <width>16777215</width>
                       <height>22</height>
                      </size>
                     </property>
                    </widget>
                   </item>
                   <item>
                    <widget class="QLabel" name="queitCountConstTMLabel">
                     <property name="minimumSize">
                      <size>
                       <width>0</width>
                       <height>25</height>
                      </size>
                     </property>
                     <property name="text">
                      <string>Transmission</string>
                     </property>
                    </widget>
                   </item>
                   <item>
                    <widget class="QDoubleSpinBox" name="transmissionMonitorQuietCountConstSpinBox">
                     <property name="sizePolicy">
                      <sizepolicy hsizetype="Expanding" vsizetype="Fixed">
                       <horstretch>0</horstretch>
                       <verstretch>0</verstretch>
                      </sizepolicy>
                     </property>
                     <property name="minimumSize">
                      <size>
                       <width>63</width>
                       <height>22</height>
                      </size>
                     </property>
                     <property name="maximumSize">
                      <size>
                       <width>16777215</width>
                       <height>22</height>
                      </size>
                     </property>
                    </widget>
                   </item>
                   <item>
                    <spacer name="horizontalSpacer_9">
                     <property name="orientation">
                      <enum>Qt::Horizontal</enum>
                     </property>
                     <property name="sizeHint" stdset="0">
                      <size>
                       <width>40</width>
                       <height>20</height>
                      </size>
                     </property>
                    </spacer>
                   </item>
                  </layout>
                 </item>
                 <item>
                  <layout class="QHBoxLayout" name="horizontalLayout_5">
                   <item>
                    <widget class="QLabel" name="noSmoothsOnMonitorLabel">
                     <property name="sizePolicy">
                      <sizepolicy hsizetype="Minimum" vsizetype="Preferred">
                       <horstretch>0</horstretch>
                       <verstretch>0</verstretch>
                      </sizepolicy>
                     </property>
                     <property name="minimumSize">
                      <size>
                       <width>0</width>
                       <height>25</height>
                      </size>
                     </property>
                     <property name="maximumSize">
                      <size>
                       <width>180</width>
                       <height>16777215</height>
                      </size>
                     </property>
                     <property name="text">
                      <string>No. smooths on monitor</string>
                     </property>
                    </widget>
                   </item>
                   <item>
                    <widget class="QSpinBox" name="noSmoothsOnMonitorSpinBox">
                     <property name="minimumSize">
                      <size>
                       <width>42</width>
                       <height>22</height>
                      </size>
                     </property>
                     <property name="maximumSize">
                      <size>
                       <width>42</width>
                       <height>22</height>
                      </size>
                     </property>
                    </widget>
                   </item>
                   <item>
                    <spacer name="horizontalSpacer">
                     <property name="orientation">
                      <enum>Qt::Horizontal</enum>
                     </property>
                     <property name="sizeType">
                      <enum>QSizePolicy::MinimumExpanding</enum>
                     </property>
                     <property name="sizeHint" stdset="0">
                      <size>
                       <width>40</width>
                       <height>20</height>
                      </size>
                     </property>
                    </spacer>
                   </item>
                  </layout>
                 </item>
                </layout>
               </widget>
              </item>
              <item>
               <widget class="QGroupBox" name="binningGroupBox">
                <property name="sizePolicy">
                 <sizepolicy hsizetype="Expanding" vsizetype="Minimum">
                  <horstretch>0</horstretch>
                  <verstretch>0</verstretch>
                 </sizepolicy>
                </property>
                <property name="minimumSize">
                 <size>
                  <width>0</width>
                  <height>200</height>
                 </size>
                </property>
                <property name="maximumSize">
                 <size>
                  <width>16777215</width>
                  <height>16777215</height>
                 </size>
                </property>
                <property name="title">
                 <string>Binning</string>
                </property>
                <layout class="QVBoxLayout" name="verticalLayout_4">
                 <item>
                  <layout class="QHBoxLayout" name="horizontalLayout_13">
                   <item>
                    <widget class="QCheckBox" name="logarithmicBinningCheckBox">
                     <property name="sizePolicy">
                      <sizepolicy hsizetype="Minimum" vsizetype="Maximum">
                       <horstretch>0</horstretch>
                       <verstretch>0</verstretch>
                      </sizepolicy>
                     </property>
                     <property name="minimumSize">
                      <size>
                       <width>0</width>
                       <height>0</height>
                      </size>
                     </property>
                     <property name="layoutDirection">
                      <enum>Qt::LeftToRight</enum>
                     </property>
                     <property name="text">
                      <string>Logarithmic binning?</string>
                     </property>
                    </widget>
                   </item>
                   <item>
                    <widget class="QCheckBox" name="hardGroupEdgesCheckBox">
                     <property name="sizePolicy">
                      <sizepolicy hsizetype="Minimum" vsizetype="Minimum">
                       <horstretch>0</horstretch>
                       <verstretch>0</verstretch>
                      </sizepolicy>
                     </property>
                     <property name="minimumSize">
                      <size>
                       <width>0</width>
                       <height>0</height>
                      </size>
                     </property>
                     <property name="layoutDirection">
                      <enum>Qt::LeftToRight</enum>
                     </property>
                     <property name="text">
                      <string>Hard group edges?</string>
                     </property>
                    </widget>
                   </item>
                   <item>
                    <spacer name="horizontalSpacer_2">
                     <property name="orientation">
                      <enum>Qt::Horizontal</enum>
                     </property>
                     <property name="sizeHint" stdset="0">
                      <size>
                       <width>40</width>
                       <height>20</height>
                      </size>
                     </property>
                    </spacer>
                   </item>
                  </layout>
                 </item>
                 <item>
                  <layout class="QHBoxLayout" name="horizontalLayout_18">
                   <item>
                    <layout class="QGridLayout" name="gridLayout_2">
                     <item row="2" column="1">
                      <widget class="QDoubleSpinBox" name="minDSpacingSpinBox">
                       <property name="enabled">
                        <bool>false</bool>
                       </property>
                       <property name="minimumSize">
                        <size>
                         <width>62</width>
                         <height>22</height>
                        </size>
                       </property>
                       <property name="maximumSize">
                        <size>
                         <width>62</width>
                         <height>22</height>
                        </size>
                       </property>
                      </widget>
                     </item>
                     <item row="5" column="2">
                      <widget class="QDoubleSpinBox" name="maxTOFSpinBox">
                       <property name="enabled">
                        <bool>false</bool>
                       </property>
                       <property name="minimumSize">
                        <size>
                         <width>62</width>
                         <height>22</height>
                        </size>
                       </property>
                       <property name="maximumSize">
                        <size>
                         <width>62</width>
                         <height>22</height>
                        </size>
                       </property>
                      </widget>
                     </item>
                     <item row="3" column="3">
                      <widget class="QDoubleSpinBox" name="stepWavelength_SpinBox">
                       <property name="enabled">
                        <bool>false</bool>
                       </property>
                       <property name="minimumSize">
                        <size>
                         <width>62</width>
                         <height>22</height>
                        </size>
                       </property>
                       <property name="maximumSize">
                        <size>
                         <width>62</width>
                         <height>22</height>
                        </size>
                       </property>
                      </widget>
                     </item>
                     <item row="4" column="3">
                      <widget class="QDoubleSpinBox" name="stepEnergySpinBox">
                       <property name="enabled">
                        <bool>false</bool>
                       </property>
                       <property name="minimumSize">
                        <size>
                         <width>62</width>
                         <height>22</height>
                        </size>
                       </property>
                       <property name="maximumSize">
                        <size>
                         <width>62</width>
                         <height>22</height>
                        </size>
                       </property>
                      </widget>
                     </item>
                     <item row="3" column="0">
                      <widget class="QRadioButton" name="wavelengthRadioButton">
                       <property name="minimumSize">
                        <size>
                         <width>125</width>
                         <height>23</height>
                        </size>
                       </property>
                       <property name="text">
                        <string>wavelength [A]</string>
                       </property>
                      </widget>
                     </item>
                     <item row="1" column="3">
                      <widget class="QDoubleSpinBox" name="stepQSpinBox">
                       <property name="enabled">
                        <bool>false</bool>
                       </property>
                       <property name="minimumSize">
                        <size>
                         <width>62</width>
                         <height>22</height>
                        </size>
                       </property>
                       <property name="maximumSize">
                        <size>
                         <width>62</width>
                         <height>22</height>
                        </size>
                       </property>
                      </widget>
                     </item>
                     <item row="4" column="1">
                      <widget class="QDoubleSpinBox" name="minEnergySpinBox">
                       <property name="enabled">
                        <bool>false</bool>
                       </property>
                       <property name="minimumSize">
                        <size>
                         <width>62</width>
                         <height>22</height>
                        </size>
                       </property>
                       <property name="maximumSize">
                        <size>
                         <width>62</width>
                         <height>22</height>
                        </size>
                       </property>
                      </widget>
                     </item>
                     <item row="5" column="1">
                      <widget class="QDoubleSpinBox" name="minTOFSpinBox">
                       <property name="enabled">
                        <bool>false</bool>
                       </property>
                       <property name="minimumSize">
                        <size>
                         <width>62</width>
                         <height>22</height>
                        </size>
                       </property>
                       <property name="maximumSize">
                        <size>
                         <width>62</width>
                         <height>22</height>
                        </size>
                       </property>
                      </widget>
                     </item>
                     <item row="5" column="0">
                      <widget class="QRadioButton" name="TOFRadioButton">
                       <property name="minimumSize">
                        <size>
                         <width>121</width>
                         <height>23</height>
                        </size>
                       </property>
                       <property name="text">
                        <string>TOF [mus]</string>
                       </property>
                      </widget>
                     </item>
                     <item row="1" column="2">
                      <widget class="QDoubleSpinBox" name="maxQSpinBox">
                       <property name="enabled">
                        <bool>false</bool>
                       </property>
                       <property name="minimumSize">
                        <size>
                         <width>62</width>
                         <height>22</height>
                        </size>
                       </property>
                       <property name="maximumSize">
                        <size>
                         <width>62</width>
                         <height>22</height>
                        </size>
                       </property>
                      </widget>
                     </item>
                     <item row="4" column="2">
                      <widget class="QDoubleSpinBox" name="maxEnergySpinBox">
                       <property name="enabled">
                        <bool>false</bool>
                       </property>
                       <property name="minimumSize">
                        <size>
                         <width>62</width>
                         <height>22</height>
                        </size>
                       </property>
                       <property name="maximumSize">
                        <size>
                         <width>62</width>
                         <height>22</height>
                        </size>
                       </property>
                      </widget>
                     </item>
                     <item row="1" column="0">
                      <widget class="QRadioButton" name="radioButtonQ_">
                       <property name="minimumSize">
                        <size>
                         <width>81</width>
                         <height>23</height>
                        </size>
                       </property>
                       <property name="text">
                        <string>Q [1/A]</string>
                       </property>
                      </widget>
                     </item>
                     <item row="2" column="2">
                      <widget class="QDoubleSpinBox" name="maxDSpacingSpinBox">
                       <property name="enabled">
                        <bool>false</bool>
                       </property>
                       <property name="minimumSize">
                        <size>
                         <width>62</width>
                         <height>22</height>
                        </size>
                       </property>
                       <property name="maximumSize">
                        <size>
                         <width>62</width>
                         <height>22</height>
                        </size>
                       </property>
                      </widget>
                     </item>
                     <item row="2" column="0">
                      <widget class="QRadioButton" name="DSpacingRadioButton">
                       <property name="minimumSize">
                        <size>
                         <width>111</width>
                         <height>23</height>
                        </size>
                       </property>
                       <property name="text">
                        <string>d-spacing [A]</string>
                       </property>
                      </widget>
                     </item>
                     <item row="4" column="0">
                      <widget class="QRadioButton" name="energyRadioButton">
                       <property name="minimumSize">
                        <size>
                         <width>121</width>
                         <height>23</height>
                        </size>
                       </property>
                       <property name="text">
                        <string>energy [meV]</string>
                       </property>
                      </widget>
                     </item>
                     <item row="3" column="2">
                      <widget class="QDoubleSpinBox" name="maxWavelength_SpinBox">
                       <property name="enabled">
                        <bool>false</bool>
                       </property>
                       <property name="minimumSize">
                        <size>
                         <width>62</width>
                         <height>22</height>
                        </size>
                       </property>
                       <property name="maximumSize">
                        <size>
                         <width>62</width>
                         <height>22</height>
                        </size>
                       </property>
                      </widget>
                     </item>
                     <item row="2" column="3">
                      <widget class="QDoubleSpinBox" name="stepDSpacingSpinBox">
                       <property name="enabled">
                        <bool>false</bool>
                       </property>
                       <property name="minimumSize">
                        <size>
                         <width>62</width>
                         <height>22</height>
                        </size>
                       </property>
                       <property name="maximumSize">
                        <size>
                         <width>62</width>
                         <height>22</height>
                        </size>
                       </property>
                      </widget>
                     </item>
                     <item row="5" column="3">
                      <widget class="QDoubleSpinBox" name="stepTOFSpinBox">
                       <property name="enabled">
                        <bool>false</bool>
                       </property>
                       <property name="minimumSize">
                        <size>
                         <width>62</width>
                         <height>22</height>
                        </size>
                       </property>
                       <property name="maximumSize">
                        <size>
                         <width>62</width>
                         <height>22</height>
                        </size>
                       </property>
                      </widget>
                     </item>
                     <item row="3" column="1">
                      <widget class="QDoubleSpinBox" name="minWavelength_SpinBox">
                       <property name="enabled">
                        <bool>false</bool>
                       </property>
                       <property name="minimumSize">
                        <size>
                         <width>62</width>
                         <height>22</height>
                        </size>
                       </property>
                       <property name="maximumSize">
                        <size>
                         <width>62</width>
                         <height>22</height>
                        </size>
                       </property>
                      </widget>
                     </item>
                     <item row="1" column="1">
                      <widget class="QDoubleSpinBox" name="minQSpinBox">
                       <property name="enabled">
                        <bool>false</bool>
                       </property>
                       <property name="minimumSize">
                        <size>
                         <width>62</width>
                         <height>22</height>
                        </size>
                       </property>
                       <property name="maximumSize">
                        <size>
                         <width>62</width>
                         <height>22</height>
                        </size>
                       </property>
                      </widget>
                     </item>
                     <item row="0" column="3">
                      <widget class="QLabel" name="stepXScaleLabel">
                       <property name="minimumSize">
                        <size>
                         <width>30</width>
                         <height>25</height>
                        </size>
                       </property>
                       <property name="maximumSize">
                        <size>
                         <width>61</width>
                         <height>16777215</height>
                        </size>
                       </property>
                       <property name="text">
                        <string>Step size</string>
                       </property>
                      </widget>
                     </item>
                     <item row="0" column="2">
                      <widget class="QLabel" name="maxXScaleLabel">
                       <property name="minimumSize">
                        <size>
                         <width>31</width>
                         <height>25</height>
                        </size>
                       </property>
                       <property name="maximumSize">
                        <size>
                         <width>31</width>
                         <height>16777215</height>
                        </size>
                       </property>
                       <property name="text">
                        <string>Max</string>
                       </property>
                      </widget>
                     </item>
                     <item row="0" column="1">
                      <widget class="QLabel" name="minXScaleLabel">
                       <property name="minimumSize">
                        <size>
                         <width>31</width>
                         <height>25</height>
                        </size>
                       </property>
                       <property name="text">
                        <string>Min</string>
                       </property>
                      </widget>
                     </item>
                     <item row="0" column="0">
                      <widget class="QLabel" name="xScaleLabel">
                       <property name="sizePolicy">
                        <sizepolicy hsizetype="Minimum" vsizetype="Fixed">
                         <horstretch>0</horstretch>
                         <verstretch>0</verstretch>
                        </sizepolicy>
                       </property>
                       <property name="minimumSize">
                        <size>
                         <width>144</width>
                         <height>25</height>
                        </size>
                       </property>
                       <property name="maximumSize">
                        <size>
                         <width>144</width>
                         <height>16777215</height>
                        </size>
                       </property>
                       <property name="text">
                        <string>X-scale for final DCS: </string>
                       </property>
                      </widget>
                     </item>
                    </layout>
                   </item>
                   <item>
                    <layout class="QVBoxLayout" name="verticalLayout_3">
                     <item>
                      <layout class="QHBoxLayout" name="horizontalLayout_16">
                       <item>
                        <widget class="QLabel" name="groupsAcceptanceFactorLabel">
                         <property name="sizePolicy">
                          <sizepolicy hsizetype="Minimum" vsizetype="Preferred">
                           <horstretch>0</horstretch>
                           <verstretch>0</verstretch>
                          </sizepolicy>
                         </property>
                         <property name="minimumSize">
                          <size>
                           <width>0</width>
                           <height>25</height>
                          </size>
                         </property>
                         <property name="text">
                          <string>Acceptance factor</string>
                         </property>
                        </widget>
                       </item>
                       <item>
                        <widget class="QDoubleSpinBox" name="groupsAcceptanceFactorSpinBox">
                         <property name="minimumSize">
                          <size>
                           <width>62</width>
                           <height>22</height>
                          </size>
                         </property>
                         <property name="maximumSize">
                          <size>
                           <width>42</width>
                           <height>22</height>
                          </size>
                         </property>
                        </widget>
                       </item>
                      </layout>
                     </item>
                     <item>
                      <layout class="QHBoxLayout" name="horizontalLayout_17">
                       <item>
                        <widget class="QLabel" name="mergePowerLabel">
                         <property name="sizePolicy">
                          <sizepolicy hsizetype="Minimum" vsizetype="Preferred">
                           <horstretch>0</horstretch>
                           <verstretch>0</verstretch>
                          </sizepolicy>
                         </property>
                         <property name="minimumSize">
                          <size>
                           <width>0</width>
                           <height>25</height>
                          </size>
                         </property>
                         <property name="text">
                          <string>Merge power</string>
                         </property>
                        </widget>
                       </item>
                       <item>
                        <widget class="QSpinBox" name="mergePowerSpinBox">
                         <property name="minimumSize">
                          <size>
                           <width>42</width>
                           <height>22</height>
                          </size>
                         </property>
                        </widget>
                       </item>
                       <item>
                        <widget class="QComboBox" name="mergeWeightsComboBox">
                         <property name="sizePolicy">
                          <sizepolicy hsizetype="Minimum" vsizetype="Fixed">
                           <horstretch>0</horstretch>
                           <verstretch>0</verstretch>
                          </sizepolicy>
                         </property>
                         <property name="minimumSize">
                          <size>
                           <width>94</width>
                           <height>25</height>
                          </size>
                         </property>
                        </widget>
                       </item>
                      </layout>
                     </item>
                     <item>
                      <widget class="QGroupBox" name="groupingParameterGroupBox">
                       <property name="sizePolicy">
                        <sizepolicy hsizetype="Minimum" vsizetype="Expanding">
                         <horstretch>0</horstretch>
                         <verstretch>0</verstretch>
                        </sizepolicy>
                       </property>
                       <property name="title">
                        <string>Grouping Parameter Panel</string>
                       </property>
                       <property name="flat">
                        <bool>false</bool>
                       </property>
                       <property name="checkable">
                        <bool>true</bool>
                       </property>
                       <layout class="QVBoxLayout" name="verticalLayout_7">
                        <item>
                         <widget class="QWidget" name="groupingParameterWidget" native="true">
                          <property name="enabled">
                           <bool>true</bool>
                          </property>
                          <property name="sizePolicy">
                           <sizepolicy hsizetype="Minimum" vsizetype="Expanding">
                            <horstretch>0</horstretch>
                            <verstretch>0</verstretch>
                           </sizepolicy>
                          </property>
                          <layout class="QHBoxLayout" name="horizontalLayout_19">
                           <property name="leftMargin">
                            <number>0</number>
                           </property>
                           <property name="topMargin">
                            <number>0</number>
                           </property>
                           <property name="rightMargin">
                            <number>25</number>
                           </property>
                           <item>
                            <widget class="GroupingParameterTable" name="groupingParameterTable">
                             <property name="sizePolicy">
                              <sizepolicy hsizetype="Minimum" vsizetype="MinimumExpanding">
                               <horstretch>0</horstretch>
                               <verstretch>0</verstretch>
                              </sizepolicy>
                             </property>
                             <property name="minimumSize">
                              <size>
                               <width>0</width>
                               <height>0</height>
                              </size>
                             </property>
                             <property name="selectionBehavior">
                              <enum>QAbstractItemView::SelectRows</enum>
                             </property>
                             <attribute name="horizontalHeaderMinimumSectionSize">
                              <number>0</number>
                             </attribute>
                            </widget>
                           </item>
                           <item>
                            <layout class="QVBoxLayout" name="verticalLayout">
                             <item>
                              <widget class="QToolButton" name="addGroupingParameterButton">
                               <property name="maximumSize">
                                <size>
                                 <width>16777215</width>
                                 <height>16777215</height>
                                </size>
                               </property>
                               <property name="text">
                                <string/>
                               </property>
                               <property name="icon">
                                <iconset>
                                 <normaloff>../resources/plus.png</normaloff>../resources/plus.png</iconset>
                               </property>
                              </widget>
                             </item>
                             <item>
                              <widget class="QToolButton" name="removeGroupingParameterButton">
                               <property name="maximumSize">
                                <size>
                                 <width>16777215</width>
                                 <height>16777215</height>
                                </size>
                               </property>
                               <property name="text">
                                <string/>
                               </property>
                               <property name="icon">
                                <iconset>
                                 <normaloff>../resources/minus.png</normaloff>../resources/minus.png</iconset>
                               </property>
                              </widget>
                             </item>
                             <item>
                              <spacer name="verticalSpacer_2">
                               <property name="orientation">
                                <enum>Qt::Vertical</enum>
                               </property>
                               <property name="sizeHint" stdset="0">
                                <size>
                                 <width>20</width>
                                 <height>40</height>
                                </size>
                               </property>
                              </spacer>
                             </item>
                            </layout>
                           </item>
                          </layout>
                         </widget>
                        </item>
                       </layout>
                      </widget>
                     </item>
                    </layout>
                   </item>
                  </layout>
                 </item>
                </layout>
               </widget>
              </item>
              <item>
               <widget class="QGroupBox" name="otherGroupBox">
                <property name="sizePolicy">
                 <sizepolicy hsizetype="Expanding" vsizetype="Minimum">
                  <horstretch>0</horstretch>
                  <verstretch>0</verstretch>
                 </sizepolicy>
                </property>
                <property name="minimumSize">
                 <size>
                  <width>700</width>
                  <height>0</height>
                 </size>
                </property>
                <property name="maximumSize">
                 <size>
                  <width>16777215</width>
                  <height>16777215</height>
                 </size>
                </property>
                <property name="title">
                 <string>Other</string>
                </property>
                <layout class="QVBoxLayout" name="verticalLayout_6">
                 <item>
                  <layout class="QHBoxLayout" name="horizontalLayout_6">
                   <item>
                    <widget class="QLabel" name="dataFileDirectoryLabel">
                     <property name="minimumSize">
                      <size>
                       <width>131</width>
                       <height>25</height>
                      </size>
                     </property>
                     <property name="text">
                      <string>Data File Directory</string>
                     </property>
                    </widget>
                   </item>
                   <item>
                    <widget class="QLineEdit" name="dataFileDirectoryLineEdit">
                     <property name="minimumSize">
                      <size>
                       <width>180</width>
                       <height>25</height>
                      </size>
                     </property>
                    </widget>
                   </item>
                   <item>
                    <widget class="QPushButton" name="browseDataFileDirectoryButton">
                     <property name="minimumSize">
                      <size>
                       <width>80</width>
                       <height>25</height>
                      </size>
                     </property>
                     <property name="text">
                      <string>Browse</string>
                     </property>
                    </widget>
                   </item>
                   <item>
                    <widget class="QLabel" name="dataFileTypeLabel">
                     <property name="minimumSize">
                      <size>
                       <width>41</width>
                       <height>25</height>
                      </size>
                     </property>
                     <property name="text">
                      <string>Type</string>
                     </property>
                    </widget>
                   </item>
                   <item>
                    <widget class="QComboBox" name="dataFileTypeCombo">
                     <property name="minimumSize">
                      <size>
                       <width>61</width>
                       <height>25</height>
                      </size>
                     </property>
                    </widget>
                   </item>
                  </layout>
                 </item>
                 <item>
                  <layout class="QHBoxLayout" name="horizontalLayout_7">
                   <item>
                    <widget class="QLabel" name="detCalibrationLabel">
                     <property name="minimumSize">
                      <size>
                       <width>171</width>
                       <height>25</height>
                      </size>
                     </property>
                     <property name="text">
                      <string>Detector Calibration File</string>
                     </property>
                    </widget>
                   </item>
                   <item>
                    <widget class="QLineEdit" name="detCalibrationLineEdit">
                     <property name="minimumSize">
                      <size>
                       <width>180</width>
                       <height>25</height>
                      </size>
                     </property>
                    </widget>
                   </item>
                   <item>
                    <widget class="QPushButton" name="browseDetCalibrationButton">
                     <property name="minimumSize">
                      <size>
                       <width>80</width>
                       <height>25</height>
                      </size>
                     </property>
                     <property name="maximumSize">
                      <size>
                       <width>80</width>
                       <height>16777215</height>
                      </size>
                     </property>
                     <property name="text">
                      <string>Browse</string>
                     </property>
                    </widget>
                   </item>
                  </layout>
                 </item>
                 <item>
                  <layout class="QHBoxLayout" name="horizontalLayout_8">
                   <item>
                    <widget class="QLabel" name="groupsFileLabel">
                     <property name="minimumSize">
                      <size>
                       <width>81</width>
                       <height>25</height>
                      </size>
                     </property>
                     <property name="text">
                      <string>Groups File</string>
                     </property>
                    </widget>
                   </item>
                   <item>
                    <widget class="QLineEdit" name="groupsFileLineEdit">
                     <property name="minimumSize">
                      <size>
                       <width>180</width>
                       <height>25</height>
                      </size>
                     </property>
                    </widget>
                   </item>
                   <item>
                    <widget class="QPushButton" name="browseGroupsFileButton">
                     <property name="minimumSize">
                      <size>
                       <width>80</width>
                       <height>25</height>
                      </size>
                     </property>
                     <property name="maximumSize">
                      <size>
                       <width>80</width>
                       <height>16777215</height>
                      </size>
                     </property>
                     <property name="text">
                      <string>Browse</string>
                     </property>
                    </widget>
                   </item>
                   <item>
                    <widget class="QLabel" name="phiValuesColumnLabel">
                     <property name="minimumSize">
                      <size>
                       <width>160</width>
                       <height>25</height>
                      </size>
                     </property>
                     <property name="text">
                      <string>Column for Phi Values</string>
                     </property>
                    </widget>
                   </item>
                   <item>
                    <widget class="QSpinBox" name="phiValuesColumnSpinBox">
                     <property name="sizePolicy">
                      <sizepolicy hsizetype="Expanding" vsizetype="Fixed">
                       <horstretch>0</horstretch>
                       <verstretch>0</verstretch>
                      </sizepolicy>
                     </property>
                     <property name="minimumSize">
                      <size>
                       <width>42</width>
                       <height>22</height>
                      </size>
                     </property>
                     <property name="maximumSize">
                      <size>
                       <width>16777215</width>
                       <height>16777215</height>
                      </size>
                     </property>
                    </widget>
                   </item>
                  </layout>
                 </item>
                 <item>
                  <layout class="QHBoxLayout" name="horizontalLayout_9">
                   <item>
                    <widget class="QLabel" name="deadtimeFileLabel">
                     <property name="minimumSize">
                      <size>
                       <width>171</width>
                       <height>25</height>
                      </size>
                     </property>
                     <property name="text">
                      <string>Deadtime Constants File</string>
                     </property>
                    </widget>
                   </item>
                   <item>
                    <widget class="QLineEdit" name="deadtimeFileLineEdit">
                     <property name="minimumSize">
                      <size>
                       <width>180</width>
                       <height>25</height>
                      </size>
                     </property>
                    </widget>
                   </item>
                   <item>
                    <widget class="QPushButton" name="browseDeadtimeFileButton">
                     <property name="minimumSize">
                      <size>
                       <width>80</width>
                       <height>25</height>
                      </size>
                     </property>
                     <property name="text">
                      <string>Browse</string>
                     </property>
                    </widget>
                   </item>
                  </layout>
                 </item>
                 <item>
                  <layout class="QHBoxLayout" name="horizontalLayout_10">
                   <item>
                    <widget class="QLabel" name="channelNosLabel">
                     <property name="minimumSize">
                      <size>
                       <width>160</width>
                       <height>25</height>
                      </size>
                     </property>
                     <property name="maximumSize">
                      <size>
                       <width>200</width>
                       <height>16777215</height>
                      </size>
                     </property>
                     <property name="text">
                      <string>Channels for spike analysis</string>
                     </property>
                    </widget>
                   </item>
                   <item>
                    <widget class="QSpinBox" name="channelNoASpinBox">
                     <property name="minimumSize">
                      <size>
                       <width>42</width>
                       <height>22</height>
                      </size>
                     </property>
                     <property name="maximumSize">
                      <size>
                       <width>42</width>
                       <height>16777215</height>
                      </size>
                     </property>
                    </widget>
                   </item>
                   <item>
                    <widget class="QSpinBox" name="channelNoBSpinBox">
                     <property name="minimumSize">
                      <size>
                       <width>42</width>
                       <height>22</height>
                      </size>
                     </property>
                     <property name="maximumSize">
                      <size>
                       <width>42</width>
                       <height>16777215</height>
                      </size>
                     </property>
                    </widget>
                   </item>
                   <item>
                    <widget class="QLabel" name="acceptanceFactorLabel">
                     <property name="minimumSize">
                      <size>
                       <width>131</width>
                       <height>25</height>
                      </size>
                     </property>
                     <property name="text">
                      <string>Acceptance factor</string>
                     </property>
                    </widget>
                   </item>
                   <item>
                    <widget class="QDoubleSpinBox" name="acceptanceFactorSpinBox">
                     <property name="minimumSize">
                      <size>
                       <width>62</width>
                       <height>22</height>
                      </size>
                     </property>
                     <property name="maximumSize">
                      <size>
                       <width>42</width>
                       <height>22</height>
                      </size>
                     </property>
                    </widget>
                   </item>
                   <item>
                    <spacer name="horizontalSpacer_3">
                     <property name="orientation">
                      <enum>Qt::Horizontal</enum>
                     </property>
                     <property name="sizeType">
                      <enum>QSizePolicy::MinimumExpanding</enum>
                     </property>
                     <property name="sizeHint" stdset="0">
                      <size>
                       <width>40</width>
                       <height>20</height>
                      </size>
                     </property>
                    </spacer>
                   </item>
                  </layout>
                 </item>
                 <item>
                  <layout class="QHBoxLayout" name="horizontalLayout_11">
                   <item>
                    <widget class="QLabel" name="wavelengthRangeLabel">
                     <property name="sizePolicy">
                      <sizepolicy hsizetype="Minimum" vsizetype="Preferred">
                       <horstretch>0</horstretch>
                       <verstretch>0</verstretch>
                      </sizepolicy>
                     </property>
                     <property name="minimumSize">
                      <size>
                       <width>0</width>
                       <height>25</height>
                      </size>
                     </property>
                     <property name="text">
                      <string>Wavelength range to use and step size</string>
                     </property>
                    </widget>
                   </item>
                   <item>
                    <spacer name="horizontalSpacer_4">
                     <property name="orientation">
                      <enum>Qt::Horizontal</enum>
                     </property>
                     <property name="sizeHint" stdset="0">
                      <size>
                       <width>40</width>
                       <height>20</height>
                      </size>
                     </property>
                    </spacer>
                   </item>
                   <item>
                    <widget class="QDoubleSpinBox" name="minWavelengthSpinBox">
                     <property name="sizePolicy">
                      <sizepolicy hsizetype="Expanding" vsizetype="Fixed">
                       <horstretch>0</horstretch>
                       <verstretch>0</verstretch>
                      </sizepolicy>
                     </property>
                     <property name="minimumSize">
                      <size>
                       <width>62</width>
                       <height>22</height>
                      </size>
                     </property>
                     <property name="maximumSize">
                      <size>
                       <width>16777215</width>
                       <height>16777215</height>
                      </size>
                     </property>
                    </widget>
                   </item>
                   <item>
                    <widget class="QDoubleSpinBox" name="maxWavelengthSpinBox">
                     <property name="sizePolicy">
                      <sizepolicy hsizetype="Expanding" vsizetype="Fixed">
                       <horstretch>0</horstretch>
                       <verstretch>0</verstretch>
                      </sizepolicy>
                     </property>
                     <property name="minimumSize">
                      <size>
                       <width>62</width>
                       <height>22</height>
                      </size>
                     </property>
                     <property name="maximumSize">
                      <size>
                       <width>16777215</width>
                       <height>16777215</height>
                      </size>
                     </property>
                    </widget>
                   </item>
                   <item>
                    <widget class="QDoubleSpinBox" name="stepWavelengthSpinBox">
                     <property name="sizePolicy">
                      <sizepolicy hsizetype="Expanding" vsizetype="Fixed">
                       <horstretch>0</horstretch>
                       <verstretch>0</verstretch>
                      </sizepolicy>
                     </property>
                     <property name="minimumSize">
                      <size>
                       <width>62</width>
                       <height>22</height>
                      </size>
                     </property>
                     <property name="maximumSize">
                      <size>
                       <width>16777215</width>
                       <height>16777215</height>
                      </size>
                     </property>
                    </widget>
                   </item>
                  </layout>
                 </item>
                 <item>
                  <layout class="QHBoxLayout" name="horizontalLayout_12">
                   <item>
                    <widget class="QLabel" name="incidentFlightPathLabel">
                     <property name="minimumSize">
                      <size>
                       <width>164</width>
                       <height>25</height>
                      </size>
                     </property>
                     <property name="text">
                      <string>Incident flight path [m]</string>
                     </property>
                    </widget>
                   </item>
                   <item>
                    <widget class="QDoubleSpinBox" name="incidentFlightPathSpinBox">
                     <property name="sizePolicy">
                      <sizepolicy hsizetype="Expanding" vsizetype="Fixed">
                       <horstretch>0</horstretch>
                       <verstretch>0</verstretch>
                      </sizepolicy>
                     </property>
                     <property name="minimumSize">
                      <size>
                       <width>62</width>
                       <height>22</height>
                      </size>
                     </property>
                     <property name="maximumSize">
                      <size>
                       <width>16777215</width>
                       <height>16777215</height>
                      </size>
                     </property>
                    </widget>
                   </item>
                   <item>
                    <spacer name="horizontalSpacer_5">
                     <property name="orientation">
                      <enum>Qt::Horizontal</enum>
                     </property>
                     <property name="sizeHint" stdset="0">
                      <size>
                       <width>338</width>
                       <height>20</height>
                      </size>
                     </property>
                    </spacer>
                   </item>
                  </layout>
                 </item>
                 <item>
                  <layout class="QHBoxLayout" name="horizontalLayout_14">
                   <item>
                    <widget class="QLabel" name="outputDiagSpectrumLabel">
                     <property name="sizePolicy">
                      <sizepolicy hsizetype="Minimum" vsizetype="Preferred">
                       <horstretch>0</horstretch>
                       <verstretch>0</verstretch>
                      </sizepolicy>
                     </property>
                     <property name="minimumSize">
                      <size>
                       <width>320</width>
                       <height>25</height>
                      </size>
                     </property>
                     <property name="text">
                      <string>Spectrum number for output diagnostic files</string>
                     </property>
                    </widget>
                   </item>
                   <item>
                    <widget class="QSpinBox" name="outputDiagSpectrumSpinBox">
                     <property name="sizePolicy">
                      <sizepolicy hsizetype="Minimum" vsizetype="Fixed">
                       <horstretch>0</horstretch>
                       <verstretch>0</verstretch>
                      </sizepolicy>
                     </property>
                     <property name="minimumSize">
                      <size>
                       <width>42</width>
                       <height>22</height>
                      </size>
                     </property>
                     <property name="maximumSize">
                      <size>
                       <width>16777215</width>
                       <height>16777215</height>
                      </size>
                     </property>
                    </widget>
                   </item>
                   <item>
                    <spacer name="horizontalSpacer_7">
                     <property name="orientation">
                      <enum>Qt::Horizontal</enum>
                     </property>
                     <property name="sizeHint" stdset="0">
                      <size>
                       <width>88</width>
                       <height>20</height>
                      </size>
                     </property>
                    </spacer>
                   </item>
                  </layout>
                 </item>
                 <item>
                  <layout class="QHBoxLayout" name="horizontalLayout_15">
                   <item>
                    <widget class="QLabel" name="neutronScatteringParamsFileLabel">
                     <property name="minimumSize">
                      <size>
                       <width>220</width>
                       <height>25</height>
                      </size>
                     </property>
                     <property name="text">
                      <string>Neutron scattering params file</string>
                     </property>
                    </widget>
                   </item>
                   <item>
                    <widget class="QLineEdit" name="neutronScatteringParamsFileLineEdit">
                     <property name="minimumSize">
                      <size>
                       <width>223</width>
                       <height>25</height>
                      </size>
                     </property>
                    </widget>
                   </item>
                   <item>
                    <widget class="QPushButton" name="browseNeutronScatteringParamsButton">
                     <property name="minimumSize">
                      <size>
                       <width>80</width>
                       <height>25</height>
                      </size>
                     </property>
                     <property name="text">
                      <string>Browse</string>
                     </property>
                    </widget>
                   </item>
                  </layout>
                 </item>
                 <item>
                  <layout class="QHBoxLayout" name="horizontalLayout_20">
                   <item>
                    <widget class="QLabel" name="nexusDefinitionFileLabel">
                     <property name="minimumSize">
                      <size>
                       <width>151</width>
                       <height>25</height>
                      </size>
                     </property>
                     <property name="text">
                      <string>NeXus definition file</string>
                     </property>
                    </widget>
                   </item>
                   <item>
                    <widget class="QLineEdit" name="nexusDefintionFileLineEdit">
                     <property name="sizePolicy">
                      <sizepolicy hsizetype="Expanding" vsizetype="Minimum">
                       <horstretch>0</horstretch>
                       <verstretch>0</verstretch>
                      </sizepolicy>
                     </property>
                     <property name="minimumSize">
                      <size>
                       <width>223</width>
                       <height>25</height>
                      </size>
                     </property>
                    </widget>
                   </item>
                   <item>
                    <widget class="QPushButton" name="browseNexusDefinitionButton">
                     <property name="minimumSize">
                      <size>
                       <width>80</width>
                       <height>25</height>
                      </size>
                     </property>
                     <property name="text">
                      <string>Browse</string>
                     </property>
                    </widget>
                   </item>
                  </layout>
                 </item>
                </layout>
               </widget>
              </item>
              <item>
               <spacer name="verticalSpacer">
                <property name="orientation">
                 <enum>Qt::Vertical</enum>
                </property>
                <property name="sizeHint" stdset="0">
                 <size>
                  <width>20</width>
                  <height>40</height>
                 </size>
                </property>
               </spacer>
              </item>
             </layout>
            </widget>
            <widget class="QWidget" name="beamPage">
             <layout class="QVBoxLayout" name="verticalLayout_12">
              <item>
               <widget class="QGroupBox" name="configurationGroupBox">
                <property name="minimumSize">
                 <size>
                  <width>626</width>
                  <height>286</height>
                 </size>
                </property>
                <property name="maximumSize">
                 <size>
                  <width>16777215</width>
                  <height>16777215</height>
                 </size>
                </property>
                <property name="title">
                 <string>Beam Configuration</string>
                </property>
                <layout class="QVBoxLayout" name="verticalLayout_10">
                 <item>
                  <layout class="QHBoxLayout" name="horizontalLayout">
                   <item>
                    <widget class="QLabel" name="sampleGeometryLabel">
                     <property name="minimumSize">
                      <size>
                       <width>0</width>
                       <height>0</height>
                      </size>
                     </property>
                     <property name="text">
                      <string>Sample Geometry</string>
                     </property>
                    </widget>
                   </item>
                   <item>
                    <widget class="QComboBox" name="beamGeometryComboBox">
                     <property name="minimumSize">
                      <size>
                       <width>0</width>
                       <height>0</height>
                      </size>
                     </property>
                    </widget>
                   </item>
                  </layout>
                 </item>
                 <item>
                  <layout class="QHBoxLayout" name="horizontalLayout_22">
                   <item>
                    <widget class="QLabel" name="stepSizeLabel">
                     <property name="minimumSize">
                      <size>
                       <width>0</width>
                       <height>0</height>
                      </size>
                     </property>
                     <property name="maximumSize">
                      <size>
                       <width>16777215</width>
                       <height>16777215</height>
                      </size>
                     </property>
                     <property name="text">
                      <string>Step size: absorption</string>
                     </property>
                    </widget>
                   </item>
                   <item>
                    <widget class="QDoubleSpinBox" name="absorptionStepSizeSpinBox">
                     <property name="sizePolicy">
                      <sizepolicy hsizetype="Expanding" vsizetype="Fixed">
                       <horstretch>0</horstretch>
                       <verstretch>0</verstretch>
                      </sizepolicy>
                     </property>
                     <property name="maximumSize">
                      <size>
                       <width>16777215</width>
                       <height>16777215</height>
                      </size>
                     </property>
                    </widget>
                   </item>
                   <item>
                    <widget class="QLabel" name="msCalculationStepSizeLabel">
                     <property name="minimumSize">
                      <size>
                       <width>0</width>
                       <height>0</height>
                      </size>
                     </property>
                     <property name="maximumSize">
                      <size>
                       <width>16777215</width>
                       <height>16777215</height>
                      </size>
                     </property>
                     <property name="text">
                      <string>m.s. calculation</string>
                     </property>
                    </widget>
                   </item>
                   <item>
                    <widget class="QDoubleSpinBox" name="msCalculationStepSizeSpinBox">
                     <property name="sizePolicy">
                      <sizepolicy hsizetype="Expanding" vsizetype="Fixed">
                       <horstretch>0</horstretch>
                       <verstretch>0</verstretch>
                      </sizepolicy>
                     </property>
                     <property name="maximumSize">
                      <size>
                       <width>16777215</width>
                       <height>16777215</height>
                      </size>
                     </property>
                    </widget>
                   </item>
                   <item>
                    <widget class="QLabel" name="noSlicesLabel">
                     <property name="maximumSize">
                      <size>
                       <width>16777215</width>
                       <height>16777215</height>
                      </size>
                     </property>
                     <property name="text">
                      <string>no. slices</string>
                     </property>
                    </widget>
                   </item>
                   <item>
                    <widget class="QSpinBox" name="noSlicesSpinBox">
                     <property name="sizePolicy">
                      <sizepolicy hsizetype="Expanding" vsizetype="Fixed">
                       <horstretch>0</horstretch>
                       <verstretch>0</verstretch>
                      </sizepolicy>
                     </property>
                     <property name="maximumSize">
                      <size>
                       <width>16777215</width>
                       <height>16777215</height>
                      </size>
                     </property>
                    </widget>
                   </item>
                   <item>
                    <spacer name="horizontalSpacer_15">
                     <property name="orientation">
                      <enum>Qt::Horizontal</enum>
                     </property>
                     <property name="sizeHint" stdset="0">
                      <size>
                       <width>40</width>
                       <height>20</height>
                      </size>
                     </property>
                    </spacer>
                   </item>
                  </layout>
                 </item>
                 <item>
                  <layout class="QHBoxLayout" name="horizontalLayout_23">
                   <item>
                    <widget class="QLabel" name="stepForCorrectionsLabel">
                     <property name="sizePolicy">
                      <sizepolicy hsizetype="Expanding" vsizetype="Preferred">
                       <horstretch>0</horstretch>
                       <verstretch>0</verstretch>
                      </sizepolicy>
                     </property>
                     <property name="minimumSize">
                      <size>
                       <width>0</width>
                       <height>0</height>
                      </size>
                     </property>
                     <property name="maximumSize">
                      <size>
                       <width>16777215</width>
                       <height>16777215</height>
                      </size>
                     </property>
                     <property name="text">
                      <string>Angular step for corrections</string>
                     </property>
                    </widget>
                   </item>
                   <item>
                    <widget class="QSpinBox" name="stepForCorrectionsSpinBox">
                     <property name="sizePolicy">
                      <sizepolicy hsizetype="MinimumExpanding" vsizetype="Fixed">
                       <horstretch>0</horstretch>
                       <verstretch>0</verstretch>
                      </sizepolicy>
                     </property>
                     <property name="minimumSize">
                      <size>
                       <width>0</width>
                       <height>0</height>
                      </size>
                     </property>
                     <property name="maximumSize">
                      <size>
                       <width>16777215</width>
                       <height>16777215</height>
                      </size>
                     </property>
                    </widget>
                   </item>
                   <item>
                    <spacer name="horizontalSpacer_10">
                     <property name="orientation">
                      <enum>Qt::Horizontal</enum>
                     </property>
                     <property name="sizeHint" stdset="0">
                      <size>
                       <width>40</width>
                       <height>20</height>
                      </size>
                     </property>
                    </spacer>
                   </item>
                  </layout>
                 </item>
                 <item>
                  <layout class="QHBoxLayout" name="horizontalLayout_24">
                   <item>
                    <widget class="QLabel" name="incidentBeamEdgesLabel">
                     <property name="minimumSize">
                      <size>
                       <width>0</width>
                       <height>0</height>
                      </size>
                     </property>
                     <property name="maximumSize">
                      <size>
                       <width>16777215</width>
                       <height>16777215</height>
                      </size>
                     </property>
                     <property name="text">
                      <string>Incident beam edges [cm]</string>
                     </property>
                    </widget>
                   </item>
                   <item>
                    <widget class="QDoubleSpinBox" name="leftIncidentBeamEdgeSpinBox">
                     <property name="sizePolicy">
                      <sizepolicy hsizetype="Expanding" vsizetype="Fixed">
                       <horstretch>0</horstretch>
                       <verstretch>0</verstretch>
                      </sizepolicy>
                     </property>
                     <property name="maximumSize">
                      <size>
                       <width>16777215</width>
                       <height>16777215</height>
                      </size>
                     </property>
                    </widget>
                   </item>
                   <item>
                    <widget class="QDoubleSpinBox" name="rightIncidentBeamEdgeSpinBox">
                     <property name="sizePolicy">
                      <sizepolicy hsizetype="MinimumExpanding" vsizetype="Fixed">
                       <horstretch>0</horstretch>
                       <verstretch>0</verstretch>
                      </sizepolicy>
                     </property>
                     <property name="maximumSize">
                      <size>
                       <width>16777215</width>
                       <height>16777215</height>
                      </size>
                     </property>
                    </widget>
                   </item>
                   <item>
                    <widget class="QDoubleSpinBox" name="topIncidentBeamEdgeSpinBox">
                     <property name="sizePolicy">
                      <sizepolicy hsizetype="MinimumExpanding" vsizetype="Fixed">
                       <horstretch>0</horstretch>
                       <verstretch>0</verstretch>
                      </sizepolicy>
                     </property>
                     <property name="maximumSize">
                      <size>
                       <width>16777215</width>
                       <height>16777215</height>
                      </size>
                     </property>
                    </widget>
                   </item>
                   <item>
                    <widget class="QDoubleSpinBox" name="bottomIncidentBeamEdgeSpinBox">
                     <property name="sizePolicy">
                      <sizepolicy hsizetype="MinimumExpanding" vsizetype="Fixed">
                       <horstretch>0</horstretch>
                       <verstretch>0</verstretch>
                      </sizepolicy>
                     </property>
                    </widget>
                   </item>
                   <item>
                    <spacer name="horizontalSpacer_14">
                     <property name="orientation">
                      <enum>Qt::Horizontal</enum>
                     </property>
                     <property name="sizeHint" stdset="0">
                      <size>
                       <width>40</width>
                       <height>20</height>
                      </size>
                     </property>
                    </spacer>
                   </item>
                  </layout>
                 </item>
                 <item>
                  <layout class="QHBoxLayout" name="horizontalLayout_25">
                   <item>
                    <widget class="QLabel" name="scatteredBeamEdgesLabel">
                     <property name="minimumSize">
                      <size>
                       <width>0</width>
                       <height>0</height>
                      </size>
                     </property>
                     <property name="maximumSize">
                      <size>
                       <width>16777215</width>
                       <height>16777215</height>
                      </size>
                     </property>
                     <property name="text">
                      <string>Scattered beam edges [cm]</string>
                     </property>
                    </widget>
                   </item>
                   <item>
                    <widget class="QDoubleSpinBox" name="leftScatteredBeamEdgeSpinBox">
                     <property name="sizePolicy">
                      <sizepolicy hsizetype="MinimumExpanding" vsizetype="Fixed">
                       <horstretch>0</horstretch>
                       <verstretch>0</verstretch>
                      </sizepolicy>
                     </property>
                     <property name="maximumSize">
                      <size>
                       <width>16777215</width>
                       <height>16777215</height>
                      </size>
                     </property>
                    </widget>
                   </item>
                   <item>
                    <widget class="QDoubleSpinBox" name="rightScatteredBeamEdgeSpinBox">
                     <property name="sizePolicy">
                      <sizepolicy hsizetype="MinimumExpanding" vsizetype="Fixed">
                       <horstretch>0</horstretch>
                       <verstretch>0</verstretch>
                      </sizepolicy>
                     </property>
                     <property name="maximumSize">
                      <size>
                       <width>16777215</width>
                       <height>16777215</height>
                      </size>
                     </property>
                    </widget>
                   </item>
                   <item>
                    <widget class="QDoubleSpinBox" name="topScatteredBeamEdgeSpinBox">
                     <property name="sizePolicy">
                      <sizepolicy hsizetype="MinimumExpanding" vsizetype="Fixed">
                       <horstretch>0</horstretch>
                       <verstretch>0</verstretch>
                      </sizepolicy>
                     </property>
                     <property name="maximumSize">
                      <size>
                       <width>16777215</width>
                       <height>16777215</height>
                      </size>
                     </property>
                    </widget>
                   </item>
                   <item>
                    <widget class="QDoubleSpinBox" name="bottomScatteredBeamEdgeSpinBox">
                     <property name="sizePolicy">
                      <sizepolicy hsizetype="MinimumExpanding" vsizetype="Fixed">
                       <horstretch>0</horstretch>
                       <verstretch>0</verstretch>
                      </sizepolicy>
                     </property>
                    </widget>
                   </item>
                   <item>
                    <spacer name="horizontalSpacer_13">
                     <property name="orientation">
                      <enum>Qt::Horizontal</enum>
                     </property>
                     <property name="sizeHint" stdset="0">
                      <size>
                       <width>40</width>
                       <height>20</height>
                      </size>
                     </property>
                    </spacer>
                   </item>
                  </layout>
                 </item>
                 <item>
                  <layout class="QHBoxLayout" name="horizontalLayout_26">
                   <item>
                    <widget class="QLabel" name="incidentBeamSpectrumParametersLabel">
                     <property name="sizePolicy">
                      <sizepolicy hsizetype="Minimum" vsizetype="Fixed">
                       <horstretch>0</horstretch>
                       <verstretch>0</verstretch>
                      </sizepolicy>
                     </property>
                     <property name="minimumSize">
                      <size>
                       <width>0</width>
                       <height>0</height>
                      </size>
                     </property>
                     <property name="maximumSize">
                      <size>
                       <width>16777215</width>
                       <height>16777215</height>
                      </size>
                     </property>
                     <property name="text">
                      <string>Incident beam spectrum parameters</string>
                     </property>
                    </widget>
                   </item>
                   <item>
                    <widget class="QLineEdit" name="incidentBeamSpectrumParametersLineEdit">
                     <property name="minimumSize">
                      <size>
                       <width>0</width>
                       <height>0</height>
                      </size>
                     </property>
                     <property name="maximumSize">
                      <size>
                       <width>16777215</width>
                       <height>16777215</height>
                      </size>
                     </property>
                    </widget>
                   </item>
                   <item>
                    <widget class="QPushButton" name="browseIncidentBeamSpectrumParametersButton">
                     <property name="maximumSize">
                      <size>
                       <width>16777215</width>
                       <height>16777215</height>
                      </size>
                     </property>
                     <property name="text">
                      <string>Browse</string>
                     </property>
                    </widget>
                   </item>
                   <item>
                    <spacer name="horizontalSpacer_12">
                     <property name="orientation">
                      <enum>Qt::Horizontal</enum>
                     </property>
                     <property name="sizeHint" stdset="0">
                      <size>
                       <width>40</width>
                       <height>20</height>
                      </size>
                     </property>
                    </spacer>
                   </item>
                  </layout>
                 </item>
                 <item>
                  <layout class="QHBoxLayout" name="horizontalLayout_27">
                   <item>
                    <widget class="QLabel" name="backgroundFactorLabel">
                     <property name="minimumSize">
                      <size>
                       <width>0</width>
                       <height>0</height>
                      </size>
                     </property>
                     <property name="maximumSize">
                      <size>
                       <width>16777215</width>
                       <height>16777215</height>
                      </size>
                     </property>
                     <property name="text">
                      <string>Background factor: overall</string>
                     </property>
                    </widget>
                   </item>
                   <item>
                    <widget class="QDoubleSpinBox" name="overallBackgroundFactorSpinBox">
                     <property name="sizePolicy">
                      <sizepolicy hsizetype="MinimumExpanding" vsizetype="Fixed">
                       <horstretch>0</horstretch>
                       <verstretch>0</verstretch>
                      </sizepolicy>
                     </property>
                     <property name="maximumSize">
                      <size>
                       <width>16777215</width>
                       <height>16777215</height>
                      </size>
                     </property>
                    </widget>
                   </item>
                   <item>
                    <widget class="QLabel" name="sampleDependantBackgroundFactorLabel">
                     <property name="minimumSize">
                      <size>
                       <width>0</width>
                       <height>0</height>
                      </size>
                     </property>
                     <property name="maximumSize">
                      <size>
                       <width>16777215</width>
                       <height>16777215</height>
                      </size>
                     </property>
                     <property name="text">
                      <string>sample dependant</string>
                     </property>
                    </widget>
                   </item>
                   <item>
                    <widget class="QDoubleSpinBox" name="sampleDependantBackgroundFactorSpinBox">
                     <property name="sizePolicy">
                      <sizepolicy hsizetype="Expanding" vsizetype="Fixed">
                       <horstretch>0</horstretch>
                       <verstretch>0</verstretch>
                      </sizepolicy>
                     </property>
                    </widget>
                   </item>
                   <item>
                    <spacer name="horizontalSpacer_16">
                     <property name="orientation">
                      <enum>Qt::Horizontal</enum>
                     </property>
                     <property name="sizeHint" stdset="0">
                      <size>
                       <width>40</width>
                       <height>20</height>
                      </size>
                     </property>
                    </spacer>
                   </item>
                  </layout>
                 </item>
                 <item>
                  <layout class="QHBoxLayout" name="horizontalLayout_28">
                   <item>
                    <widget class="QLabel" name="shieldingLabel">
                     <property name="sizePolicy">
                      <sizepolicy hsizetype="MinimumExpanding" vsizetype="Fixed">
                       <horstretch>0</horstretch>
                       <verstretch>0</verstretch>
                      </sizepolicy>
                     </property>
                     <property name="minimumSize">
                      <size>
                       <width>0</width>
                       <height>0</height>
                      </size>
                     </property>
                     <property name="maximumSize">
                      <size>
                       <width>16777215</width>
                       <height>16777215</height>
                      </size>
                     </property>
                     <property name="text">
                      <string>Shielding attenuation coefficient</string>
                     </property>
                    </widget>
                   </item>
                   <item>
                    <widget class="QDoubleSpinBox" name="shieldingSpinBox">
                     <property name="sizePolicy">
                      <sizepolicy hsizetype="Expanding" vsizetype="Fixed">
                       <horstretch>0</horstretch>
                       <verstretch>0</verstretch>
                      </sizepolicy>
                     </property>
                     <property name="maximumSize">
                      <size>
                       <width>16777215</width>
                       <height>16777215</height>
                      </size>
                     </property>
                    </widget>
                   </item>
                   <item>
                    <spacer name="horizontalSpacer_11">
                     <property name="orientation">
                      <enum>Qt::Horizontal</enum>
                     </property>
                     <property name="sizeHint" stdset="0">
                      <size>
                       <width>40</width>
                       <height>20</height>
                      </size>
                     </property>
                    </spacer>
                   </item>
                  </layout>
                 </item>
                 <item>
                  <widget class="QLabel" name="beamProfileValuesLabel">
                   <property name="minimumSize">
                    <size>
                     <width>0</width>
                     <height>0</height>
                    </size>
                   </property>
                   <property name="maximumSize">
                    <size>
                     <width>16777215</width>
                     <height>16777215</height>
                    </size>
                   </property>
                   <property name="text">
                    <string>Beam profile values</string>
                   </property>
                  </widget>
                 </item>
                 <item>
                  <layout class="QHBoxLayout" name="horizontalLayout_29">
                   <item>
                    <widget class="BeamProfileTable" name="beamProfileValuesTable">
                     <property name="sizePolicy">
                      <sizepolicy hsizetype="Minimum" vsizetype="Preferred">
                       <horstretch>0</horstretch>
                       <verstretch>0</verstretch>
                      </sizepolicy>
                     </property>
                     <property name="minimumSize">
                      <size>
                       <width>0</width>
                       <height>0</height>
                      </size>
                     </property>
                     <property name="maximumSize">
                      <size>
                       <width>16777215</width>
                       <height>16777215</height>
                      </size>
                     </property>
                     <property name="horizontalScrollBarPolicy">
                      <enum>Qt::ScrollBarAlwaysOff</enum>
                     </property>
                     <property name="selectionBehavior">
                      <enum>QAbstractItemView::SelectRows</enum>
                     </property>
                     <attribute name="horizontalHeaderVisible">
                      <bool>false</bool>
                     </attribute>
                     <attribute name="verticalHeaderVisible">
                      <bool>false</bool>
                     </attribute>
                     <attribute name="verticalHeaderHighlightSections">
                      <bool>false</bool>
                     </attribute>
                    </widget>
                   </item>
                   <item>
                    <layout class="QVBoxLayout" name="verticalLayout_11">
                     <item>
                      <widget class="QToolButton" name="addBeamValueButton">
                       <property name="maximumSize">
                        <size>
                         <width>16777215</width>
                         <height>16777215</height>
                        </size>
                       </property>
                       <property name="text">
                        <string/>
                       </property>
                       <property name="icon">
                        <iconset>
                         <normaloff>../resources/plus.png</normaloff>../resources/plus.png</iconset>
                       </property>
                      </widget>
                     </item>
                     <item>
                      <widget class="QToolButton" name="removeBeamValueButton">
                       <property name="maximumSize">
                        <size>
                         <width>16777215</width>
                         <height>16777215</height>
                        </size>
                       </property>
                       <property name="text">
                        <string/>
                       </property>
                       <property name="icon">
                        <iconset>
                         <normaloff>../resources/minus.png</normaloff>../resources/minus.png</iconset>
                       </property>
                      </widget>
                     </item>
                    </layout>
                   </item>
                  </layout>
                 </item>
                </layout>
               </widget>
              </item>
              <item>
               <spacer name="verticalSpacer_3">
                <property name="orientation">
                 <enum>Qt::Vertical</enum>
                </property>
                <property name="sizeHint" stdset="0">
                 <size>
                  <width>20</width>
                  <height>40</height>
                 </size>
                </property>
               </spacer>
              </item>
             </layout>
            </widget>
            <widget class="QWidget" name="normalisationPage">
             <layout class="QVBoxLayout" name="verticalLayout_21">
              <item>
               <layout class="QHBoxLayout" name="horizontalLayout_44">
                <item>
                 <widget class="QGroupBox" name="dataFilesGroupBox">
                  <property name="sizePolicy">
                   <sizepolicy hsizetype="Preferred" vsizetype="Minimum">
                    <horstretch>0</horstretch>
                    <verstretch>0</verstretch>
                   </sizepolicy>
                  </property>
                  <property name="minimumSize">
                   <size>
                    <width>0</width>
                    <height>0</height>
                   </size>
                  </property>
                  <property name="maximumSize">
                   <size>
                    <width>16777215</width>
                    <height>16777215</height>
                   </size>
                  </property>
                  <property name="title">
                   <string>Data Files</string>
                  </property>
                  <layout class="QHBoxLayout" name="horizontalLayout_45">
                   <item>
                    <layout class="QVBoxLayout" name="verticalLayout_17">
                     <item>
                      <widget class="QListWidget" name="dataFilesList">
                       <property name="sizePolicy">
                        <sizepolicy hsizetype="Preferred" vsizetype="Minimum">
                         <horstretch>0</horstretch>
                         <verstretch>0</verstretch>
                        </sizepolicy>
                       </property>
                       <property name="minimumSize">
                        <size>
                         <width>0</width>
                         <height>0</height>
                        </size>
                       </property>
                      </widget>
                     </item>
                     <item>
                      <layout class="QHBoxLayout" name="horizontalLayout_46">
                       <item>
                        <widget class="QLabel" name="periodNoLabel">
                         <property name="sizePolicy">
                          <sizepolicy hsizetype="Minimum" vsizetype="Preferred">
                           <horstretch>0</horstretch>
                           <verstretch>0</verstretch>
                          </sizepolicy>
                         </property>
                         <property name="minimumSize">
                          <size>
                           <width>0</width>
                           <height>0</height>
                          </size>
                         </property>
                         <property name="maximumSize">
                          <size>
                           <width>16777215</width>
                           <height>16777215</height>
                          </size>
                         </property>
                         <property name="text">
                          <string>Period no.</string>
                         </property>
                        </widget>
                       </item>
                       <item>
                        <widget class="QSpinBox" name="periodNoSpinBox"/>
                       </item>
                       <item>
                        <spacer name="horizontalSpacer_23">
                         <property name="orientation">
                          <enum>Qt::Horizontal</enum>
                         </property>
                         <property name="sizeHint" stdset="0">
                          <size>
                           <width>40</width>
                           <height>20</height>
                          </size>
                         </property>
                        </spacer>
                       </item>
                      </layout>
                     </item>
                    </layout>
                   </item>
                   <item>
                    <layout class="QVBoxLayout" name="verticalLayout_18">
                     <item>
                      <widget class="QToolButton" name="addDataFileButton">
                       <property name="sizePolicy">
                        <sizepolicy hsizetype="Minimum" vsizetype="Fixed">
                         <horstretch>0</horstretch>
                         <verstretch>0</verstretch>
                        </sizepolicy>
                       </property>
                       <property name="text">
                        <string/>
                       </property>
                       <property name="icon">
                        <iconset>
                         <normaloff>../resources/plus.png</normaloff>../resources/plus.png</iconset>
                       </property>
                      </widget>
                     </item>
                     <item>
                      <widget class="QToolButton" name="removeDataFileButton">
                       <property name="text">
                        <string/>
                       </property>
                       <property name="icon">
                        <iconset>
                         <normaloff>../resources/minus.png</normaloff>../resources/minus.png</iconset>
                       </property>
                      </widget>
                     </item>
                     <item>
                      <spacer name="verticalSpacer_7">
                       <property name="orientation">
                        <enum>Qt::Vertical</enum>
                       </property>
                       <property name="sizeHint" stdset="0">
                        <size>
                         <width>20</width>
                         <height>40</height>
                        </size>
                       </property>
                      </spacer>
                     </item>
                    </layout>
                   </item>
                  </layout>
                 </widget>
                </item>
                <item>
                 <widget class="QGroupBox" name="backgroundDataFilesGroupBox">
                  <property name="sizePolicy">
                   <sizepolicy hsizetype="Preferred" vsizetype="Minimum">
                    <horstretch>0</horstretch>
                    <verstretch>0</verstretch>
                   </sizepolicy>
                  </property>
                  <property name="minimumSize">
                   <size>
                    <width>0</width>
                    <height>0</height>
                   </size>
                  </property>
                  <property name="maximumSize">
                   <size>
                    <width>16777215</width>
                    <height>16777215</height>
                   </size>
                  </property>
                  <property name="title">
                   <string>Background Data Files</string>
                  </property>
                  <layout class="QHBoxLayout" name="horizontalLayout_47">
                   <item>
                    <layout class="QVBoxLayout" name="verticalLayout_19">
                     <item>
                      <widget class="QListWidget" name="backgroundDataFilesList">
                       <property name="sizePolicy">
                        <sizepolicy hsizetype="Preferred" vsizetype="Minimum">
                         <horstretch>0</horstretch>
                         <verstretch>0</verstretch>
                        </sizepolicy>
                       </property>
                       <property name="minimumSize">
                        <size>
                         <width>0</width>
                         <height>0</height>
                        </size>
                       </property>
                      </widget>
                     </item>
                     <item>
                      <layout class="QHBoxLayout" name="horizontalLayout_48">
                       <item>
                        <widget class="QLabel" name="backgroundPeriodNoLabel">
                         <property name="minimumSize">
                          <size>
                           <width>0</width>
                           <height>0</height>
                          </size>
                         </property>
                         <property name="maximumSize">
                          <size>
                           <width>16777215</width>
                           <height>16777215</height>
                          </size>
                         </property>
                         <property name="text">
                          <string>Period no.</string>
                         </property>
                        </widget>
                       </item>
                       <item>
                        <widget class="QSpinBox" name="backgroundPeriodNoSpinBox"/>
                       </item>
                       <item>
                        <spacer name="horizontalSpacer_24">
                         <property name="orientation">
                          <enum>Qt::Horizontal</enum>
                         </property>
                         <property name="sizeHint" stdset="0">
                          <size>
                           <width>40</width>
                           <height>20</height>
                          </size>
                         </property>
                        </spacer>
                       </item>
                      </layout>
                     </item>
                    </layout>
                   </item>
                   <item>
                    <layout class="QVBoxLayout" name="verticalLayout_20">
                     <item>
                      <widget class="QToolButton" name="addBackgroundDataFileButton">
                       <property name="sizePolicy">
                        <sizepolicy hsizetype="Minimum" vsizetype="Fixed">
                         <horstretch>0</horstretch>
                         <verstretch>0</verstretch>
                        </sizepolicy>
                       </property>
                       <property name="text">
                        <string/>
                       </property>
                       <property name="icon">
                        <iconset>
                         <normaloff>../resources/plus.png</normaloff>../resources/plus.png</iconset>
                       </property>
                      </widget>
                     </item>
                     <item>
                      <widget class="QToolButton" name="removeBackgroundDataFileButton">
                       <property name="sizePolicy">
                        <sizepolicy hsizetype="Minimum" vsizetype="Fixed">
                         <horstretch>0</horstretch>
                         <verstretch>0</verstretch>
                        </sizepolicy>
                       </property>
                       <property name="text">
                        <string/>
                       </property>
                       <property name="icon">
                        <iconset>
                         <normaloff>../resources/minus.png</normaloff>../resources/minus.png</iconset>
                       </property>
                      </widget>
                     </item>
                     <item>
                      <spacer name="verticalSpacer_8">
                       <property name="orientation">
                        <enum>Qt::Vertical</enum>
                       </property>
                       <property name="sizeHint" stdset="0">
                        <size>
                         <width>20</width>
                         <height>40</height>
                        </size>
                       </property>
                      </spacer>
                     </item>
                    </layout>
                   </item>
                  </layout>
                 </widget>
                </item>
               </layout>
              </item>
              <item>
               <layout class="QHBoxLayout" name="horizontalLayout_30">
                <item>
                 <widget class="QGroupBox" name="sampleCompositionGroupBox">
                  <property name="sizePolicy">
                   <sizepolicy hsizetype="Expanding" vsizetype="Minimum">
                    <horstretch>0</horstretch>
                    <verstretch>0</verstretch>
                   </sizepolicy>
                  </property>
                  <property name="maximumSize">
                   <size>
                    <width>16777215</width>
                    <height>16777215</height>
                   </size>
                  </property>
                  <property name="title">
                   <string>Normalisation Composition</string>
                  </property>
                  <layout class="QVBoxLayout" name="verticalLayout_13">
                   <item>
                    <layout class="QHBoxLayout" name="horizontalLayout_31">
                     <item>
                      <widget class="CompositionTable" name="normalisationCompositionTable">
                       <property name="minimumSize">
                        <size>
                         <width>191</width>
                         <height>121</height>
                        </size>
                       </property>
                       <property name="maximumSize">
                        <size>
                         <width>16777215</width>
                         <height>16777215</height>
                        </size>
                       </property>
                       <property name="horizontalScrollBarPolicy">
                        <enum>Qt::ScrollBarAlwaysOff</enum>
                       </property>
                       <property name="selectionBehavior">
                        <enum>QAbstractItemView::SelectRows</enum>
                       </property>
                       <attribute name="horizontalHeaderVisible">
                        <bool>false</bool>
                       </attribute>
                       <attribute name="horizontalHeaderMinimumSectionSize">
                        <number>19</number>
                       </attribute>
                       <attribute name="horizontalHeaderDefaultSectionSize">
                        <number>100</number>
                       </attribute>
                       <attribute name="horizontalHeaderHighlightSections">
                        <bool>true</bool>
                       </attribute>
                       <attribute name="verticalHeaderHighlightSections">
                        <bool>false</bool>
                       </attribute>
                      </widget>
                     </item>
                     <item>
                      <layout class="QVBoxLayout" name="verticalLayout_14">
                       <item>
                        <widget class="QToolButton" name="insertElementButton">
                         <property name="maximumSize">
                          <size>
                           <width>16777215</width>
                           <height>16777215</height>
                          </size>
                         </property>
                         <property name="text">
                          <string/>
                         </property>
                         <property name="icon">
                          <iconset>
                           <normaloff>../resources/plus.png</normaloff>../resources/plus.png</iconset>
                         </property>
                        </widget>
                       </item>
                       <item>
                        <widget class="QToolButton" name="removeElementButton">
                         <property name="maximumSize">
                          <size>
                           <width>16777215</width>
                           <height>16777215</height>
                          </size>
                         </property>
                         <property name="text">
                          <string/>
                         </property>
                         <property name="icon">
                          <iconset>
                           <normaloff>../resources/minus.png</normaloff>../resources/minus.png</iconset>
                         </property>
                        </widget>
                       </item>
                       <item>
                        <spacer name="verticalSpacer_5">
                         <property name="orientation">
                          <enum>Qt::Vertical</enum>
                         </property>
                         <property name="sizeHint" stdset="0">
                          <size>
                           <width>20</width>
                           <height>40</height>
                          </size>
                         </property>
                        </spacer>
                       </item>
                      </layout>
                     </item>
                    </layout>
                   </item>
                   <item>
                    <layout class="QHBoxLayout" name="horizontalLayout_32">
                     <item>
                      <widget class="QLabel" name="totalCrossSectionLabel">
                       <property name="text">
                        <string>Total cross section source</string>
                       </property>
                      </widget>
                     </item>
                     <item>
                      <widget class="QComboBox" name="totalCrossSectionComboBox">
                       <property name="sizePolicy">
                        <sizepolicy hsizetype="Expanding" vsizetype="Fixed">
                         <horstretch>0</horstretch>
                         <verstretch>0</verstretch>
                        </sizepolicy>
                       </property>
                       <property name="maximumSize">
                        <size>
                         <width>16777215</width>
                         <height>16777215</height>
                        </size>
                       </property>
                      </widget>
                     </item>
                    </layout>
                   </item>
                   <item>
                    <widget class="QWidget" name="crossSectionFileWidget" native="true">
                     <layout class="QHBoxLayout" name="horizontalLayout_33">
                      <property name="leftMargin">
                       <number>0</number>
                      </property>
                      <item>
                       <widget class="QLineEdit" name="crossSectionFileLineEdit"/>
                      </item>
                      <item>
                       <widget class="QPushButton" name="browseCrossSectionFileButton">
                        <property name="text">
                         <string>Browse</string>
                        </property>
                       </widget>
                      </item>
                     </layout>
                    </widget>
                   </item>
                  </layout>
                 </widget>
                </item>
                <item>
                 <widget class="QGroupBox" name="geometryGroupBox">
                  <property name="title">
                   <string>Geometry</string>
                  </property>
                  <layout class="QVBoxLayout" name="verticalLayout_15">
                   <item>
                    <layout class="QHBoxLayout" name="horizontalLayout_34">
                     <item>
                      <widget class="QComboBox" name="normalisationGeometryComboBox">
                       <property name="sizePolicy">
                        <sizepolicy hsizetype="Expanding" vsizetype="Preferred">
                         <horstretch>0</horstretch>
                         <verstretch>0</verstretch>
                        </sizepolicy>
                       </property>
                       <property name="maximumSize">
                        <size>
                         <width>16777215</width>
                         <height>16777215</height>
                        </size>
                       </property>
                      </widget>
                     </item>
                     <item>
                      <spacer name="horizontalSpacer_17">
                       <property name="orientation">
                        <enum>Qt::Horizontal</enum>
                       </property>
                       <property name="sizeHint" stdset="0">
                        <size>
                         <width>40</width>
                         <height>20</height>
                        </size>
                       </property>
                      </spacer>
                     </item>
                    </layout>
                   </item>
                   <item>
                    <layout class="QHBoxLayout" name="horizontalLayout_35">
                     <item>
                      <widget class="QLabel" name="densityLabel">
                       <property name="sizePolicy">
                        <sizepolicy hsizetype="Fixed" vsizetype="Preferred">
                         <horstretch>0</horstretch>
                         <verstretch>0</verstretch>
                        </sizepolicy>
                       </property>
                       <property name="maximumSize">
                        <size>
                         <width>16777215</width>
                         <height>16777215</height>
                        </size>
                       </property>
                       <property name="text">
                        <string>Density</string>
                       </property>
                      </widget>
                     </item>
                     <item>
                      <widget class="QDoubleSpinBox" name="densitySpinBox">
                       <property name="sizePolicy">
                        <sizepolicy hsizetype="Expanding" vsizetype="Preferred">
                         <horstretch>0</horstretch>
                         <verstretch>0</verstretch>
                        </sizepolicy>
                       </property>
                       <property name="maximumSize">
                        <size>
                         <width>16777215</width>
                         <height>16777215</height>
                        </size>
                       </property>
                      </widget>
                     </item>
                     <item>
                      <widget class="QComboBox" name="densityUnitsComboBox">
                       <property name="sizePolicy">
                        <sizepolicy hsizetype="Expanding" vsizetype="Fixed">
                         <horstretch>0</horstretch>
                         <verstretch>0</verstretch>
                        </sizepolicy>
                       </property>
                       <property name="maximumSize">
                        <size>
                         <width>16777215</width>
                         <height>16777215</height>
                        </size>
                       </property>
                      </widget>
                     </item>
                     <item>
                      <spacer name="horizontalSpacer_18">
                       <property name="orientation">
                        <enum>Qt::Horizontal</enum>
                       </property>
                       <property name="sizeHint" stdset="0">
                        <size>
                         <width>40</width>
                         <height>20</height>
                        </size>
                       </property>
                      </spacer>
                     </item>
                    </layout>
                   </item>
                   <item>
                    <widget class="QStackedWidget" name="geometryInfoStack">
                     <property name="sizePolicy">
                      <sizepolicy hsizetype="Expanding" vsizetype="Minimum">
                       <horstretch>0</horstretch>
                       <verstretch>0</verstretch>
                      </sizepolicy>
                     </property>
                     <property name="minimumSize">
                      <size>
                       <width>0</width>
                       <height>0</height>
                      </size>
                     </property>
                     <property name="maximumSize">
                      <size>
                       <width>16777215</width>
                       <height>16777215</height>
                      </size>
                     </property>
                     <property name="currentIndex">
                      <number>0</number>
                     </property>
                     <widget class="QWidget" name="page_3">
                      <layout class="QHBoxLayout" name="horizontalLayout_36">
                       <property name="leftMargin">
                        <number>0</number>
                       </property>
                       <property name="topMargin">
                        <number>0</number>
                       </property>
                       <property name="bottomMargin">
                        <number>0</number>
                       </property>
                       <item>
                        <widget class="QGroupBox" name="groupBox">
                         <property name="title">
                          <string>Thickness</string>
                         </property>
                         <property name="alignment">
                          <set>Qt::AlignLeading|Qt::AlignLeft|Qt::AlignVCenter</set>
                         </property>
                         <property name="flat">
                          <bool>false</bool>
                         </property>
                         <layout class="QHBoxLayout" name="horizontalLayout_37">
                          <property name="leftMargin">
                           <number>0</number>
                          </property>
                          <property name="topMargin">
                           <number>0</number>
                          </property>
                          <property name="rightMargin">
                           <number>0</number>
                          </property>
                          <item>
                           <widget class="QLabel" name="upstreamLabel">
                            <property name="sizePolicy">
                             <sizepolicy hsizetype="Minimum" vsizetype="Minimum">
                              <horstretch>0</horstretch>
                              <verstretch>0</verstretch>
                             </sizepolicy>
                            </property>
                            <property name="maximumSize">
                             <size>
                              <width>16777215</width>
                              <height>16777215</height>
                             </size>
                            </property>
                            <property name="text">
                             <string>Upstream</string>
                            </property>
                           </widget>
                          </item>
                          <item>
                           <widget class="QDoubleSpinBox" name="upstreamSpinBox">
                            <property name="sizePolicy">
                             <sizepolicy hsizetype="Expanding" vsizetype="Fixed">
                              <horstretch>0</horstretch>
                              <verstretch>0</verstretch>
                             </sizepolicy>
                            </property>
                            <property name="maximumSize">
                             <size>
                              <width>16777215</width>
                              <height>16777215</height>
                             </size>
                            </property>
                           </widget>
                          </item>
                          <item>
                           <widget class="QLabel" name="downstreamLabel">
                            <property name="sizePolicy">
                             <sizepolicy hsizetype="Minimum" vsizetype="Minimum">
                              <horstretch>0</horstretch>
                              <verstretch>0</verstretch>
                             </sizepolicy>
                            </property>
                            <property name="minimumSize">
                             <size>
                              <width>0</width>
                              <height>0</height>
                             </size>
                            </property>
                            <property name="maximumSize">
                             <size>
                              <width>16777215</width>
                              <height>16777215</height>
                             </size>
                            </property>
                            <property name="text">
                             <string>Downstream</string>
                            </property>
                           </widget>
                          </item>
                          <item>
                           <widget class="QDoubleSpinBox" name="downstreamSpinBox">
                            <property name="sizePolicy">
                             <sizepolicy hsizetype="Expanding" vsizetype="Fixed">
                              <horstretch>0</horstretch>
                              <verstretch>0</verstretch>
                             </sizepolicy>
                            </property>
                            <property name="maximumSize">
                             <size>
                              <width>16777215</width>
                              <height>16777215</height>
                             </size>
                            </property>
                           </widget>
                          </item>
                         </layout>
                        </widget>
                       </item>
                      </layout>
                     </widget>
                     <widget class="QWidget" name="page_4">
                      <layout class="QHBoxLayout" name="horizontalLayout_38">
                       <property name="leftMargin">
                        <number>0</number>
                       </property>
                       <property name="topMargin">
                        <number>0</number>
                       </property>
                       <property name="bottomMargin">
                        <number>0</number>
                       </property>
                       <item>
                        <widget class="QGroupBox" name="groupBox_3">
                         <property name="title">
                          <string>Radii</string>
                         </property>
                         <layout class="QHBoxLayout" name="horizontalLayout_39">
                          <property name="leftMargin">
                           <number>0</number>
                          </property>
                          <property name="topMargin">
                           <number>0</number>
                          </property>
                          <property name="rightMargin">
                           <number>0</number>
                          </property>
                          <property name="bottomMargin">
                           <number>12</number>
                          </property>
                          <item>
                           <widget class="QLabel" name="innerRadiiLabel">
                            <property name="sizePolicy">
                             <sizepolicy hsizetype="Minimum" vsizetype="Minimum">
                              <horstretch>0</horstretch>
                              <verstretch>0</verstretch>
                             </sizepolicy>
                            </property>
                            <property name="text">
                             <string>Inner</string>
                            </property>
                           </widget>
                          </item>
                          <item>
                           <widget class="QDoubleSpinBox" name="innerRadiiSpinBox">
                            <property name="sizePolicy">
                             <sizepolicy hsizetype="Expanding" vsizetype="Fixed">
                              <horstretch>0</horstretch>
                              <verstretch>0</verstretch>
                             </sizepolicy>
                            </property>
                           </widget>
                          </item>
                          <item>
                           <widget class="QLabel" name="outerRadiiLabel">
                            <property name="sizePolicy">
                             <sizepolicy hsizetype="Maximum" vsizetype="Preferred">
                              <horstretch>0</horstretch>
                              <verstretch>0</verstretch>
                             </sizepolicy>
                            </property>
                            <property name="text">
                             <string>Outer</string>
                            </property>
                           </widget>
                          </item>
                          <item>
                           <widget class="QDoubleSpinBox" name="outerRadiiSpinBox">
                            <property name="sizePolicy">
                             <sizepolicy hsizetype="Expanding" vsizetype="Fixed">
                              <horstretch>0</horstretch>
                              <verstretch>0</verstretch>
                             </sizepolicy>
                            </property>
                           </widget>
                          </item>
                         </layout>
                        </widget>
                       </item>
                      </layout>
                     </widget>
                    </widget>
                   </item>
                   <item>
                    <spacer name="verticalSpacer_6">
                     <property name="orientation">
                      <enum>Qt::Vertical</enum>
                     </property>
                     <property name="sizeHint" stdset="0">
                      <size>
                       <width>20</width>
                       <height>62</height>
                      </size>
                     </property>
                    </spacer>
                   </item>
                  </layout>
                 </widget>
                </item>
               </layout>
              </item>
              <item>
               <widget class="QGroupBox" name="configuationGroupBox">
                <property name="sizePolicy">
                 <sizepolicy hsizetype="Expanding" vsizetype="Minimum">
                  <horstretch>0</horstretch>
                  <verstretch>0</verstretch>
                 </sizepolicy>
                </property>
                <property name="title">
                 <string>Configuration</string>
                </property>
                <layout class="QVBoxLayout" name="verticalLayout_16">
                 <item>
                  <widget class="QCheckBox" name="forceCorrectionsCheckBox">
                   <property name="layoutDirection">
                    <enum>Qt::LeftToRight</enum>
                   </property>
                   <property name="text">
                    <string>Force calculation of corrections</string>
                   </property>
                  </widget>
                 </item>
                 <item>
                  <layout class="QHBoxLayout" name="horizontalLayout_40">
                   <item>
                    <widget class="QLabel" name="placzekCorrectionLabel">
                     <property name="text">
                      <string>Temperature for Placzek correction</string>
                     </property>
                    </widget>
                   </item>
                   <item>
                    <widget class="QDoubleSpinBox" name="placzekCorrectionSpinBox">
                     <property name="sizePolicy">
                      <sizepolicy hsizetype="Expanding" vsizetype="Fixed">
                       <horstretch>0</horstretch>
                       <verstretch>0</verstretch>
                      </sizepolicy>
                     </property>
                    </widget>
                   </item>
                   <item>
                    <spacer name="horizontalSpacer_19">
                     <property name="orientation">
                      <enum>Qt::Horizontal</enum>
                     </property>
                     <property name="sizeHint" stdset="0">
                      <size>
                       <width>20</width>
                       <height>20</height>
                      </size>
                     </property>
                    </spacer>
                   </item>
                  </layout>
                 </item>
                 <item>
                  <layout class="QHBoxLayout" name="horizontalLayout_41">
                   <item>
                    <widget class="QLabel" name="differentialCrossSectionFileLabel">
                     <property name="text">
                      <string>Differential cross section file</string>
                     </property>
                    </widget>
                   </item>
                   <item>
                    <widget class="QLineEdit" name="differentialCrossSectionFileLineEdit">
                     <property name="sizePolicy">
                      <sizepolicy hsizetype="Expanding" vsizetype="Fixed">
                       <horstretch>0</horstretch>
                       <verstretch>0</verstretch>
                      </sizepolicy>
                     </property>
                     <property name="maximumSize">
                      <size>
                       <width>16777215</width>
                       <height>16777215</height>
                      </size>
                     </property>
                    </widget>
                   </item>
                   <item>
                    <widget class="QPushButton" name="browseDifferentialCrossSectionButton">
                     <property name="sizePolicy">
                      <sizepolicy hsizetype="Fixed" vsizetype="Fixed">
                       <horstretch>0</horstretch>
                       <verstretch>0</verstretch>
                      </sizepolicy>
                     </property>
                     <property name="text">
                      <string>Browse</string>
                     </property>
                    </widget>
                   </item>
                   <item>
                    <spacer name="horizontalSpacer_20">
                     <property name="orientation">
                      <enum>Qt::Horizontal</enum>
                     </property>
                     <property name="sizeHint" stdset="0">
                      <size>
                       <width>40</width>
                       <height>20</height>
                      </size>
                     </property>
                    </spacer>
                   </item>
                  </layout>
                 </item>
                 <item>
                  <layout class="QHBoxLayout" name="horizontalLayout_42">
                   <item>
                    <widget class="QLabel" name="smoothingDegreeLabel">
                     <property name="maximumSize">
                      <size>
                       <width>16777215</width>
                       <height>16777215</height>
                      </size>
                     </property>
                     <property name="text">
                      <string>Degree of smoothing</string>
                     </property>
                    </widget>
                   </item>
                   <item>
                    <widget class="QDoubleSpinBox" name="smoothingDegreeSpinBox">
                     <property name="sizePolicy">
                      <sizepolicy hsizetype="Expanding" vsizetype="Fixed">
                       <horstretch>0</horstretch>
                       <verstretch>0</verstretch>
                      </sizepolicy>
                     </property>
                    </widget>
                   </item>
                   <item>
                    <widget class="QLabel" name="lowerLimitSmoothingLabel">
                     <property name="text">
                      <string>Lower limit on smoothed normalisation</string>
                     </property>
                    </widget>
                   </item>
                   <item>
                    <widget class="QDoubleSpinBox" name="lowerLimitSmoothingSpinBox">
                     <property name="sizePolicy">
                      <sizepolicy hsizetype="Expanding" vsizetype="Fixed">
                       <horstretch>0</horstretch>
                       <verstretch>0</verstretch>
                      </sizepolicy>
                     </property>
                    </widget>
                   </item>
                   <item>
                    <spacer name="horizontalSpacer_21">
                     <property name="orientation">
                      <enum>Qt::Horizontal</enum>
                     </property>
                     <property name="sizeHint" stdset="0">
                      <size>
                       <width>40</width>
                       <height>20</height>
                      </size>
                     </property>
                    </spacer>
                   </item>
                  </layout>
                 </item>
                 <item>
                  <layout class="QHBoxLayout" name="horizontalLayout_43">
                   <item>
                    <widget class="QLabel" name="minNormalisationSignalLabel">
                     <property name="text">
                      <string>Min normalisation signal to background ratio</string>
                     </property>
                    </widget>
                   </item>
                   <item>
                    <widget class="QDoubleSpinBox" name="minNormalisationSignalSpinBox">
                     <property name="sizePolicy">
                      <sizepolicy hsizetype="Expanding" vsizetype="Fixed">
                       <horstretch>0</horstretch>
                       <verstretch>0</verstretch>
                      </sizepolicy>
                     </property>
                    </widget>
                   </item>
                   <item>
                    <spacer name="horizontalSpacer_22">
                     <property name="orientation">
                      <enum>Qt::Horizontal</enum>
                     </property>
                     <property name="sizeType">
                      <enum>QSizePolicy::Expanding</enum>
                     </property>
                     <property name="sizeHint" stdset="0">
                      <size>
                       <width>40</width>
                       <height>20</height>
                      </size>
                     </property>
                    </spacer>
                   </item>
                  </layout>
                 </item>
                </layout>
               </widget>
              </item>
              <item>
               <spacer name="verticalSpacer_4">
                <property name="orientation">
                 <enum>Qt::Vertical</enum>
                </property>
                <property name="sizeHint" stdset="0">
                 <size>
                  <width>20</width>
                  <height>75</height>
                 </size>
                </property>
               </spacer>
              </item>
             </layout>
            </widget>
            <widget class="QWidget" name="sampleBackgroundPage">
             <layout class="QHBoxLayout" name="horizontalLayout_51">
              <item>
               <widget class="QGroupBox" name="dataFilesGroupBox_2">
                <property name="minimumSize">
                 <size>
                  <width>270</width>
                  <height>160</height>
                 </size>
                </property>
                <property name="title">
                 <string>Data Files</string>
                </property>
                <layout class="QVBoxLayout" name="verticalLayout_22">
                 <item>
                  <layout class="QHBoxLayout" name="horizontalLayout_49">
                   <item>
                    <widget class="QListWidget" name="sampleBackgroundDataFilesList">
                     <property name="sizePolicy">
                      <sizepolicy hsizetype="Preferred" vsizetype="Preferred">
                       <horstretch>0</horstretch>
                       <verstretch>0</verstretch>
                      </sizepolicy>
                     </property>
                    </widget>
                   </item>
                   <item>
                    <layout class="QVBoxLayout" name="verticalLayout_23">
                     <item>
                      <widget class="QToolButton" name="addSampleBackgroundDataFileButton">
                       <property name="sizePolicy">
                        <sizepolicy hsizetype="Fixed" vsizetype="Fixed">
                         <horstretch>0</horstretch>
                         <verstretch>0</verstretch>
                        </sizepolicy>
                       </property>
                       <property name="text">
                        <string/>
                       </property>
                       <property name="icon">
                        <iconset>
                         <normaloff>../resources/plus.png</normaloff>../resources/plus.png</iconset>
                       </property>
                      </widget>
                     </item>
                     <item>
                      <widget class="QToolButton" name="removeSampleBackgroundDataFileButton">
                       <property name="sizePolicy">
                        <sizepolicy hsizetype="Fixed" vsizetype="Fixed">
                         <horstretch>0</horstretch>
                         <verstretch>0</verstretch>
                        </sizepolicy>
                       </property>
                       <property name="text">
                        <string/>
                       </property>
                       <property name="icon">
                        <iconset>
                         <normaloff>../resources/minus.png</normaloff>../resources/minus.png</iconset>
                       </property>
                      </widget>
                     </item>
                    </layout>
                   </item>
                  </layout>
                 </item>
                 <item>
                  <layout class="QHBoxLayout" name="horizontalLayout_50">
                   <item>
                    <widget class="QLabel" name="periodNoLabel_2">
                     <property name="text">
                      <string>Period No:</string>
                     </property>
                    </widget>
                   </item>
                   <item>
                    <widget class="QSpinBox" name="sampleBackgroundPeriodNoSpinBox">
                     <property name="sizePolicy">
                      <sizepolicy hsizetype="Expanding" vsizetype="Fixed">
                       <horstretch>0</horstretch>
                       <verstretch>0</verstretch>
                      </sizepolicy>
                     </property>
                    </widget>
                   </item>
                   <item>
                    <spacer name="horizontalSpacer_25">
                     <property name="orientation">
                      <enum>Qt::Horizontal</enum>
                     </property>
                     <property name="sizeHint" stdset="0">
                      <size>
                       <width>40</width>
                       <height>20</height>
                      </size>
                     </property>
                    </spacer>
                   </item>
                  </layout>
                 </item>
                 <item>
                  <spacer name="verticalSpacer_9">
                   <property name="orientation">
                    <enum>Qt::Vertical</enum>
                   </property>
                   <property name="sizeHint" stdset="0">
                    <size>
                     <width>20</width>
                     <height>40</height>
                    </size>
                   </property>
                  </spacer>
                 </item>
                </layout>
               </widget>
              </item>
              <item>
               <spacer name="horizontalSpacer_26">
                <property name="orientation">
                 <enum>Qt::Horizontal</enum>
                </property>
                <property name="sizeHint" stdset="0">
                 <size>
                  <width>40</width>
                  <height>20</height>
                 </size>
                </property>
               </spacer>
              </item>
             </layout>
            </widget>
            <widget class="QWidget" name="samplePage">
             <layout class="QVBoxLayout" name="verticalLayout_37">
              <item>
               <widget class="QTabWidget" name="parameterTabs">
                <property name="currentIndex">
                 <number>0</number>
                </property>
                <widget class="QWidget" name="sampleTab">
                 <attribute name="title">
                  <string>Sample</string>
                 </attribute>
                 <layout class="QVBoxLayout" name="verticalLayout_24">
                  <item>
                   <layout class="QHBoxLayout" name="horizontalLayout_52">
                    <item>
                     <widget class="QGroupBox" name="dataFilesGroupBox_3">
                      <property name="sizePolicy">
                       <sizepolicy hsizetype="Preferred" vsizetype="Minimum">
                        <horstretch>0</horstretch>
                        <verstretch>0</verstretch>
                       </sizepolicy>
                      </property>
                      <property name="minimumSize">
                       <size>
                        <width>0</width>
                        <height>0</height>
                       </size>
                      </property>
                      <property name="title">
                       <string>Data Files</string>
                      </property>
                      <layout class="QHBoxLayout" name="horizontalLayout_53">
                       <item>
                        <widget class="QListWidget" name="sampleDataFilesList"/>
                       </item>
                       <item>
                        <layout class="QVBoxLayout" name="verticalLayout_25">
                         <item>
                          <widget class="QToolButton" name="addSampleDataFileButton">
                           <property name="sizePolicy">
                            <sizepolicy hsizetype="Fixed" vsizetype="Fixed">
                             <horstretch>0</horstretch>
                             <verstretch>0</verstretch>
                            </sizepolicy>
                           </property>
                           <property name="text">
                            <string/>
                           </property>
                           <property name="icon">
                            <iconset>
                             <normaloff>../resources/plus.png</normaloff>../resources/plus.png</iconset>
                           </property>
                          </widget>
                         </item>
                         <item>
                          <widget class="QToolButton" name="removeSampleDataFileButton">
                           <property name="sizePolicy">
                            <sizepolicy hsizetype="Fixed" vsizetype="Fixed">
                             <horstretch>0</horstretch>
                             <verstretch>0</verstretch>
                            </sizepolicy>
                           </property>
                           <property name="text">
                            <string>-</string>
                           </property>
                           <property name="icon">
                            <iconset>
                             <normaloff>../resources/minus.png</normaloff>../resources/minus.png</iconset>
                           </property>
                          </widget>
                         </item>
                         <item>
                          <spacer name="verticalSpacer_10">
                           <property name="orientation">
                            <enum>Qt::Vertical</enum>
                           </property>
                           <property name="sizeHint" stdset="0">
                            <size>
                             <width>20</width>
                             <height>40</height>
                            </size>
                           </property>
                          </spacer>
                         </item>
                        </layout>
                       </item>
                      </layout>
                     </widget>
                    </item>
                    <item>
                     <widget class="QGroupBox" name="runControlsGroupBox">
                      <property name="sizePolicy">
                       <sizepolicy hsizetype="Preferred" vsizetype="Minimum">
                        <horstretch>0</horstretch>
                        <verstretch>0</verstretch>
                       </sizepolicy>
                      </property>
                      <property name="minimumSize">
                       <size>
                        <width>0</width>
                        <height>0</height>
                       </size>
                      </property>
                      <property name="title">
                       <string>Run Controls</string>
                      </property>
                      <layout class="QFormLayout" name="formLayout">
                       <property name="fieldGrowthPolicy">
                        <enum>QFormLayout::ExpandingFieldsGrow</enum>
                       </property>
                       <property name="labelAlignment">
                        <set>Qt::AlignLeading|Qt::AlignLeft|Qt::AlignVCenter</set>
                       </property>
                       <item row="0" column="0">
                        <widget class="QCheckBox" name="runSeparatelyCheckBox">
                         <property name="sizePolicy">
                          <sizepolicy hsizetype="Expanding" vsizetype="Fixed">
                           <horstretch>0</horstretch>
                           <verstretch>0</verstretch>
                          </sizepolicy>
                         </property>
                         <property name="layoutDirection">
                          <enum>Qt::RightToLeft</enum>
                         </property>
                         <property name="text">
                          <string>Run files separately</string>
                         </property>
                        </widget>
                       </item>
                       <item row="1" column="0">
                        <widget class="QCheckBox" name="sampleForceCorrectionsCheckBox">
                         <property name="sizePolicy">
                          <sizepolicy hsizetype="Expanding" vsizetype="Fixed">
                           <horstretch>0</horstretch>
                           <verstretch>0</verstretch>
                          </sizepolicy>
                         </property>
                         <property name="layoutDirection">
                          <enum>Qt::RightToLeft</enum>
                         </property>
                         <property name="text">
                          <string>Force corrections</string>
                         </property>
                        </widget>
                       </item>
                       <item row="2" column="0">
                        <widget class="QLabel" name="normaliseToLabel">
                         <property name="sizePolicy">
                          <sizepolicy hsizetype="Minimum" vsizetype="Preferred">
                           <horstretch>0</horstretch>
                           <verstretch>0</verstretch>
                          </sizepolicy>
                         </property>
                         <property name="text">
                          <string>Normalise to</string>
                         </property>
                        </widget>
                       </item>
                       <item row="2" column="1">
                        <widget class="QComboBox" name="normaliseToComboBox">
                         <property name="sizePolicy">
                          <sizepolicy hsizetype="Expanding" vsizetype="Fixed">
                           <horstretch>0</horstretch>
                           <verstretch>0</verstretch>
                          </sizepolicy>
                         </property>
                         <property name="maximumSize">
                          <size>
                           <width>16777215</width>
                           <height>16777215</height>
                          </size>
                         </property>
                        </widget>
                       </item>
                       <item row="3" column="0">
                        <widget class="QLabel" name="outputUnitsLabel">
                         <property name="sizePolicy">
                          <sizepolicy hsizetype="Minimum" vsizetype="Preferred">
                           <horstretch>0</horstretch>
                           <verstretch>0</verstretch>
                          </sizepolicy>
                         </property>
                         <property name="text">
                          <string>Output units</string>
                         </property>
                        </widget>
                       </item>
                       <item row="3" column="1">
                        <widget class="QComboBox" name="outputUnitsComboBox">
                         <property name="sizePolicy">
                          <sizepolicy hsizetype="Expanding" vsizetype="Fixed">
                           <horstretch>0</horstretch>
                           <verstretch>0</verstretch>
                          </sizepolicy>
                         </property>
                         <property name="maximumSize">
                          <size>
                           <width>16777215</width>
                           <height>16777215</height>
                          </size>
                         </property>
                        </widget>
                       </item>
                      </layout>
                     </widget>
                    </item>
                   </layout>
                  </item>
                  <item>
                   <layout class="QHBoxLayout" name="horizontalLayout_54">
                    <item>
                     <widget class="QGroupBox" name="sampleCompositionGroupBox_2">
                      <property name="sizePolicy">
                       <sizepolicy hsizetype="Expanding" vsizetype="Minimum">
                        <horstretch>0</horstretch>
                        <verstretch>0</verstretch>
                       </sizepolicy>
                      </property>
                      <property name="minimumSize">
                       <size>
                        <width>0</width>
                        <height>0</height>
                       </size>
                      </property>
                      <property name="maximumSize">
                       <size>
                        <width>16777215</width>
                        <height>16777215</height>
                       </size>
                      </property>
                      <property name="title">
                       <string>Sample Composition</string>
                      </property>
                      <layout class="QVBoxLayout" name="verticalLayout_26">
                       <item>
                        <layout class="QHBoxLayout" name="horizontalLayout_55">
                         <item>
                          <widget class="CompositionTable" name="sampleCompositionTable">
                           <property name="horizontalScrollBarPolicy">
                            <enum>Qt::ScrollBarAlwaysOff</enum>
                           </property>
                           <property name="selectionBehavior">
                            <enum>QAbstractItemView::SelectRows</enum>
                           </property>
                           <attribute name="horizontalHeaderDefaultSectionSize">
                            <number>67</number>
                           </attribute>
                          </widget>
                         </item>
                         <item>
                          <layout class="QVBoxLayout" name="verticalLayout_27">
                           <item>
                            <widget class="QToolButton" name="insertSampleElementButton">
                             <property name="maximumSize">
                              <size>
                               <width>16777215</width>
                               <height>16777215</height>
                              </size>
                             </property>
                             <property name="text">
                              <string>+</string>
                             </property>
                             <property name="icon">
                              <iconset>
                               <normaloff>../resources/plus.png</normaloff>../resources/plus.png</iconset>
                             </property>
                            </widget>
                           </item>
                           <item>
                            <widget class="QToolButton" name="removeSampleElementButton">
                             <property name="maximumSize">
                              <size>
                               <width>16777215</width>
                               <height>16777215</height>
                              </size>
                             </property>
                             <property name="text">
                              <string>-</string>
                             </property>
                             <property name="icon">
                              <iconset>
                               <normaloff>../resources/minus.png</normaloff>../resources/minus.png</iconset>
                             </property>
                            </widget>
                           </item>
                           <item>
                            <spacer name="verticalSpacer_11">
                             <property name="orientation">
                              <enum>Qt::Vertical</enum>
                             </property>
                             <property name="sizeHint" stdset="0">
                              <size>
                               <width>20</width>
                               <height>40</height>
                              </size>
                             </property>
                            </spacer>
                           </item>
                          </layout>
                         </item>
                        </layout>
                       </item>
                       <item>
                        <layout class="QHBoxLayout" name="horizontalLayout_56">
                         <item>
                          <widget class="QLabel" name="tweakFactorLabel">
                           <property name="text">
                            <string>Tweak Factor</string>
                           </property>
                          </widget>
                         </item>
                         <item>
                          <widget class="QDoubleSpinBox" name="tweakFactorSpinBox"/>
                         </item>
                        </layout>
                       </item>
                       <item>
                        <layout class="QHBoxLayout" name="horizontalLayout_57">
                         <item>
                          <widget class="QLabel" name="totalCrossSectionLabel_2">
                           <property name="sizePolicy">
                            <sizepolicy hsizetype="Minimum" vsizetype="Preferred">
                             <horstretch>0</horstretch>
                             <verstretch>0</verstretch>
                            </sizepolicy>
                           </property>
                           <property name="text">
                            <string>Total cross section source</string>
                           </property>
                          </widget>
                         </item>
                         <item>
                          <widget class="QComboBox" name="sampleTotalCrossSectionComboBox">
                           <property name="sizePolicy">
                            <sizepolicy hsizetype="Expanding" vsizetype="Fixed">
                             <horstretch>0</horstretch>
                             <verstretch>0</verstretch>
                            </sizepolicy>
                           </property>
                           <property name="maximumSize">
                            <size>
                             <width>16777215</width>
                             <height>16777215</height>
                            </size>
                           </property>
                          </widget>
                         </item>
                        </layout>
                       </item>
                       <item>
                        <widget class="QWidget" name="sampleCrossSectionFileWidget" native="true">
                         <property name="sizePolicy">
                          <sizepolicy hsizetype="Expanding" vsizetype="Preferred">
                           <horstretch>0</horstretch>
                           <verstretch>0</verstretch>
                          </sizepolicy>
                         </property>
                         <layout class="QHBoxLayout" name="horizontalLayout_58">
                          <property name="leftMargin">
                           <number>0</number>
                          </property>
                          <property name="topMargin">
                           <number>0</number>
                          </property>
                          <property name="rightMargin">
                           <number>0</number>
                          </property>
                          <item>
                           <widget class="QLineEdit" name="sampleCrossSectionFileLineEdit"/>
                          </item>
                          <item>
                           <widget class="QPushButton" name="browseSampleCrossSectionFileButto">
                            <property name="text">
                             <string>Browse</string>
                            </property>
                           </widget>
                          </item>
                         </layout>
                        </widget>
                       </item>
                      </layout>
                     </widget>
                    </item>
                    <item>
                     <widget class="QGroupBox" name="groupBox_4">
                      <property name="sizePolicy">
                       <sizepolicy hsizetype="Expanding" vsizetype="Minimum">
                        <horstretch>0</horstretch>
                        <verstretch>0</verstretch>
                       </sizepolicy>
                      </property>
                      <property name="title">
                       <string>Geometry</string>
                      </property>
                      <layout class="QVBoxLayout" name="verticalLayout_28">
                       <item>
                        <widget class="QComboBox" name="sampleGeometryComboBox">
                         <property name="sizePolicy">
                          <sizepolicy hsizetype="Expanding" vsizetype="Fixed">
                           <horstretch>0</horstretch>
                           <verstretch>0</verstretch>
                          </sizepolicy>
                         </property>
                         <property name="maximumSize">
                          <size>
                           <width>16777215</width>
                           <height>16777215</height>
                          </size>
                         </property>
                        </widget>
                       </item>
                       <item>
                        <widget class="QStackedWidget" name="sampleGeometryInfoStack_">
                         <property name="sizePolicy">
                          <sizepolicy hsizetype="Preferred" vsizetype="Fixed">
                           <horstretch>0</horstretch>
                           <verstretch>0</verstretch>
                          </sizepolicy>
                         </property>
                         <property name="currentIndex">
                          <number>0</number>
                         </property>
                         <widget class="QWidget" name="page_5">
                          <layout class="QVBoxLayout" name="verticalLayout_29">
                           <property name="leftMargin">
                            <number>0</number>
                           </property>
                           <property name="rightMargin">
                            <number>20</number>
                           </property>
                           <item>
                            <widget class="QGroupBox" name="groupBox_5">
                             <property name="sizePolicy">
                              <sizepolicy hsizetype="Preferred" vsizetype="Minimum">
                               <horstretch>0</horstretch>
                               <verstretch>0</verstretch>
                              </sizepolicy>
                             </property>
                             <property name="title">
                              <string>Thickness</string>
                             </property>
                             <property name="flat">
                              <bool>true</bool>
                             </property>
                             <layout class="QHBoxLayout" name="horizontalLayout_59">
                              <item>
                               <widget class="QLabel" name="upstreamLabel_2">
                                <property name="sizePolicy">
                                 <sizepolicy hsizetype="Minimum" vsizetype="Fixed">
                                  <horstretch>0</horstretch>
                                  <verstretch>0</verstretch>
                                 </sizepolicy>
                                </property>
                                <property name="text">
                                 <string>Upstream</string>
                                </property>
                               </widget>
                              </item>
                              <item>
                               <widget class="QDoubleSpinBox" name="sampleUpstreamSpinBox">
                                <property name="sizePolicy">
                                 <sizepolicy hsizetype="Expanding" vsizetype="Fixed">
                                  <horstretch>0</horstretch>
                                  <verstretch>0</verstretch>
                                 </sizepolicy>
                                </property>
                               </widget>
                              </item>
                              <item>
                               <widget class="QLabel" name="downstreamLabel_2">
                                <property name="sizePolicy">
                                 <sizepolicy hsizetype="Minimum" vsizetype="Fixed">
                                  <horstretch>0</horstretch>
                                  <verstretch>0</verstretch>
                                 </sizepolicy>
                                </property>
                                <property name="text">
                                 <string>Downstream</string>
                                </property>
                               </widget>
                              </item>
                              <item>
                               <widget class="QDoubleSpinBox" name="sampleDownstreamSpinBox">
                                <property name="sizePolicy">
                                 <sizepolicy hsizetype="Expanding" vsizetype="Fixed">
                                  <horstretch>0</horstretch>
                                  <verstretch>0</verstretch>
                                 </sizepolicy>
                                </property>
                               </widget>
                              </item>
                             </layout>
                            </widget>
                           </item>
                          </layout>
                         </widget>
                         <widget class="QWidget" name="page_6">
                          <layout class="QVBoxLayout" name="verticalLayout_30">
                           <property name="leftMargin">
                            <number>0</number>
                           </property>
                           <property name="rightMargin">
                            <number>20</number>
                           </property>
                           <item>
                            <widget class="QGroupBox" name="groupBox_6">
                             <property name="sizePolicy">
                              <sizepolicy hsizetype="Preferred" vsizetype="Minimum">
                               <horstretch>0</horstretch>
                               <verstretch>0</verstretch>
                              </sizepolicy>
                             </property>
                             <property name="title">
                              <string>Radii</string>
                             </property>
                             <property name="flat">
                              <bool>true</bool>
                             </property>
                             <layout class="QHBoxLayout" name="horizontalLayout_60">
                              <item>
                               <widget class="QLabel" name="innerRadiiLabel_2">
                                <property name="sizePolicy">
                                 <sizepolicy hsizetype="Minimum" vsizetype="Fixed">
                                  <horstretch>0</horstretch>
                                  <verstretch>0</verstretch>
                                 </sizepolicy>
                                </property>
                                <property name="text">
                                 <string>Inner</string>
                                </property>
                               </widget>
                              </item>
                              <item>
                               <widget class="QDoubleSpinBox" name="sampleInnerRadiiSpinBox">
                                <property name="sizePolicy">
                                 <sizepolicy hsizetype="Expanding" vsizetype="Fixed">
                                  <horstretch>0</horstretch>
                                  <verstretch>0</verstretch>
                                 </sizepolicy>
                                </property>
                               </widget>
                              </item>
                              <item>
                               <widget class="QLabel" name="outerRadiiLabel_2">
                                <property name="sizePolicy">
                                 <sizepolicy hsizetype="Minimum" vsizetype="Fixed">
                                  <horstretch>0</horstretch>
                                  <verstretch>0</verstretch>
                                 </sizepolicy>
                                </property>
                                <property name="text">
                                 <string>Outer</string>
                                </property>
                               </widget>
                              </item>
                              <item>
                               <widget class="QDoubleSpinBox" name="sampleOuterRadiiSpinBox">
                                <property name="sizePolicy">
                                 <sizepolicy hsizetype="Expanding" vsizetype="Fixed">
                                  <horstretch>0</horstretch>
                                  <verstretch>0</verstretch>
                                 </sizepolicy>
                                </property>
                               </widget>
                              </item>
                              <item>
                               <spacer name="horizontalSpacer_27">
                                <property name="orientation">
                                 <enum>Qt::Horizontal</enum>
                                </property>
                                <property name="sizeHint" stdset="0">
                                 <size>
                                  <width>40</width>
                                  <height>20</height>
                                 </size>
                                </property>
                               </spacer>
                              </item>
                             </layout>
                            </widget>
                           </item>
                          </layout>
                         </widget>
                        </widget>
                       </item>
                       <item>
                        <widget class="QStackedWidget" name="sampleGeometryInfoStack">
                         <property name="sizePolicy">
                          <sizepolicy hsizetype="Expanding" vsizetype="Minimum">
                           <horstretch>0</horstretch>
                           <verstretch>0</verstretch>
                          </sizepolicy>
                         </property>
                         <property name="maximumSize">
                          <size>
                           <width>16777215</width>
                           <height>16777215</height>
                          </size>
                         </property>
                         <property name="currentIndex">
                          <number>0</number>
                         </property>
                         <widget class="QWidget" name="FLATPLATE">
                          <layout class="QHBoxLayout" name="horizontalLayout_61">
                           <property name="leftMargin">
                            <number>0</number>
                           </property>
                           <property name="rightMargin">
                            <number>12</number>
                           </property>
                           <property name="bottomMargin">
                            <number>9</number>
                           </property>
                           <item>
                            <widget class="QLabel" name="angleOfRotationLabel">
                             <property name="sizePolicy">
                              <sizepolicy hsizetype="Minimum" vsizetype="Fixed">
                               <horstretch>0</horstretch>
                               <verstretch>0</verstretch>
                              </sizepolicy>
                             </property>
                             <property name="minimumSize">
                              <size>
                               <width>0</width>
                               <height>0</height>
                              </size>
                             </property>
                             <property name="text">
                              <string>Angle of Rotation</string>
                             </property>
                            </widget>
                           </item>
                           <item>
                            <widget class="QDoubleSpinBox" name="angleOfRotationSpinBox">
                             <property name="sizePolicy">
                              <sizepolicy hsizetype="Expanding" vsizetype="Fixed">
                               <horstretch>0</horstretch>
                               <verstretch>0</verstretch>
                              </sizepolicy>
                             </property>
                             <property name="minimumSize">
                              <size>
                               <width>0</width>
                               <height>0</height>
                              </size>
                             </property>
                            </widget>
                           </item>
                           <item>
                            <widget class="QLabel" name="sampleWidthLabel">
                             <property name="sizePolicy">
                              <sizepolicy hsizetype="Minimum" vsizetype="Fixed">
                               <horstretch>0</horstretch>
                               <verstretch>0</verstretch>
                              </sizepolicy>
                             </property>
                             <property name="minimumSize">
                              <size>
                               <width>0</width>
                               <height>0</height>
                              </size>
                             </property>
                             <property name="text">
                              <string>Sample Width</string>
                             </property>
                            </widget>
                           </item>
                           <item>
                            <widget class="QDoubleSpinBox" name="sampleWidthSpinBox">
                             <property name="sizePolicy">
                              <sizepolicy hsizetype="Expanding" vsizetype="Fixed">
                               <horstretch>0</horstretch>
                               <verstretch>0</verstretch>
                              </sizepolicy>
                             </property>
                             <property name="minimumSize">
                              <size>
                               <width>0</width>
                               <height>0</height>
                              </size>
                             </property>
                            </widget>
                           </item>
                           <item>
                            <spacer name="horizontalSpacer_28">
                             <property name="orientation">
                              <enum>Qt::Horizontal</enum>
                             </property>
                             <property name="sizeHint" stdset="0">
                              <size>
                               <width>40</width>
                               <height>20</height>
                              </size>
                             </property>
                            </spacer>
                           </item>
                          </layout>
                         </widget>
                         <widget class="QWidget" name="CYLINDRICAL">
                          <layout class="QHBoxLayout" name="horizontalLayout_62">
                           <property name="leftMargin">
                            <number>0</number>
                           </property>
                           <item>
                            <widget class="QLabel" name="sampleHeightLabel">
                             <property name="sizePolicy">
                              <sizepolicy hsizetype="Minimum" vsizetype="Fixed">
                               <horstretch>0</horstretch>
                               <verstretch>0</verstretch>
                              </sizepolicy>
                             </property>
                             <property name="minimumSize">
                              <size>
                               <width>0</width>
                               <height>0</height>
                              </size>
                             </property>
                             <property name="text">
                              <string>Sample Height</string>
                             </property>
                            </widget>
                           </item>
                           <item>
                            <widget class="QDoubleSpinBox" name="sampleHeightSpinBox">
                             <property name="sizePolicy">
                              <sizepolicy hsizetype="Expanding" vsizetype="Fixed">
                               <horstretch>0</horstretch>
                               <verstretch>0</verstretch>
                              </sizepolicy>
                             </property>
                             <property name="minimumSize">
                              <size>
                               <width>0</width>
                               <height>0</height>
                              </size>
                             </property>
                             <property name="maximumSize">
                              <size>
                               <width>16777215</width>
                               <height>16777215</height>
                              </size>
                             </property>
                            </widget>
                           </item>
                           <item>
                            <spacer name="horizontalSpacer_29">
                             <property name="orientation">
                              <enum>Qt::Horizontal</enum>
                             </property>
                             <property name="sizeType">
                              <enum>QSizePolicy::Expanding</enum>
                             </property>
                             <property name="sizeHint" stdset="0">
                              <size>
                               <width>40</width>
                               <height>20</height>
                              </size>
                             </property>
                            </spacer>
                           </item>
                          </layout>
                         </widget>
                        </widget>
                       </item>
                       <item>
                        <layout class="QHBoxLayout" name="horizontalLayout_63">
                         <item>
                          <widget class="QLabel" name="densityLabel_2">
                           <property name="sizePolicy">
                            <sizepolicy hsizetype="Minimum" vsizetype="Preferred">
                             <horstretch>0</horstretch>
                             <verstretch>0</verstretch>
                            </sizepolicy>
                           </property>
                           <property name="text">
                            <string>Density</string>
                           </property>
                          </widget>
                         </item>
                         <item>
                          <widget class="QDoubleSpinBox" name="sampleDensitySpinBox">
                           <property name="sizePolicy">
                            <sizepolicy hsizetype="Expanding" vsizetype="Fixed">
                             <horstretch>0</horstretch>
                             <verstretch>0</verstretch>
                            </sizepolicy>
                           </property>
                          </widget>
                         </item>
                         <item>
                          <widget class="QComboBox" name="sampleDensityUnitsComboBox">
                           <property name="sizePolicy">
                            <sizepolicy hsizetype="Expanding" vsizetype="Fixed">
                             <horstretch>0</horstretch>
                             <verstretch>0</verstretch>
                            </sizepolicy>
                           </property>
                           <property name="maximumSize">
                            <size>
                             <width>16777215</width>
                             <height>21</height>
                            </size>
                           </property>
                          </widget>
                         </item>
                        </layout>
                       </item>
                       <item>
                        <spacer name="verticalSpacer_12">
                         <property name="orientation">
                          <enum>Qt::Vertical</enum>
                         </property>
                         <property name="sizeHint" stdset="0">
                          <size>
                           <width>20</width>
                           <height>40</height>
                          </size>
                         </property>
                        </spacer>
                       </item>
                      </layout>
                     </widget>
                    </item>
                   </layout>
                  </item>
                  <item>
                   <widget class="QGroupBox" name="groupBox_7">
                    <property name="sizePolicy">
                     <sizepolicy hsizetype="Preferred" vsizetype="Minimum">
                      <horstretch>0</horstretch>
                      <verstretch>0</verstretch>
                     </sizepolicy>
                    </property>
                    <property name="title">
                     <string>Fourier Transform</string>
                    </property>
                    <layout class="QVBoxLayout" name="verticalLayout_31">
                     <item>
                      <layout class="QHBoxLayout" name="horizontalLayout_64">
                       <item>
                        <widget class="QLabel" name="topHatWidthLabel">
                         <property name="text">
                          <string>Top Hat Width</string>
                         </property>
                        </widget>
                       </item>
                       <item>
                        <widget class="QDoubleSpinBox" name="topHatWidthSpinBox">
                         <property name="sizePolicy">
                          <sizepolicy hsizetype="Expanding" vsizetype="Fixed">
                           <horstretch>0</horstretch>
                           <verstretch>0</verstretch>
                          </sizepolicy>
                         </property>
                        </widget>
                       </item>
                       <item>
                        <widget class="QLabel" name="broadeningFunctionLabel">
                         <property name="text">
                          <string>g(r)</string>
                         </property>
                        </widget>
                       </item>
                       <item>
                        <widget class="QDoubleSpinBox" name="broadeningFunctionSpinBox">
                         <property name="sizePolicy">
                          <sizepolicy hsizetype="Expanding" vsizetype="Fixed">
                           <horstretch>0</horstretch>
                           <verstretch>0</verstretch>
                          </sizepolicy>
                         </property>
                        </widget>
                       </item>
                       <item>
                        <widget class="QLabel" name="broadeningPowerLabel">
                         <property name="text">
                          <string>Power for broadening</string>
                         </property>
                        </widget>
                       </item>
                       <item>
                        <widget class="QDoubleSpinBox" name="broadeningPowerSpinBox">
                         <property name="sizePolicy">
                          <sizepolicy hsizetype="Expanding" vsizetype="Fixed">
                           <horstretch>0</horstretch>
                           <verstretch>0</verstretch>
                          </sizepolicy>
                         </property>
                        </widget>
                       </item>
                      </layout>
                     </item>
                     <item>
                      <layout class="QHBoxLayout" name="horizontalLayout_65">
                       <item>
                        <widget class="QLabel" name="fourierTransformLabel">
                         <property name="sizePolicy">
                          <sizepolicy hsizetype="Preferred" vsizetype="Minimum">
                           <horstretch>0</horstretch>
                           <verstretch>0</verstretch>
                          </sizepolicy>
                         </property>
                         <property name="text">
                          <string>Fourier Transform: </string>
                         </property>
                        </widget>
                       </item>
                       <item>
                        <widget class="QLabel" name="minLabel">
                         <property name="text">
                          <string>Min</string>
                         </property>
                        </widget>
                       </item>
                       <item>
                        <widget class="QDoubleSpinBox" name="minSpinBox">
                         <property name="sizePolicy">
                          <sizepolicy hsizetype="Expanding" vsizetype="Fixed">
                           <horstretch>0</horstretch>
                           <verstretch>0</verstretch>
                          </sizepolicy>
                         </property>
                        </widget>
                       </item>
                       <item>
                        <widget class="QLabel" name="maxLabel">
                         <property name="text">
                          <string>Max</string>
                         </property>
                        </widget>
                       </item>
                       <item>
                        <widget class="QDoubleSpinBox" name="maxSpinBox">
                         <property name="sizePolicy">
                          <sizepolicy hsizetype="Expanding" vsizetype="Fixed">
                           <horstretch>0</horstretch>
                           <verstretch>0</verstretch>
                          </sizepolicy>
                         </property>
                        </widget>
                       </item>
                       <item>
                        <widget class="QLabel" name="stepLabel">
                         <property name="text">
                          <string>Step size</string>
                         </property>
                        </widget>
                       </item>
                       <item>
                        <widget class="QDoubleSpinBox" name="stepSizeSpinBox">
                         <property name="sizePolicy">
                          <sizepolicy hsizetype="Expanding" vsizetype="Fixed">
                           <horstretch>0</horstretch>
                           <verstretch>0</verstretch>
                          </sizepolicy>
                         </property>
                        </widget>
                       </item>
                      </layout>
                     </item>
                    </layout>
                   </widget>
                  </item>
                 </layout>
                </widget>
                <widget class="QWidget" name="advancedTab">
                 <attribute name="title">
                  <string>Advanced</string>
                 </attribute>
                 <layout class="QVBoxLayout" name="verticalLayout_32">
                  <item>
                   <layout class="QHBoxLayout" name="horizontalLayout_66">
                    <item>
                     <widget class="QLabel" name="periodNoLabel_3">
                      <property name="text">
                       <string>Period Number</string>
                      </property>
                     </widget>
                    </item>
                    <item>
                     <widget class="QSpinBox" name="samplePeriodNoSpinBox">
                      <property name="sizePolicy">
                       <sizepolicy hsizetype="Expanding" vsizetype="Fixed">
                        <horstretch>0</horstretch>
                        <verstretch>0</verstretch>
                       </sizepolicy>
                      </property>
                     </widget>
                    </item>
                    <item>
                     <spacer name="horizontalSpacer_30">
                      <property name="orientation">
                       <enum>Qt::Horizontal</enum>
                      </property>
                      <property name="sizeHint" stdset="0">
                       <size>
                        <width>40</width>
                        <height>20</height>
                       </size>
                      </property>
                     </spacer>
                    </item>
                   </layout>
                  </item>
                  <item>
                   <layout class="QHBoxLayout" name="horizontalLayout_67">
                    <item>
                     <widget class="QLabel" name="scatteringFileLabel">
                      <property name="text">
                       <string>Scattering File</string>
                      </property>
                     </widget>
                    </item>
                    <item>
                     <widget class="QLineEdit" name="scatteringFileLineEdit">
                      <property name="sizePolicy">
                       <sizepolicy hsizetype="Expanding" vsizetype="Fixed">
                        <horstretch>0</horstretch>
                        <verstretch>0</verstretch>
                       </sizepolicy>
                      </property>
                      <property name="minimumSize">
                       <size>
                        <width>0</width>
                        <height>0</height>
                       </size>
                      </property>
                      <property name="maximumSize">
                       <size>
                        <width>16777215</width>
                        <height>16777215</height>
                       </size>
                      </property>
                     </widget>
                    </item>
                    <item>
                     <widget class="QPushButton" name="browseScatteringFileButton">
                      <property name="text">
                       <string>Browse</string>
                      </property>
                     </widget>
                    </item>
                   </layout>
                  </item>
                  <item>
                   <layout class="QHBoxLayout" name="horizontalLayout_68">
                    <item>
                     <widget class="QLabel" name="correctionFactorLabel">
                      <property name="text">
                       <string>Normalisation Correction Factor</string>
                      </property>
                     </widget>
                    </item>
                    <item>
                     <widget class="QDoubleSpinBox" name="correctionFactorSpinBox">
                      <property name="sizePolicy">
                       <sizepolicy hsizetype="Expanding" vsizetype="Fixed">
                        <horstretch>0</horstretch>
                        <verstretch>0</verstretch>
                       </sizepolicy>
                      </property>
                     </widget>
                    </item>
                    <item>
                     <spacer name="horizontalSpacer_31">
                      <property name="orientation">
                       <enum>Qt::Horizontal</enum>
                      </property>
                      <property name="sizeHint" stdset="0">
                       <size>
                        <width>40</width>
                        <height>20</height>
                       </size>
                      </property>
                     </spacer>
                    </item>
                   </layout>
                  </item>
                  <item>
                   <layout class="QHBoxLayout" name="horizontalLayout_69">
                    <item>
                     <widget class="QLabel" name="scatteringFractionLabel">
                      <property name="minimumSize">
                       <size>
                        <width>0</width>
                        <height>0</height>
                       </size>
                      </property>
                      <property name="text">
                       <string>Sample Environment Scattering Fraction</string>
                      </property>
                     </widget>
                    </item>
                    <item>
                     <widget class="QDoubleSpinBox" name="sampleScatteringFractionSpinBox">
                      <property name="sizePolicy">
                       <sizepolicy hsizetype="Expanding" vsizetype="Fixed">
                        <horstretch>0</horstretch>
                        <verstretch>0</verstretch>
                       </sizepolicy>
                      </property>
                     </widget>
                    </item>
                    <item>
                     <spacer name="horizontalSpacer_32">
                      <property name="orientation">
                       <enum>Qt::Horizontal</enum>
                      </property>
                      <property name="sizeHint" stdset="0">
                       <size>
                        <width>40</width>
                        <height>20</height>
                       </size>
                      </property>
                     </spacer>
                    </item>
                   </layout>
                  </item>
                  <item>
                   <layout class="QHBoxLayout" name="horizontalLayout_70">
                    <item>
                     <widget class="QLabel" name="attenuationCoefficientLabel">
                      <property name="minimumSize">
                       <size>
                        <width>0</width>
                        <height>0</height>
                       </size>
                      </property>
                      <property name="maximumSize">
                       <size>
                        <width>16777215</width>
                        <height>16777215</height>
                       </size>
                      </property>
                      <property name="text">
                       <string>Attenuation Coefficient</string>
                      </property>
                     </widget>
                    </item>
                    <item>
                     <widget class="QDoubleSpinBox" name="sampleAttenuationCoefficientSpinBox">
                      <property name="sizePolicy">
                       <sizepolicy hsizetype="Expanding" vsizetype="Fixed">
                        <horstretch>0</horstretch>
                        <verstretch>0</verstretch>
                       </sizepolicy>
                      </property>
                     </widget>
                    </item>
                    <item>
                     <spacer name="horizontalSpacer_33">
                      <property name="orientation">
                       <enum>Qt::Horizontal</enum>
                      </property>
                      <property name="sizeHint" stdset="0">
                       <size>
                        <width>40</width>
                        <height>20</height>
                       </size>
                      </property>
                     </spacer>
                    </item>
                   </layout>
                  </item>
                  <item>
                   <layout class="QHBoxLayout" name="horizontalLayout_71">
                    <item>
                     <layout class="QVBoxLayout" name="verticalLayout_33">
                      <item>
                       <widget class="QLabel" name="exponentialValuesLabel">
                        <property name="sizePolicy">
                         <sizepolicy hsizetype="Fixed" vsizetype="Fixed">
                          <horstretch>0</horstretch>
                          <verstretch>0</verstretch>
                         </sizepolicy>
                        </property>
                        <property name="text">
                         <string>Exponential Values</string>
                        </property>
                       </widget>
                      </item>
                      <item>
                       <layout class="QHBoxLayout" name="horizontalLayout_72">
                        <item>
                         <widget class="ExponentialTable" name="exponentialValuesTable">
                          <property name="sizePolicy">
                           <sizepolicy hsizetype="Fixed" vsizetype="Fixed">
                            <horstretch>0</horstretch>
                            <verstretch>0</verstretch>
                           </sizepolicy>
                          </property>
                          <property name="maximumSize">
                           <size>
                            <width>16777215</width>
                            <height>16777215</height>
                           </size>
                          </property>
                          <property name="horizontalScrollBarPolicy">
                           <enum>Qt::ScrollBarAlwaysOff</enum>
                          </property>
                          <property name="selectionBehavior">
                           <enum>QAbstractItemView::SelectRows</enum>
                          </property>
                          <attribute name="horizontalHeaderMinimumSectionSize">
                           <number>120</number>
                          </attribute>
                          <attribute name="horizontalHeaderDefaultSectionSize">
                           <number>120</number>
                          </attribute>
                          <attribute name="verticalHeaderCascadingSectionResizes">
                           <bool>true</bool>
                          </attribute>
                         </widget>
                        </item>
                        <item>
                         <layout class="QVBoxLayout" name="verticalLayout_34">
                          <item>
                           <widget class="QToolButton" name="insertExponentialButton">
                            <property name="maximumSize">
                             <size>
                              <width>16777215</width>
                              <height>16777215</height>
                             </size>
                            </property>
                            <property name="text">
                             <string/>
                            </property>
                            <property name="icon">
                             <iconset>
                              <normaloff>../resources/plus.png</normaloff>../resources/plus.png</iconset>
                            </property>
                           </widget>
                          </item>
                          <item>
                           <widget class="QToolButton" name="removeExponentialButton">
                            <property name="maximumSize">
                             <size>
                              <width>16777215</width>
                              <height>16777215</height>
                             </size>
                            </property>
                            <property name="text">
                             <string/>
                            </property>
                            <property name="icon">
                             <iconset>
                              <normaloff>../resources/minus.png</normaloff>../resources/minus.png</iconset>
                            </property>
                           </widget>
                          </item>
                          <item>
                           <spacer name="verticalSpacer_13">
                            <property name="orientation">
                             <enum>Qt::Vertical</enum>
                            </property>
                            <property name="sizeHint" stdset="0">
                             <size>
                              <width>20</width>
                              <height>40</height>
                             </size>
                            </property>
                           </spacer>
                          </item>
                         </layout>
                        </item>
                       </layout>
                      </item>
                     </layout>
                    </item>
                    <item>
                     <layout class="QVBoxLayout" name="verticalLayout_35">
                      <item>
                       <widget class="QLabel" name="resonanceValuesLabel">
                        <property name="sizePolicy">
                         <sizepolicy hsizetype="Fixed" vsizetype="Fixed">
                          <horstretch>0</horstretch>
                          <verstretch>0</verstretch>
                         </sizepolicy>
                        </property>
                        <property name="text">
                         <string>Resonance Values</string>
                        </property>
                       </widget>
                      </item>
                      <item>
                       <layout class="QHBoxLayout" name="horizontalLayout_73">
                        <item>
                         <widget class="ResonanceTable" name="resonanceValuesTable">
                          <property name="sizePolicy">
                           <sizepolicy hsizetype="Fixed" vsizetype="Fixed">
                            <horstretch>0</horstretch>
                            <verstretch>0</verstretch>
                           </sizepolicy>
                          </property>
                          <property name="maximumSize">
                           <size>
                            <width>16777215</width>
                            <height>16777215</height>
                           </size>
                          </property>
                          <property name="horizontalScrollBarPolicy">
                           <enum>Qt::ScrollBarAlwaysOff</enum>
                          </property>
                          <property name="selectionBehavior">
                           <enum>QAbstractItemView::SelectRows</enum>
                          </property>
                          <attribute name="horizontalHeaderMinimumSectionSize">
                           <number>128</number>
                          </attribute>
                          <attribute name="horizontalHeaderDefaultSectionSize">
                           <number>128</number>
                          </attribute>
                          <attribute name="horizontalHeaderStretchLastSection">
                           <bool>true</bool>
                          </attribute>
                          <attribute name="verticalHeaderCascadingSectionResizes">
                           <bool>true</bool>
                          </attribute>
                          <attribute name="verticalHeaderMinimumSectionSize">
                           <number>50</number>
                          </attribute>
                         </widget>
                        </item>
                        <item>
                         <layout class="QVBoxLayout" name="verticalLayout_36">
                          <item>
                           <widget class="QToolButton" name="insertResonanceButton">
                            <property name="maximumSize">
                             <size>
                              <width>16777215</width>
                              <height>16777215</height>
                             </size>
                            </property>
                            <property name="text">
                             <string/>
                            </property>
                            <property name="icon">
                             <iconset>
                              <normaloff>../resources/plus.png</normaloff>../resources/plus.png</iconset>
                            </property>
                           </widget>
                          </item>
                          <item>
                           <widget class="QToolButton" name="removeResonanceButton">
                            <property name="maximumSize">
                             <size>
                              <width>16777215</width>
                              <height>16777215</height>
                             </size>
                            </property>
                            <property name="text">
                             <string>-</string>
                            </property>
                            <property name="icon">
                             <iconset>
                              <normaloff>../resources/minus.png</normaloff>../resources/minus.png</iconset>
                            </property>
                           </widget>
                          </item>
                          <item>
                           <spacer name="verticalSpacer_14">
                            <property name="orientation">
                             <enum>Qt::Vertical</enum>
                            </property>
                            <property name="sizeHint" stdset="0">
                             <size>
                              <width>20</width>
                              <height>40</height>
                             </size>
                            </property>
                           </spacer>
                          </item>
                         </layout>
                        </item>
                       </layout>
                      </item>
                     </layout>
                    </item>
                   </layout>
                  </item>
                  <item>
                   <spacer name="verticalSpacer_15">
                    <property name="orientation">
                     <enum>Qt::Vertical</enum>
                    </property>
                    <property name="sizeHint" stdset="0">
                     <size>
                      <width>20</width>
                      <height>40</height>
                     </size>
                    </property>
                   </spacer>
                  </item>
                 </layout>
                </widget>
               </widget>
              </item>
              <item>
               <spacer name="verticalSpacer_16">
                <property name="orientation">
                 <enum>Qt::Vertical</enum>
                </property>
                <property name="sizeHint" stdset="0">
                 <size>
                  <width>20</width>
                  <height>40</height>
                 </size>
                </property>
               </spacer>
              </item>
             </layout>
            </widget>
            <widget class="QWidget" name="containerPage">
             <layout class="QVBoxLayout" name="verticalLayout_47">
              <item>
               <layout class="QHBoxLayout" name="horizontalLayout_83"/>
              </item>
              <item>
               <layout class="QHBoxLayout" name="horizontalLayout_80">
                <item>
                 <widget class="QGroupBox" name="dataFilesGroupBox_4">
                  <property name="sizePolicy">
                   <sizepolicy hsizetype="Expanding" vsizetype="Expanding">
                    <horstretch>0</horstretch>
                    <verstretch>0</verstretch>
                   </sizepolicy>
                  </property>
                  <property name="minimumSize">
                   <size>
                    <width>0</width>
                    <height>0</height>
                   </size>
                  </property>
                  <property name="maximumSize">
                   <size>
                    <width>16777215</width>
                    <height>16777215</height>
                   </size>
                  </property>
                  <property name="title">
                   <string>Data Files</string>
                  </property>
                  <layout class="QVBoxLayout" name="verticalLayout_43">
                   <item>
                    <layout class="QHBoxLayout" name="horizontalLayout_81">
                     <item>
                      <layout class="QVBoxLayout" name="verticalLayout_44">
                       <item>
                        <widget class="QListWidget" name="containerDataFilesList">
                         <property name="sizePolicy">
                          <sizepolicy hsizetype="Expanding" vsizetype="Minimum">
                           <horstretch>0</horstretch>
                           <verstretch>0</verstretch>
                          </sizepolicy>
                         </property>
                         <property name="minimumSize">
                          <size>
                           <width>0</width>
                           <height>0</height>
                          </size>
                         </property>
                        </widget>
                       </item>
                       <item>
                        <layout class="QHBoxLayout" name="horizontalLayout_82">
                         <item>
                          <widget class="QLabel" name="periodNoLabel_4">
                           <property name="minimumSize">
                            <size>
                             <width>80</width>
                             <height>25</height>
                            </size>
                           </property>
                           <property name="maximumSize">
                            <size>
                             <width>16777215</width>
                             <height>16777215</height>
                            </size>
                           </property>
                           <property name="text">
                            <string>Period no.</string>
                           </property>
                          </widget>
                         </item>
                         <item>
                          <widget class="QSpinBox" name="containerPeriodNoSpinBox"/>
                         </item>
                         <item>
                          <spacer name="horizontalSpacer_36">
                           <property name="orientation">
                            <enum>Qt::Horizontal</enum>
                           </property>
                           <property name="sizeHint" stdset="0">
                            <size>
                             <width>40</width>
                             <height>20</height>
                            </size>
                           </property>
                          </spacer>
                         </item>
                        </layout>
                       </item>
                      </layout>
                     </item>
                     <item>
                      <layout class="QVBoxLayout" name="verticalLayout_45">
                       <item>
                        <widget class="QToolButton" name="addContainerDataFileButton">
                         <property name="sizePolicy">
                          <sizepolicy hsizetype="Minimum" vsizetype="Minimum">
                           <horstretch>0</horstretch>
                           <verstretch>0</verstretch>
                          </sizepolicy>
                         </property>
                         <property name="text">
                          <string/>
                         </property>
                         <property name="icon">
                          <iconset>
                           <normaloff>../resources/plus.png</normaloff>../resources/plus.png</iconset>
                         </property>
                        </widget>
                       </item>
                       <item>
                        <widget class="QToolButton" name="removeContainerDataFileButton">
                         <property name="sizePolicy">
                          <sizepolicy hsizetype="Minimum" vsizetype="Minimum">
                           <horstretch>0</horstretch>
                           <verstretch>0</verstretch>
                          </sizepolicy>
                         </property>
                         <property name="text">
                          <string/>
                         </property>
                         <property name="icon">
                          <iconset>
                           <normaloff>../resources/minus.png</normaloff>../resources/minus.png</iconset>
                         </property>
                        </widget>
                       </item>
                       <item>
                        <spacer name="verticalSpacer_18">
                         <property name="orientation">
                          <enum>Qt::Vertical</enum>
                         </property>
                         <property name="sizeHint" stdset="0">
                          <size>
                           <width>20</width>
                           <height>40</height>
                          </size>
                         </property>
                        </spacer>
                       </item>
                      </layout>
                     </item>
                    </layout>
                   </item>
                  </layout>
                 </widget>
                </item>
                <item>
                 <widget class="QGroupBox" name="configurationGroupBox_2">
                  <property name="sizePolicy">
                   <sizepolicy hsizetype="Expanding" vsizetype="Minimum">
                    <horstretch>0</horstretch>
                    <verstretch>0</verstretch>
                   </sizepolicy>
                  </property>
                  <property name="minimumSize">
                   <size>
                    <width>0</width>
                    <height>0</height>
                   </size>
                  </property>
                  <property name="maximumSize">
                   <size>
                    <width>16777215</width>
                    <height>16777215</height>
                   </size>
                  </property>
                  <property name="title">
                   <string>Configuration</string>
                  </property>
                  <layout class="QVBoxLayout" name="verticalLayout_46">
                   <item>
                    <layout class="QFormLayout" name="formLayout_2">
                     <property name="sizeConstraint">
                      <enum>QLayout::SetDefaultConstraint</enum>
                     </property>
                     <property name="fieldGrowthPolicy">
                      <enum>QFormLayout::ExpandingFieldsGrow</enum>
                     </property>
                     <property name="rowWrapPolicy">
                      <enum>QFormLayout::DontWrapRows</enum>
                     </property>
                     <property name="labelAlignment">
                      <set>Qt::AlignLeading|Qt::AlignLeft|Qt::AlignVCenter</set>
                     </property>
                     <item row="0" column="0">
                      <widget class="QLabel" name="scatteringFractionLabel_2">
                       <property name="sizePolicy">
                        <sizepolicy hsizetype="Preferred" vsizetype="Minimum">
                         <horstretch>0</horstretch>
                         <verstretch>0</verstretch>
                        </sizepolicy>
                       </property>
                       <property name="text">
                        <string>Scattering Fraction</string>
                       </property>
                      </widget>
                     </item>
                     <item row="0" column="1">
                      <widget class="QDoubleSpinBox" name="containerScatteringFractionSpinBox">
                       <property name="sizePolicy">
                        <sizepolicy hsizetype="Expanding" vsizetype="Fixed">
                         <horstretch>0</horstretch>
                         <verstretch>0</verstretch>
                        </sizepolicy>
                       </property>
                      </widget>
                     </item>
                     <item row="1" column="0">
                      <widget class="QLabel" name="attenuationCoefficientLabel_2">
                       <property name="sizePolicy">
                        <sizepolicy hsizetype="Preferred" vsizetype="Minimum">
                         <horstretch>0</horstretch>
                         <verstretch>0</verstretch>
                        </sizepolicy>
                       </property>
                       <property name="text">
                        <string>Attenuation Coefficient</string>
                       </property>
                      </widget>
                     </item>
                     <item row="1" column="1">
                      <widget class="QDoubleSpinBox" name="containerAttenuationCoefficientSpinBox">
                       <property name="sizePolicy">
                        <sizepolicy hsizetype="Expanding" vsizetype="Fixed">
                         <horstretch>0</horstretch>
                         <verstretch>0</verstretch>
                        </sizepolicy>
                       </property>
                      </widget>
                     </item>
                    </layout>
                   </item>
                  </layout>
                 </widget>
                </item>
               </layout>
              </item>
              <item>
               <layout class="QHBoxLayout" name="horizontalLayout_74">
                <item>
                 <widget class="QGroupBox" name="compositionComboBox">
                  <property name="sizePolicy">
                   <sizepolicy hsizetype="Expanding" vsizetype="Minimum">
                    <horstretch>0</horstretch>
                    <verstretch>0</verstretch>
                   </sizepolicy>
                  </property>
                  <property name="minimumSize">
                   <size>
                    <width>0</width>
                    <height>0</height>
                   </size>
                  </property>
                  <property name="maximumSize">
                   <size>
                    <width>16777215</width>
                    <height>16777215</height>
                   </size>
                  </property>
                  <property name="title">
                   <string>Composition</string>
                  </property>
                  <layout class="QVBoxLayout" name="verticalLayout_38">
                   <item>
                    <layout class="QHBoxLayout" name="horizontalLayout_75">
                     <item>
                      <widget class="CompositionTable" name="containerCompositionTable">
                       <property name="maximumSize">
                        <size>
                         <width>16777215</width>
                         <height>16777215</height>
                        </size>
                       </property>
                       <property name="selectionBehavior">
                        <enum>QAbstractItemView::SelectRows</enum>
                       </property>
                      </widget>
                     </item>
                     <item>
                      <layout class="QVBoxLayout" name="verticalLayout_39">
                       <item>
                        <widget class="QToolButton" name="insertContainerElementButton">
                         <property name="sizePolicy">
                          <sizepolicy hsizetype="Minimum" vsizetype="Minimum">
                           <horstretch>0</horstretch>
                           <verstretch>0</verstretch>
                          </sizepolicy>
                         </property>
                         <property name="maximumSize">
                          <size>
                           <width>16777215</width>
                           <height>16777215</height>
                          </size>
                         </property>
                         <property name="text">
                          <string/>
                         </property>
                         <property name="icon">
                          <iconset>
                           <normaloff>../resources/plus.png</normaloff>../resources/plus.png</iconset>
                         </property>
                        </widget>
                       </item>
                       <item>
                        <widget class="QToolButton" name="removeContainerElementButton">
                         <property name="sizePolicy">
                          <sizepolicy hsizetype="Minimum" vsizetype="Minimum">
                           <horstretch>0</horstretch>
                           <verstretch>0</verstretch>
                          </sizepolicy>
                         </property>
                         <property name="maximumSize">
                          <size>
                           <width>16777215</width>
                           <height>16777215</height>
                          </size>
                         </property>
                         <property name="text">
                          <string>-</string>
                         </property>
                         <property name="icon">
                          <iconset>
                           <normaloff>../resources/minus.png</normaloff>../resources/minus.png</iconset>
                         </property>
                        </widget>
                       </item>
                       <item>
                        <spacer name="verticalSpacer_17">
                         <property name="orientation">
                          <enum>Qt::Vertical</enum>
                         </property>
                         <property name="sizeHint" stdset="0">
                          <size>
                           <width>20</width>
                           <height>40</height>
                          </size>
                         </property>
                        </spacer>
                       </item>
                      </layout>
                     </item>
                    </layout>
                   </item>
                   <item>
                    <layout class="QHBoxLayout" name="horizontalLayout_76">
                     <item>
                      <widget class="QLabel" name="densityLabel_3">
                       <property name="sizePolicy">
                        <sizepolicy hsizetype="Minimum" vsizetype="Preferred">
                         <horstretch>0</horstretch>
                         <verstretch>0</verstretch>
                        </sizepolicy>
                       </property>
                       <property name="text">
                        <string>Density</string>
                       </property>
                      </widget>
                     </item>
                     <item>
                      <widget class="QDoubleSpinBox" name="containerDensitySpinBox">
                       <property name="sizePolicy">
                        <sizepolicy hsizetype="Expanding" vsizetype="Fixed">
                         <horstretch>0</horstretch>
                         <verstretch>0</verstretch>
                        </sizepolicy>
                       </property>
                      </widget>
                     </item>
                     <item>
                      <widget class="QComboBox" name="containerDensityUnitsComboBox">
                       <property name="maximumSize">
                        <size>
                         <width>16777215</width>
                         <height>16777215</height>
                        </size>
                       </property>
                      </widget>
                     </item>
                     <item>
                      <spacer name="horizontalSpacer_34">
                       <property name="orientation">
                        <enum>Qt::Horizontal</enum>
                       </property>
                       <property name="sizeHint" stdset="0">
                        <size>
                         <width>40</width>
                         <height>20</height>
                        </size>
                       </property>
                      </spacer>
                     </item>
                    </layout>
                   </item>
                   <item>
                    <layout class="QHBoxLayout" name="horizontalLayout_77">
                     <item>
                      <widget class="QLabel" name="tweakFactorLabel_2">
                       <property name="text">
                        <string>Tweak Factor</string>
                       </property>
                      </widget>
                     </item>
                     <item>
                      <widget class="QDoubleSpinBox" name="containerTweakFactorSpinBox">
                       <property name="sizePolicy">
                        <sizepolicy hsizetype="Expanding" vsizetype="Fixed">
                         <horstretch>0</horstretch>
                         <verstretch>0</verstretch>
                        </sizepolicy>
                       </property>
                      </widget>
                     </item>
                     <item>
                      <spacer name="horizontalSpacer_35">
                       <property name="orientation">
                        <enum>Qt::Horizontal</enum>
                       </property>
                       <property name="sizeHint" stdset="0">
                        <size>
                         <width>40</width>
                         <height>20</height>
                        </size>
                       </property>
                      </spacer>
                     </item>
                    </layout>
                   </item>
                   <item>
                    <layout class="QHBoxLayout" name="horizontalLayout_78">
                     <item>
                      <widget class="QLabel" name="totalCrossSectionSourceLabel">
                       <property name="sizePolicy">
                        <sizepolicy hsizetype="Expanding" vsizetype="Minimum">
                         <horstretch>0</horstretch>
                         <verstretch>0</verstretch>
                        </sizepolicy>
                       </property>
                       <property name="text">
                        <string>Total Cross Section Source</string>
                       </property>
                      </widget>
                     </item>
                     <item>
                      <widget class="QComboBox" name="containerTotalCrossSectionComboBox">
                       <property name="sizePolicy">
                        <sizepolicy hsizetype="Expanding" vsizetype="Fixed">
                         <horstretch>0</horstretch>
                         <verstretch>0</verstretch>
                        </sizepolicy>
                       </property>
                      </widget>
                     </item>
                    </layout>
                   </item>
                   <item>
                    <widget class="QWidget" name="containerCrossSectionFileWidget" native="true">
                     <property name="sizePolicy">
                      <sizepolicy hsizetype="Expanding" vsizetype="Preferred">
                       <horstretch>0</horstretch>
                       <verstretch>0</verstretch>
                      </sizepolicy>
                     </property>
                     <layout class="QHBoxLayout" name="horizontalLayout_79">
                      <property name="leftMargin">
                       <number>0</number>
                      </property>
                      <property name="topMargin">
                       <number>0</number>
                      </property>
                      <property name="rightMargin">
                       <number>0</number>
                      </property>
                      <item>
                       <widget class="QLineEdit" name="containerCrossSectionFileLineEdit"/>
                      </item>
                      <item>
                       <widget class="QPushButton" name="browseContainerCrossSectionFileButton">
                        <property name="text">
                         <string>Browse</string>
                        </property>
                       </widget>
                      </item>
                     </layout>
                    </widget>
                   </item>
                  </layout>
                 </widget>
                </item>
                <item>
                 <widget class="QGroupBox" name="geometryComboBox_3">
                  <property name="sizePolicy">
                   <sizepolicy hsizetype="Expanding" vsizetype="Minimum">
                    <horstretch>0</horstretch>
                    <verstretch>0</verstretch>
                   </sizepolicy>
                  </property>
                  <property name="minimumSize">
                   <size>
                    <width>0</width>
                    <height>0</height>
                   </size>
                  </property>
                  <property name="title">
                   <string>Geometry</string>
                  </property>
                  <layout class="QVBoxLayout" name="verticalLayout_40">
                   <item>
                    <widget class="QComboBox" name="containerGeometryComboBox">
                     <property name="sizePolicy">
                      <sizepolicy hsizetype="Expanding" vsizetype="Fixed">
                       <horstretch>0</horstretch>
                       <verstretch>0</verstretch>
                      </sizepolicy>
                     </property>
                     <property name="maximumSize">
                      <size>
                       <width>16777215</width>
                       <height>16777215</height>
                      </size>
                     </property>
                    </widget>
                   </item>
                   <item>
                    <widget class="QStackedWidget" name="containerGeometryInfoStack">
                     <property name="sizePolicy">
                      <sizepolicy hsizetype="Expanding" vsizetype="Preferred">
                       <horstretch>0</horstretch>
                       <verstretch>0</verstretch>
                      </sizepolicy>
                     </property>
                     <property name="currentIndex">
                      <number>1</number>
                     </property>
                     <widget class="QWidget" name="page_7">
                      <layout class="QVBoxLayout" name="verticalLayout_41">
                       <item>
                        <layout class="QFormLayout" name="formLayout_3">
                         <property name="fieldGrowthPolicy">
                          <enum>QFormLayout::ExpandingFieldsGrow</enum>
                         </property>
                         <property name="labelAlignment">
                          <set>Qt::AlignLeading|Qt::AlignLeft|Qt::AlignVCenter</set>
                         </property>
                         <item row="0" column="0">
                          <widget class="QLabel" name="thicknessLabel">
                           <property name="sizePolicy">
                            <sizepolicy hsizetype="Expanding" vsizetype="Preferred">
                             <horstretch>0</horstretch>
                             <verstretch>0</verstretch>
                            </sizepolicy>
                           </property>
                           <property name="text">
                            <string>Thickness:</string>
                           </property>
                          </widget>
                         </item>
                         <item row="1" column="0">
                          <widget class="QLabel" name="upstreamLabel_3">
                           <property name="text">
                            <string>Upstream</string>
                           </property>
                          </widget>
                         </item>
                         <item row="1" column="1">
                          <widget class="QDoubleSpinBox" name="containerUpstreamSpinBox">
                           <property name="sizePolicy">
                            <sizepolicy hsizetype="Expanding" vsizetype="Fixed">
                             <horstretch>0</horstretch>
                             <verstretch>0</verstretch>
                            </sizepolicy>
                           </property>
                          </widget>
                         </item>
                         <item row="2" column="0">
                          <widget class="QLabel" name="downstreamLabel_3">
                           <property name="text">
                            <string>Downstream</string>
                           </property>
                          </widget>
                         </item>
                         <item row="2" column="1">
                          <widget class="QDoubleSpinBox" name="containerDownStreamSPinBox">
                           <property name="sizePolicy">
                            <sizepolicy hsizetype="Expanding" vsizetype="Fixed">
                             <horstretch>0</horstretch>
                             <verstretch>0</verstretch>
                            </sizepolicy>
                           </property>
                          </widget>
                         </item>
                         <item row="3" column="0">
                          <widget class="QLabel" name="angleOfRotationLabel_2">
                           <property name="text">
                            <string>Angle of Rotation</string>
                           </property>
                          </widget>
                         </item>
                         <item row="3" column="1">
                          <widget class="QDoubleSpinBox" name="containerAngleOfRotationSpinBox">
                           <property name="sizePolicy">
                            <sizepolicy hsizetype="Expanding" vsizetype="Fixed">
                             <horstretch>0</horstretch>
                             <verstretch>0</verstretch>
                            </sizepolicy>
                           </property>
                          </widget>
                         </item>
                         <item row="4" column="0">
                          <widget class="QLabel" name="sampleWidthLabel_2">
                           <property name="text">
                            <string>Sample Width</string>
                           </property>
                          </widget>
                         </item>
                         <item row="4" column="1">
                          <widget class="QDoubleSpinBox" name="containerSampleWidthSpinBox">
                           <property name="sizePolicy">
                            <sizepolicy hsizetype="Expanding" vsizetype="Fixed">
                             <horstretch>0</horstretch>
                             <verstretch>0</verstretch>
                            </sizepolicy>
                           </property>
                          </widget>
                         </item>
                        </layout>
                       </item>
                      </layout>
                     </widget>
                     <widget class="QWidget" name="page_8">
                      <layout class="QVBoxLayout" name="verticalLayout_42">
                       <item>
                        <layout class="QFormLayout" name="formLayout_4">
                         <property name="fieldGrowthPolicy">
                          <enum>QFormLayout::ExpandingFieldsGrow</enum>
                         </property>
                         <property name="labelAlignment">
                          <set>Qt::AlignLeading|Qt::AlignLeft|Qt::AlignVCenter</set>
                         </property>
                         <item row="0" column="0">
                          <widget class="QLabel" name="radiiLabel">
                           <property name="sizePolicy">
                            <sizepolicy hsizetype="Expanding" vsizetype="Preferred">
                             <horstretch>0</horstretch>
                             <verstretch>0</verstretch>
                            </sizepolicy>
                           </property>
                           <property name="text">
                            <string>Radii:</string>
                           </property>
                          </widget>
                         </item>
                         <item row="1" column="0">
                          <widget class="QLabel" name="innerLabel">
                           <property name="sizePolicy">
                            <sizepolicy hsizetype="Expanding" vsizetype="Preferred">
                             <horstretch>0</horstretch>
                             <verstretch>0</verstretch>
                            </sizepolicy>
                           </property>
                           <property name="text">
                            <string>Inner</string>
                           </property>
                          </widget>
                         </item>
                         <item row="1" column="1">
                          <widget class="QDoubleSpinBox" name="containerInnerRadiiSpinBox">
                           <property name="sizePolicy">
                            <sizepolicy hsizetype="Expanding" vsizetype="Fixed">
                             <horstretch>0</horstretch>
                             <verstretch>0</verstretch>
                            </sizepolicy>
                           </property>
                          </widget>
                         </item>
                         <item row="2" column="0">
                          <widget class="QLabel" name="outerLabel">
                           <property name="sizePolicy">
                            <sizepolicy hsizetype="Expanding" vsizetype="Preferred">
                             <horstretch>0</horstretch>
                             <verstretch>0</verstretch>
                            </sizepolicy>
                           </property>
                           <property name="text">
                            <string>Outer</string>
                           </property>
                          </widget>
                         </item>
                         <item row="2" column="1">
                          <widget class="QDoubleSpinBox" name="containerOuterRadiiSpinBox">
                           <property name="sizePolicy">
                            <sizepolicy hsizetype="Expanding" vsizetype="Fixed">
                             <horstretch>0</horstretch>
                             <verstretch>0</verstretch>
                            </sizepolicy>
                           </property>
                          </widget>
                         </item>
                         <item row="3" column="0">
                          <widget class="QLabel" name="sampleHeightLabel_2">
                           <property name="sizePolicy">
                            <sizepolicy hsizetype="Expanding" vsizetype="Preferred">
                             <horstretch>0</horstretch>
                             <verstretch>0</verstretch>
                            </sizepolicy>
                           </property>
                           <property name="text">
                            <string>Sample Height</string>
                           </property>
                          </widget>
                         </item>
                         <item row="3" column="1">
                          <widget class="QDoubleSpinBox" name="containerSampleHeightSpinBox">
                           <property name="sizePolicy">
                            <sizepolicy hsizetype="Expanding" vsizetype="Fixed">
                             <horstretch>0</horstretch>
                             <verstretch>0</verstretch>
                            </sizepolicy>
                           </property>
                          </widget>
                         </item>
                        </layout>
                       </item>
                      </layout>
                     </widget>
                    </widget>
                   </item>
                  </layout>
                 </widget>
                </item>
               </layout>
              </item>
              <item>
               <spacer name="verticalSpacer_19">
                <property name="orientation">
                 <enum>Qt::Vertical</enum>
                </property>
                <property name="sizeHint" stdset="0">
                 <size>
                  <width>17</width>
                  <height>214</height>
                 </size>
                </property>
               </spacer>
              </item>
             </layout>
            </widget>
           </widget>
          </item>
         </layout>
        </item>
       </layout>
      </widget>
      <widget class="QWidget" name="plotTab">
       <attribute name="title">
        <string>Plots</string>
       </attribute>
      </widget>
     </widget>
    </item>
   </layout>
  </widget>
  <widget class="QMenuBar" name="menubar">
   <property name="geometry">
    <rect>
     <x>0</x>
     <y>0</y>
     <width>1133</width>
     <height>22</height>
    </rect>
   </property>
   <property name="nativeMenuBar">
    <bool>false</bool>
   </property>
   <widget class="QMenu" name="menuLoad">
    <property name="title">
     <string>File</string>
    </property>
    <addaction name="separator"/>
    <addaction name="separator"/>
    <addaction name="loadInputFile"/>
    <addaction name="loadConfiguration"/>
    <addaction name="viewLiveInputFile"/>
    <addaction name="save"/>
    <addaction name="saveAs"/>
    <addaction name="exit"/>
   </widget>
   <widget class="QMenu" name="menuRun">
    <property name="title">
     <string>Run</string>
    </property>
    <addaction name="runPurge"/>
    <addaction name="runGudrun"/>
    <addaction name="iterateGudrun"/>
    <addaction name="checkFilesExist"/>
   </widget>
   <widget class="QMenu" name="menuEdit">
    <property name="title">
     <string>Edit</string>
    </property>
    <addaction name="insertSampleBackground"/>
    <addaction name="insertSample"/>
    <addaction name="insertContainer"/>
    <addaction name="copy"/>
    <addaction name="cut"/>
    <addaction name="paste"/>
    <addaction name="delete_"/>
   </widget>
   <addaction name="menuLoad"/>
   <addaction name="menuEdit"/>
   <addaction name="menuRun"/>
  </widget>
  <widget class="QStatusBar" name="statusbar"/>
  <action name="loadInputFile">
   <property name="text">
    <string>Load input file</string>
   </property>
   <property name="shortcut">
    <string>Ctrl+O</string>
   </property>
  </action>
  <action name="loadConfiguration">
   <property name="text">
    <string>Load configuration</string>
   </property>
  </action>
  <action name="runPurge">
   <property name="text">
    <string>Run Purge</string>
   </property>
   <property name="shortcut">
    <string>Ctrl+P</string>
   </property>
  </action>
  <action name="runGudrun">
   <property name="text">
    <string>Run Gudrun</string>
   </property>
   <property name="shortcut">
    <string>Ctrl+G</string>
   </property>
  </action>
  <action name="iterateGudrun">
   <property name="text">
    <string>Iterate Gudrun</string>
   </property>
   <property name="shortcut">
    <string>Ctrl+I</string>
   </property>
  </action>
  <action name="viewLiveInputFile">
   <property name="text">
    <string>View live input file</string>
   </property>
  </action>
  <action name="save">
   <property name="text">
    <string>Save</string>
   </property>
   <property name="shortcut">
    <string>Ctrl+S</string>
   </property>
  </action>
  <action name="saveAs">
   <property name="text">
    <string>Save As..</string>
   </property>
  </action>
  <action name="insertSample">
   <property name="text">
    <string>Insert Sample</string>
   </property>
   <property name="shortcut">
    <string>Ctrl+A</string>
   </property>
  </action>
  <action name="insertContainer">
   <property name="text">
    <string>Insert Container</string>
   </property>
   <property name="shortcut">
    <string>Ctrl+B</string>
   </property>
  </action>
  <action name="insertSampleBackground">
   <property name="text">
    <string>Insert Sample Background</string>
   </property>
   <property name="shortcut">
    <string>Ctrl+E</string>
   </property>
  </action>
  <action name="copy">
   <property name="text">
    <string>Copy</string>
   </property>
   <property name="shortcut">
    <string>Ctrl+C</string>
   </property>
  </action>
  <action name="cut">
   <property name="text">
    <string>Cut</string>
   </property>
   <property name="shortcut">
    <string>Ctrl+X</string>
   </property>
  </action>
  <action name="paste">
   <property name="text">
    <string>Paste</string>
   </property>
   <property name="shortcut">
    <string>Ctrl+V</string>
   </property>
  </action>
  <action name="exit">
   <property name="text">
    <string>Exit</string>
   </property>
   <property name="shortcut">
    <string/>
   </property>
  </action>
  <action name="delete_">
   <property name="text">
    <string>Delete</string>
   </property>
   <property name="shortcut">
    <string>Ctrl+D</string>
   </property>
  </action>
  <action name="checkFilesExist">
   <property name="text">
    <string>Check Files Exist</string>
   </property>
  </action>
 </widget>
 <customwidgets>
  <customwidget>
   <class>GudPyTreeView</class>
   <extends>QTreeView</extends>
   <header>src.gui.widgets.gudpy_tree</header>
  </customwidget>
  <customwidget>
   <class>GroupingParameterTable</class>
   <extends>QTableView</extends>
   <header>src.gui.widgets.gudpy_tables</header>
  </customwidget>
  <customwidget>
   <class>BeamProfileTable</class>
   <extends>QTableView</extends>
   <header>src.gui.widgets.gudpy_tables</header>
  </customwidget>
  <customwidget>
   <class>CompositionTable</class>
   <extends>QTableView</extends>
   <header>src.gui.widgets.gudpy_tables</header>
  </customwidget>
  <customwidget>
   <class>ExponentialTable</class>
   <extends>QTableView</extends>
   <header>src.gui.widgets.gudpy_tables</header>
  </customwidget>
  <customwidget>
   <class>ResonanceTable</class>
   <extends>QTableView</extends>
   <header>src.gui.widgets.gudpy_tables</header>
  </customwidget>
 </customwidgets>
 <resources/>
 <connections/>
</ui><|MERGE_RESOLUTION|>--- conflicted
+++ resolved
@@ -14,11 +14,7 @@
    <string>MainWindow</string>
   </property>
   <widget class="QWidget" name="mainWidget">
-<<<<<<< HEAD
-   <layout class="QVBoxLayout" name="verticalLayout">
-=======
    <layout class="QVBoxLayout" name="verticalLayout_8">
->>>>>>> 06378b9f
     <item>
      <widget class="QTabWidget" name="tabWidget">
       <property name="currentIndex">
