<?xml version="1.0" encoding="UTF-8"?>
<ui version="4.0">
 <class>sampleWidget</class>
 <widget class="QWidget" name="sampleWidget">
  <property name="geometry">
   <rect>
    <x>0</x>
    <y>0</y>
    <width>734</width>
    <height>891</height>
   </rect>
  </property>
  <property name="minimumSize">
   <size>
    <width>0</width>
    <height>0</height>
   </size>
  </property>
  <property name="maximumSize">
   <size>
    <width>16777215</width>
    <height>16777215</height>
   </size>
  </property>
  <property name="windowTitle">
   <string>Form</string>
  </property>
  <layout class="QVBoxLayout" name="verticalLayout_15">
   <item>
    <widget class="QTabWidget" name="parameterTabs">
     <property name="currentIndex">
      <number>0</number>
     </property>
     <widget class="QWidget" name="sampleTab">
      <attribute name="title">
       <string>Sample</string>
      </attribute>
      <layout class="QVBoxLayout" name="verticalLayout_14">
       <item>
        <widget class="QWidget" name="basicWidget" native="true">
         <layout class="QVBoxLayout" name="verticalLayout_4">
          <item>
           <layout class="QHBoxLayout" name="horizontalLayout_6">
            <item>
<<<<<<< HEAD
             <widget class="QGroupBox" name="dataFilesGroupBox">
=======
             <layout class="QVBoxLayout" name="verticalLayout">
              <item>
               <widget class="QToolButton" name="addDataFileButton">
                <property name="sizePolicy">
                 <sizepolicy hsizetype="Fixed" vsizetype="Fixed">
                  <horstretch>0</horstretch>
                  <verstretch>0</verstretch>
                 </sizepolicy>
                </property>
                <property name="text">
                 <string/>
                </property>
                <property name="icon">
                 <iconset>
                  <normaloff>../resources/plus.png</normaloff>../resources/plus.png</iconset>
                </property>
               </widget>
              </item>
              <item>
               <widget class="QToolButton" name="removeDataFileButton">
                <property name="sizePolicy">
                 <sizepolicy hsizetype="Fixed" vsizetype="Fixed">
                  <horstretch>0</horstretch>
                  <verstretch>0</verstretch>
                 </sizepolicy>
                </property>
                <property name="text">
                 <string>-</string>
                </property>
                <property name="icon">
                 <iconset>
                  <normaloff>../resources/minus.png</normaloff>../resources/minus.png</iconset>
                </property>
               </widget>
              </item>
              <item>
               <spacer name="verticalSpacer">
                <property name="orientation">
                 <enum>Qt::Vertical</enum>
                </property>
                <property name="sizeHint" stdset="0">
                 <size>
                  <width>20</width>
                  <height>40</height>
                 </size>
                </property>
               </spacer>
              </item>
             </layout>
            </item>
           </layout>
          </widget>
         </item>
         <item>
          <widget class="QGroupBox" name="runControlsGroupBox">
           <property name="sizePolicy">
            <sizepolicy hsizetype="Preferred" vsizetype="Minimum">
             <horstretch>0</horstretch>
             <verstretch>0</verstretch>
            </sizepolicy>
           </property>
           <property name="minimumSize">
            <size>
             <width>0</width>
             <height>0</height>
            </size>
           </property>
           <property name="title">
            <string>Run Controls</string>
           </property>
           <layout class="QFormLayout" name="formLayout">
            <property name="fieldGrowthPolicy">
             <enum>QFormLayout::ExpandingFieldsGrow</enum>
            </property>
            <property name="labelAlignment">
             <set>Qt::AlignLeading|Qt::AlignLeft|Qt::AlignVCenter</set>
            </property>
            <item row="0" column="0">
             <widget class="QCheckBox" name="runSeparatelyCheckBox">
              <property name="sizePolicy">
               <sizepolicy hsizetype="Expanding" vsizetype="Fixed">
                <horstretch>0</horstretch>
                <verstretch>0</verstretch>
               </sizepolicy>
              </property>
              <property name="layoutDirection">
               <enum>Qt::RightToLeft</enum>
              </property>
              <property name="text">
               <string>Run files separately</string>
              </property>
             </widget>
            </item>
            <item row="1" column="0">
             <widget class="QCheckBox" name="forceCorrectionsCheckBox">
              <property name="sizePolicy">
               <sizepolicy hsizetype="Expanding" vsizetype="Fixed">
                <horstretch>0</horstretch>
                <verstretch>0</verstretch>
               </sizepolicy>
              </property>
              <property name="layoutDirection">
               <enum>Qt::RightToLeft</enum>
              </property>
              <property name="text">
               <string>Force corrections</string>
              </property>
             </widget>
            </item>
            <item row="2" column="0">
             <widget class="QLabel" name="normaliseToLabel">
              <property name="sizePolicy">
               <sizepolicy hsizetype="Minimum" vsizetype="Preferred">
                <horstretch>0</horstretch>
                <verstretch>0</verstretch>
               </sizepolicy>
              </property>
              <property name="text">
               <string>Normalise to</string>
              </property>
             </widget>
            </item>
            <item row="2" column="1">
             <widget class="QComboBox" name="normaliseToComboBox">
>>>>>>> be98f6a2
              <property name="sizePolicy">
               <sizepolicy hsizetype="Preferred" vsizetype="Minimum">
                <horstretch>0</horstretch>
                <verstretch>0</verstretch>
               </sizepolicy>
              </property>
              <property name="minimumSize">
               <size>
                <width>0</width>
                <height>0</height>
               </size>
              </property>
              <property name="title">
               <string>Data Files</string>
              </property>
              <layout class="QHBoxLayout" name="horizontalLayout_2">
               <item>
                <widget class="QListWidget" name="dataFilesList"/>
               </item>
               <item>
                <layout class="QVBoxLayout" name="verticalLayout">
                 <item>
                  <widget class="QPushButton" name="addDataFileButton">
                   <property name="sizePolicy">
                    <sizepolicy hsizetype="Fixed" vsizetype="Fixed">
                     <horstretch>0</horstretch>
                     <verstretch>0</verstretch>
                    </sizepolicy>
                   </property>
                   <property name="text">
                    <string>+</string>
                   </property>
                  </widget>
                 </item>
                 <item>
                  <widget class="QPushButton" name="removeDataFileButton">
                   <property name="sizePolicy">
                    <sizepolicy hsizetype="Fixed" vsizetype="Fixed">
                     <horstretch>0</horstretch>
                     <verstretch>0</verstretch>
                    </sizepolicy>
                   </property>
                   <property name="text">
                    <string>-</string>
                   </property>
                  </widget>
                 </item>
                 <item>
                  <spacer name="verticalSpacer">
                   <property name="orientation">
                    <enum>Qt::Vertical</enum>
                   </property>
                   <property name="sizeHint" stdset="0">
                    <size>
                     <width>20</width>
                     <height>40</height>
                    </size>
                   </property>
                  </spacer>
                 </item>
                </layout>
               </item>
              </layout>
             </widget>
            </item>
            <item>
             <widget class="QGroupBox" name="runControlsGroupBox">
              <property name="sizePolicy">
               <sizepolicy hsizetype="Preferred" vsizetype="Minimum">
                <horstretch>0</horstretch>
                <verstretch>0</verstretch>
               </sizepolicy>
              </property>
              <property name="minimumSize">
               <size>
                <width>0</width>
                <height>0</height>
               </size>
              </property>
              <property name="title">
               <string>Run Controls</string>
              </property>
              <layout class="QFormLayout" name="formLayout">
               <property name="fieldGrowthPolicy">
                <enum>QFormLayout::ExpandingFieldsGrow</enum>
               </property>
               <property name="labelAlignment">
                <set>Qt::AlignLeading|Qt::AlignLeft|Qt::AlignVCenter</set>
               </property>
               <item row="0" column="0">
                <widget class="QCheckBox" name="runSeparatelyCheckBox">
                 <property name="sizePolicy">
                  <sizepolicy hsizetype="Expanding" vsizetype="Fixed">
                   <horstretch>0</horstretch>
                   <verstretch>0</verstretch>
                  </sizepolicy>
                 </property>
                 <property name="layoutDirection">
                  <enum>Qt::RightToLeft</enum>
                 </property>
                 <property name="text">
                  <string>Run files separately</string>
                 </property>
                </widget>
               </item>
               <item row="1" column="0">
                <widget class="QCheckBox" name="forceCorrectionsCheckBox">
                 <property name="sizePolicy">
                  <sizepolicy hsizetype="Expanding" vsizetype="Fixed">
                   <horstretch>0</horstretch>
                   <verstretch>0</verstretch>
                  </sizepolicy>
                 </property>
                 <property name="layoutDirection">
                  <enum>Qt::RightToLeft</enum>
                 </property>
                 <property name="text">
                  <string>Force corrections</string>
                 </property>
                </widget>
               </item>
               <item row="2" column="0">
                <widget class="QLabel" name="normaliseToLabel">
                 <property name="sizePolicy">
                  <sizepolicy hsizetype="Minimum" vsizetype="Preferred">
                   <horstretch>0</horstretch>
                   <verstretch>0</verstretch>
                  </sizepolicy>
                 </property>
                 <property name="text">
                  <string>Normalise to</string>
                 </property>
                </widget>
               </item>
               <item row="2" column="1">
                <widget class="QComboBox" name="normaliseToComboBox">
                 <property name="sizePolicy">
                  <sizepolicy hsizetype="Expanding" vsizetype="Fixed">
                   <horstretch>0</horstretch>
                   <verstretch>0</verstretch>
                  </sizepolicy>
                 </property>
                 <property name="maximumSize">
                  <size>
                   <width>16777215</width>
                   <height>16777215</height>
                  </size>
                 </property>
                </widget>
               </item>
               <item row="3" column="0">
                <widget class="QLabel" name="outputUnitsLabel">
                 <property name="sizePolicy">
                  <sizepolicy hsizetype="Minimum" vsizetype="Preferred">
                   <horstretch>0</horstretch>
                   <verstretch>0</verstretch>
                  </sizepolicy>
                 </property>
                 <property name="text">
                  <string>Output units</string>
                 </property>
                </widget>
               </item>
               <item row="3" column="1">
                <widget class="QComboBox" name="outputUnitsComboBox">
                 <property name="sizePolicy">
                  <sizepolicy hsizetype="Expanding" vsizetype="Fixed">
                   <horstretch>0</horstretch>
                   <verstretch>0</verstretch>
                  </sizepolicy>
                 </property>
                 <property name="maximumSize">
                  <size>
                   <width>16777215</width>
                   <height>16777215</height>
                  </size>
                 </property>
                </widget>
               </item>
              </layout>
             </widget>
            </item>
           </layout>
<<<<<<< HEAD
          </item>
          <item>
           <layout class="QHBoxLayout" name="horizontalLayout_11">
=======
          </widget>
         </item>
        </layout>
       </item>
       <item>
        <layout class="QHBoxLayout" name="horizontalLayout_11">
         <item>
          <widget class="QGroupBox" name="sampleCompositionGroupBox">
           <property name="sizePolicy">
            <sizepolicy hsizetype="Expanding" vsizetype="Minimum">
             <horstretch>0</horstretch>
             <verstretch>0</verstretch>
            </sizepolicy>
           </property>
           <property name="minimumSize">
            <size>
             <width>0</width>
             <height>0</height>
            </size>
           </property>
           <property name="maximumSize">
            <size>
             <width>16777215</width>
             <height>16777215</height>
            </size>
           </property>
           <property name="title">
            <string>Sample Composition</string>
           </property>
           <layout class="QVBoxLayout" name="verticalLayout_3">
            <item>
             <layout class="QHBoxLayout" name="horizontalLayout_9">
              <item>
               <widget class="CompositionTable" name="sampleCompositionTable">
                <property name="horizontalScrollBarPolicy">
                 <enum>Qt::ScrollBarAlwaysOff</enum>
                </property>
                <property name="selectionBehavior">
                 <enum>QAbstractItemView::SelectRows</enum>
                </property>
                <attribute name="horizontalHeaderDefaultSectionSize">
                 <number>67</number>
                </attribute>
               </widget>
              </item>
              <item>
               <layout class="QVBoxLayout" name="verticalLayout_2">
                <item>
                 <widget class="QToolButton" name="insertElementButton">
                  <property name="maximumSize">
                   <size>
                    <width>16777215</width>
                    <height>16777215</height>
                   </size>
                  </property>
                  <property name="text">
                   <string>+</string>
                  </property>
                  <property name="icon">
                   <iconset>
                    <normaloff>../resources/plus.png</normaloff>../resources/plus.png</iconset>
                  </property>
                 </widget>
                </item>
                <item>
                 <widget class="QToolButton" name="removeElementButton">
                  <property name="maximumSize">
                   <size>
                    <width>16777215</width>
                    <height>16777215</height>
                   </size>
                  </property>
                  <property name="text">
                   <string>-</string>
                  </property>
                  <property name="icon">
                   <iconset>
                    <normaloff>../resources/minus.png</normaloff>../resources/minus.png</iconset>
                  </property>
                 </widget>
                </item>
                <item>
                 <spacer name="verticalSpacer_2">
                  <property name="orientation">
                   <enum>Qt::Vertical</enum>
                  </property>
                  <property name="sizeHint" stdset="0">
                   <size>
                    <width>20</width>
                    <height>40</height>
                   </size>
                  </property>
                 </spacer>
                </item>
               </layout>
              </item>
             </layout>
            </item>
            <item>
             <layout class="QHBoxLayout" name="horizontalLayout_7">
              <item>
               <widget class="QLabel" name="tweakFactorLabel">
                <property name="text">
                 <string>Tweak Factor</string>
                </property>
               </widget>
              </item>
              <item>
               <widget class="QDoubleSpinBox" name="tweakFactorSpinBox"/>
              </item>
             </layout>
            </item>
            <item>
             <layout class="QHBoxLayout" name="horizontalLayout_8">
              <item>
               <widget class="QLabel" name="totalCrossSectionLabel">
                <property name="sizePolicy">
                 <sizepolicy hsizetype="Minimum" vsizetype="Preferred">
                  <horstretch>0</horstretch>
                  <verstretch>0</verstretch>
                 </sizepolicy>
                </property>
                <property name="text">
                 <string>Total cross section source</string>
                </property>
               </widget>
              </item>
              <item>
               <widget class="QComboBox" name="totalCrossSectionComboBox">
                <property name="sizePolicy">
                 <sizepolicy hsizetype="Expanding" vsizetype="Fixed">
                  <horstretch>0</horstretch>
                  <verstretch>0</verstretch>
                 </sizepolicy>
                </property>
                <property name="maximumSize">
                 <size>
                  <width>16777215</width>
                  <height>16777215</height>
                 </size>
                </property>
               </widget>
              </item>
             </layout>
            </item>
            <item>
             <widget class="QWidget" name="crossSectionFileWidget" native="true">
              <property name="sizePolicy">
               <sizepolicy hsizetype="Expanding" vsizetype="Preferred">
                <horstretch>0</horstretch>
                <verstretch>0</verstretch>
               </sizepolicy>
              </property>
              <layout class="QHBoxLayout" name="horizontalLayout_22">
               <property name="leftMargin">
                <number>0</number>
               </property>
               <property name="topMargin">
                <number>0</number>
               </property>
               <property name="rightMargin">
                <number>0</number>
               </property>
               <item>
                <widget class="QLineEdit" name="crossSectionFileLineEdit"/>
               </item>
               <item>
                <widget class="QPushButton" name="browseCrossSectionFileButton">
                 <property name="text">
                  <string>Browse</string>
                 </property>
                </widget>
               </item>
              </layout>
             </widget>
            </item>
           </layout>
          </widget>
         </item>
         <item>
          <widget class="QGroupBox" name="groupBox">
           <property name="sizePolicy">
            <sizepolicy hsizetype="Expanding" vsizetype="Minimum">
             <horstretch>0</horstretch>
             <verstretch>0</verstretch>
            </sizepolicy>
           </property>
           <property name="title">
            <string>Geometry</string>
           </property>
           <layout class="QVBoxLayout" name="verticalLayout_7">
>>>>>>> be98f6a2
            <item>
             <widget class="QGroupBox" name="sampleCompositionGroupBox">
              <property name="sizePolicy">
               <sizepolicy hsizetype="Expanding" vsizetype="Minimum">
                <horstretch>0</horstretch>
                <verstretch>0</verstretch>
               </sizepolicy>
              </property>
              <property name="minimumSize">
               <size>
                <width>0</width>
                <height>0</height>
               </size>
              </property>
              <property name="maximumSize">
               <size>
                <width>16777215</width>
                <height>16777215</height>
               </size>
              </property>
              <property name="title">
               <string>Sample Composition</string>
              </property>
              <layout class="QVBoxLayout" name="verticalLayout_3">
               <item>
                <layout class="QHBoxLayout" name="horizontalLayout_9">
                 <item>
                  <widget class="CompositionTable" name="sampleCompositionTable">
                   <property name="horizontalScrollBarPolicy">
                    <enum>Qt::ScrollBarAlwaysOff</enum>
                   </property>
                   <property name="selectionBehavior">
                    <enum>QAbstractItemView::SelectRows</enum>
                   </property>
                   <attribute name="horizontalHeaderDefaultSectionSize">
                    <number>67</number>
                   </attribute>
                  </widget>
                 </item>
                 <item>
                  <layout class="QVBoxLayout" name="verticalLayout_2">
                   <item>
                    <widget class="QPushButton" name="insertElementButton">
                     <property name="maximumSize">
                      <size>
                       <width>16777215</width>
                       <height>16777215</height>
                      </size>
                     </property>
                     <property name="text">
                      <string>+</string>
                     </property>
                    </widget>
                   </item>
                   <item>
                    <widget class="QPushButton" name="removeElementButton">
                     <property name="maximumSize">
                      <size>
                       <width>16777215</width>
                       <height>16777215</height>
                      </size>
                     </property>
                     <property name="text">
                      <string>-</string>
                     </property>
                    </widget>
                   </item>
                   <item>
                    <spacer name="verticalSpacer_2">
                     <property name="orientation">
                      <enum>Qt::Vertical</enum>
                     </property>
                     <property name="sizeHint" stdset="0">
                      <size>
                       <width>20</width>
                       <height>40</height>
                      </size>
                     </property>
                    </spacer>
                   </item>
                  </layout>
                 </item>
                </layout>
               </item>
               <item>
                <layout class="QHBoxLayout" name="horizontalLayout_7">
                 <item>
                  <widget class="QLabel" name="tweakFactorLabel">
                   <property name="text">
                    <string>Tweak Factor</string>
                   </property>
                  </widget>
                 </item>
                 <item>
                  <widget class="QDoubleSpinBox" name="tweakFactorSpinBox"/>
                 </item>
                </layout>
               </item>
               <item>
                <layout class="QHBoxLayout" name="horizontalLayout_8">
                 <item>
                  <widget class="QLabel" name="totalCrossSectionLabel">
                   <property name="sizePolicy">
                    <sizepolicy hsizetype="Minimum" vsizetype="Preferred">
                     <horstretch>0</horstretch>
                     <verstretch>0</verstretch>
                    </sizepolicy>
                   </property>
                   <property name="text">
                    <string>Total cross section source</string>
                   </property>
                  </widget>
                 </item>
                 <item>
                  <widget class="QComboBox" name="totalCrossSectionComboBox">
                   <property name="sizePolicy">
                    <sizepolicy hsizetype="Expanding" vsizetype="Fixed">
                     <horstretch>0</horstretch>
                     <verstretch>0</verstretch>
                    </sizepolicy>
                   </property>
                   <property name="maximumSize">
                    <size>
                     <width>16777215</width>
                     <height>16777215</height>
                    </size>
                   </property>
                  </widget>
                 </item>
                </layout>
               </item>
              </layout>
             </widget>
            </item>
            <item>
             <widget class="QGroupBox" name="groupBox">
              <property name="sizePolicy">
               <sizepolicy hsizetype="Expanding" vsizetype="Minimum">
                <horstretch>0</horstretch>
                <verstretch>0</verstretch>
               </sizepolicy>
              </property>
              <property name="title">
               <string>Geometry</string>
              </property>
              <layout class="QVBoxLayout" name="verticalLayout_7">
               <item>
                <widget class="QComboBox" name="geometryComboBox">
                 <property name="sizePolicy">
                  <sizepolicy hsizetype="Expanding" vsizetype="Fixed">
                   <horstretch>0</horstretch>
                   <verstretch>0</verstretch>
                  </sizepolicy>
                 </property>
                 <property name="maximumSize">
                  <size>
                   <width>16777215</width>
                   <height>16777215</height>
                  </size>
                 </property>
                </widget>
               </item>
               <item>
                <widget class="QStackedWidget" name="geometryInfoStack_">
                 <property name="sizePolicy">
                  <sizepolicy hsizetype="Preferred" vsizetype="Fixed">
                   <horstretch>0</horstretch>
                   <verstretch>0</verstretch>
                  </sizepolicy>
                 </property>
                 <property name="currentIndex">
                  <number>1</number>
                 </property>
                 <widget class="QWidget" name="page_3">
                  <layout class="QVBoxLayout" name="verticalLayout_5">
                   <property name="leftMargin">
                    <number>0</number>
                   </property>
                   <property name="rightMargin">
                    <number>20</number>
                   </property>
                   <item>
                    <widget class="QGroupBox" name="groupBox_2">
                     <property name="sizePolicy">
                      <sizepolicy hsizetype="Preferred" vsizetype="Minimum">
                       <horstretch>0</horstretch>
                       <verstretch>0</verstretch>
                      </sizepolicy>
                     </property>
                     <property name="title">
                      <string>Thickness</string>
                     </property>
                     <property name="flat">
                      <bool>true</bool>
                     </property>
                     <layout class="QHBoxLayout" name="horizontalLayout_4">
                      <item>
                       <widget class="QLabel" name="upstreamLabel">
                        <property name="sizePolicy">
                         <sizepolicy hsizetype="Minimum" vsizetype="Fixed">
                          <horstretch>0</horstretch>
                          <verstretch>0</verstretch>
                         </sizepolicy>
                        </property>
                        <property name="text">
                         <string>Upstream</string>
                        </property>
                       </widget>
                      </item>
                      <item>
                       <widget class="QDoubleSpinBox" name="upstreamSpinBox">
                        <property name="sizePolicy">
                         <sizepolicy hsizetype="Expanding" vsizetype="Fixed">
                          <horstretch>0</horstretch>
                          <verstretch>0</verstretch>
                         </sizepolicy>
                        </property>
                       </widget>
                      </item>
                      <item>
                       <widget class="QLabel" name="downstreamLabel">
                        <property name="sizePolicy">
                         <sizepolicy hsizetype="Minimum" vsizetype="Fixed">
                          <horstretch>0</horstretch>
                          <verstretch>0</verstretch>
                         </sizepolicy>
                        </property>
                        <property name="text">
                         <string>Downstream</string>
                        </property>
                       </widget>
                      </item>
                      <item>
                       <widget class="QDoubleSpinBox" name="downstreamSpinBox">
                        <property name="sizePolicy">
                         <sizepolicy hsizetype="Expanding" vsizetype="Fixed">
                          <horstretch>0</horstretch>
                          <verstretch>0</verstretch>
                         </sizepolicy>
                        </property>
                       </widget>
                      </item>
                     </layout>
                    </widget>
                   </item>
                  </layout>
                 </widget>
                 <widget class="QWidget" name="page_4">
                  <layout class="QVBoxLayout" name="verticalLayout_6">
                   <property name="leftMargin">
                    <number>0</number>
                   </property>
                   <property name="rightMargin">
                    <number>20</number>
                   </property>
                   <item>
                    <widget class="QGroupBox" name="groupBox_3">
                     <property name="sizePolicy">
                      <sizepolicy hsizetype="Preferred" vsizetype="Minimum">
                       <horstretch>0</horstretch>
                       <verstretch>0</verstretch>
                      </sizepolicy>
                     </property>
                     <property name="title">
                      <string>Radii</string>
                     </property>
                     <property name="flat">
                      <bool>true</bool>
                     </property>
                     <layout class="QHBoxLayout" name="horizontalLayout_5">
                      <item>
                       <widget class="QLabel" name="innerRadiiLabel">
                        <property name="sizePolicy">
                         <sizepolicy hsizetype="Minimum" vsizetype="Fixed">
                          <horstretch>0</horstretch>
                          <verstretch>0</verstretch>
                         </sizepolicy>
                        </property>
                        <property name="text">
                         <string>Inner</string>
                        </property>
                       </widget>
                      </item>
                      <item>
                       <widget class="QDoubleSpinBox" name="innerRadiiSpinBox">
                        <property name="sizePolicy">
                         <sizepolicy hsizetype="Expanding" vsizetype="Fixed">
                          <horstretch>0</horstretch>
                          <verstretch>0</verstretch>
                         </sizepolicy>
                        </property>
                       </widget>
                      </item>
                      <item>
                       <widget class="QLabel" name="outerRadiiLabel">
                        <property name="sizePolicy">
                         <sizepolicy hsizetype="Minimum" vsizetype="Fixed">
                          <horstretch>0</horstretch>
                          <verstretch>0</verstretch>
                         </sizepolicy>
                        </property>
                        <property name="text">
                         <string>Outer</string>
                        </property>
                       </widget>
                      </item>
                      <item>
                       <widget class="QDoubleSpinBox" name="outerRadiiSpinBox">
                        <property name="sizePolicy">
                         <sizepolicy hsizetype="Expanding" vsizetype="Fixed">
                          <horstretch>0</horstretch>
                          <verstretch>0</verstretch>
                         </sizepolicy>
                        </property>
                       </widget>
                      </item>
                      <item>
                       <spacer name="horizontalSpacer_3">
                        <property name="orientation">
                         <enum>Qt::Horizontal</enum>
                        </property>
                        <property name="sizeHint" stdset="0">
                         <size>
                          <width>40</width>
                          <height>20</height>
                         </size>
                        </property>
                       </spacer>
                      </item>
                     </layout>
                    </widget>
                   </item>
                  </layout>
                 </widget>
                </widget>
               </item>
               <item>
                <widget class="QStackedWidget" name="geometryInfoStack">
                 <property name="sizePolicy">
                  <sizepolicy hsizetype="Expanding" vsizetype="Minimum">
                   <horstretch>0</horstretch>
                   <verstretch>0</verstretch>
                  </sizepolicy>
                 </property>
                 <property name="maximumSize">
                  <size>
                   <width>16777215</width>
                   <height>16777215</height>
                  </size>
                 </property>
                 <property name="currentIndex">
                  <number>1</number>
                 </property>
                 <widget class="QWidget" name="FLATPLATE">
                  <layout class="QHBoxLayout" name="horizontalLayout">
                   <property name="leftMargin">
                    <number>0</number>
                   </property>
                   <property name="rightMargin">
                    <number>12</number>
                   </property>
                   <property name="bottomMargin">
                    <number>9</number>
                   </property>
                   <item>
                    <widget class="QLabel" name="angleOfRotationLabel">
                     <property name="sizePolicy">
                      <sizepolicy hsizetype="Minimum" vsizetype="Fixed">
                       <horstretch>0</horstretch>
                       <verstretch>0</verstretch>
                      </sizepolicy>
                     </property>
                     <property name="minimumSize">
                      <size>
                       <width>0</width>
                       <height>0</height>
                      </size>
                     </property>
                     <property name="text">
                      <string>Angle of Rotation</string>
                     </property>
                    </widget>
                   </item>
                   <item>
                    <widget class="QDoubleSpinBox" name="angleOfRotationSpinBox">
                     <property name="sizePolicy">
                      <sizepolicy hsizetype="Expanding" vsizetype="Fixed">
                       <horstretch>0</horstretch>
                       <verstretch>0</verstretch>
                      </sizepolicy>
                     </property>
                     <property name="minimumSize">
                      <size>
                       <width>0</width>
                       <height>0</height>
                      </size>
                     </property>
                    </widget>
                   </item>
                   <item>
                    <widget class="QLabel" name="sampleWidthLabel">
                     <property name="sizePolicy">
                      <sizepolicy hsizetype="Minimum" vsizetype="Fixed">
                       <horstretch>0</horstretch>
                       <verstretch>0</verstretch>
                      </sizepolicy>
                     </property>
                     <property name="minimumSize">
                      <size>
                       <width>0</width>
                       <height>0</height>
                      </size>
                     </property>
                     <property name="text">
                      <string>Sample Width</string>
                     </property>
                    </widget>
                   </item>
                   <item>
                    <widget class="QDoubleSpinBox" name="sampleWidthSpinBox">
                     <property name="sizePolicy">
                      <sizepolicy hsizetype="Expanding" vsizetype="Fixed">
                       <horstretch>0</horstretch>
                       <verstretch>0</verstretch>
                      </sizepolicy>
                     </property>
                     <property name="minimumSize">
                      <size>
                       <width>0</width>
                       <height>0</height>
                      </size>
                     </property>
                    </widget>
                   </item>
                   <item>
                    <spacer name="horizontalSpacer_2">
                     <property name="orientation">
                      <enum>Qt::Horizontal</enum>
                     </property>
                     <property name="sizeHint" stdset="0">
                      <size>
                       <width>40</width>
                       <height>20</height>
                      </size>
                     </property>
                    </spacer>
                   </item>
                  </layout>
                 </widget>
                 <widget class="QWidget" name="CYLINDRICAL">
                  <layout class="QHBoxLayout" name="horizontalLayout_3">
                   <property name="leftMargin">
                    <number>0</number>
                   </property>
                   <item>
                    <widget class="QLabel" name="sampleHeightLabel">
                     <property name="sizePolicy">
                      <sizepolicy hsizetype="Minimum" vsizetype="Fixed">
                       <horstretch>0</horstretch>
                       <verstretch>0</verstretch>
                      </sizepolicy>
                     </property>
                     <property name="minimumSize">
                      <size>
                       <width>0</width>
                       <height>0</height>
                      </size>
                     </property>
                     <property name="text">
                      <string>Sample Height</string>
                     </property>
                    </widget>
                   </item>
                   <item>
                    <widget class="QDoubleSpinBox" name="sampleHeightSpinBox">
                     <property name="sizePolicy">
                      <sizepolicy hsizetype="Expanding" vsizetype="Fixed">
                       <horstretch>0</horstretch>
                       <verstretch>0</verstretch>
                      </sizepolicy>
                     </property>
                     <property name="minimumSize">
                      <size>
                       <width>0</width>
                       <height>0</height>
                      </size>
                     </property>
                     <property name="maximumSize">
                      <size>
                       <width>16777215</width>
                       <height>16777215</height>
                      </size>
                     </property>
                    </widget>
                   </item>
                   <item>
                    <spacer name="horizontalSpacer">
                     <property name="orientation">
                      <enum>Qt::Horizontal</enum>
                     </property>
                     <property name="sizeType">
                      <enum>QSizePolicy::Expanding</enum>
                     </property>
                     <property name="sizeHint" stdset="0">
                      <size>
                       <width>40</width>
                       <height>20</height>
                      </size>
                     </property>
                    </spacer>
                   </item>
                  </layout>
                 </widget>
                </widget>
               </item>
               <item>
                <layout class="QHBoxLayout" name="horizontalLayout_10">
                 <item>
                  <widget class="QLabel" name="densityLabel">
                   <property name="sizePolicy">
                    <sizepolicy hsizetype="Minimum" vsizetype="Preferred">
                     <horstretch>0</horstretch>
                     <verstretch>0</verstretch>
                    </sizepolicy>
                   </property>
                   <property name="text">
                    <string>Density</string>
                   </property>
                  </widget>
                 </item>
                 <item>
                  <widget class="QDoubleSpinBox" name="densitySpinBox">
                   <property name="sizePolicy">
                    <sizepolicy hsizetype="Expanding" vsizetype="Fixed">
                     <horstretch>0</horstretch>
                     <verstretch>0</verstretch>
                    </sizepolicy>
                   </property>
                  </widget>
                 </item>
                 <item>
                  <widget class="QComboBox" name="densityUnitsComboBox">
                   <property name="sizePolicy">
                    <sizepolicy hsizetype="Expanding" vsizetype="Fixed">
                     <horstretch>0</horstretch>
                     <verstretch>0</verstretch>
                    </sizepolicy>
                   </property>
                   <property name="maximumSize">
                    <size>
                     <width>16777215</width>
                     <height>21</height>
                    </size>
                   </property>
                  </widget>
                 </item>
                </layout>
               </item>
               <item>
                <spacer name="verticalSpacer_3">
                 <property name="orientation">
                  <enum>Qt::Vertical</enum>
                 </property>
                 <property name="sizeHint" stdset="0">
                  <size>
                   <width>20</width>
                   <height>40</height>
                  </size>
                 </property>
                </spacer>
               </item>
              </layout>
             </widget>
            </item>
           </layout>
          </item>
          <item>
           <widget class="QGroupBox" name="groupBox_4">
            <property name="sizePolicy">
             <sizepolicy hsizetype="Preferred" vsizetype="Minimum">
              <horstretch>0</horstretch>
              <verstretch>0</verstretch>
             </sizepolicy>
            </property>
            <property name="title">
             <string>Fourier Transform</string>
            </property>
            <layout class="QVBoxLayout" name="verticalLayout_13">
             <item>
              <layout class="QHBoxLayout" name="horizontalLayout_12">
               <item>
                <widget class="QLabel" name="topHatWidthLabel">
                 <property name="text">
                  <string>Top Hat Width</string>
                 </property>
                </widget>
               </item>
               <item>
                <widget class="QDoubleSpinBox" name="topHatWidthSpinBox">
                 <property name="sizePolicy">
                  <sizepolicy hsizetype="Expanding" vsizetype="Fixed">
                   <horstretch>0</horstretch>
                   <verstretch>0</verstretch>
                  </sizepolicy>
                 </property>
                </widget>
               </item>
               <item>
                <widget class="QLabel" name="broadeningFunctionLabel">
                 <property name="text">
                  <string>g(r)</string>
                 </property>
                </widget>
               </item>
               <item>
                <widget class="QDoubleSpinBox" name="broadeningFunctionSpinBox">
                 <property name="sizePolicy">
                  <sizepolicy hsizetype="Expanding" vsizetype="Fixed">
                   <horstretch>0</horstretch>
                   <verstretch>0</verstretch>
                  </sizepolicy>
                 </property>
                </widget>
               </item>
               <item>
                <widget class="QLabel" name="broadeningPowerLabel">
                 <property name="text">
                  <string>Power for broadening</string>
                 </property>
                </widget>
               </item>
               <item>
                <widget class="QDoubleSpinBox" name="broadeningPowerSpinBox">
                 <property name="sizePolicy">
                  <sizepolicy hsizetype="Expanding" vsizetype="Fixed">
                   <horstretch>0</horstretch>
                   <verstretch>0</verstretch>
                  </sizepolicy>
                 </property>
                </widget>
               </item>
              </layout>
             </item>
             <item>
              <layout class="QHBoxLayout" name="horizontalLayout_13">
               <item>
                <widget class="QLabel" name="fourierTransformLabel">
                 <property name="sizePolicy">
                  <sizepolicy hsizetype="Preferred" vsizetype="Minimum">
                   <horstretch>0</horstretch>
                   <verstretch>0</verstretch>
                  </sizepolicy>
                 </property>
                 <property name="text">
                  <string>Fourier Transform: </string>
                 </property>
                </widget>
               </item>
               <item>
                <widget class="QLabel" name="minLabel">
                 <property name="text">
                  <string>Min</string>
                 </property>
                </widget>
               </item>
               <item>
                <widget class="QDoubleSpinBox" name="minSpinBox">
                 <property name="sizePolicy">
                  <sizepolicy hsizetype="Expanding" vsizetype="Fixed">
                   <horstretch>0</horstretch>
                   <verstretch>0</verstretch>
                  </sizepolicy>
                 </property>
                </widget>
               </item>
               <item>
                <widget class="QLabel" name="maxLabel">
                 <property name="text">
                  <string>Max</string>
                 </property>
                </widget>
               </item>
               <item>
                <widget class="QDoubleSpinBox" name="maxSpinBox">
                 <property name="sizePolicy">
                  <sizepolicy hsizetype="Expanding" vsizetype="Fixed">
                   <horstretch>0</horstretch>
                   <verstretch>0</verstretch>
                  </sizepolicy>
                 </property>
                </widget>
               </item>
               <item>
                <widget class="QLabel" name="stepLabel">
                 <property name="text">
                  <string>Step size</string>
                 </property>
                </widget>
               </item>
               <item>
                <widget class="QDoubleSpinBox" name="stepSizeSpinBox">
                 <property name="sizePolicy">
                  <sizepolicy hsizetype="Expanding" vsizetype="Fixed">
                   <horstretch>0</horstretch>
                   <verstretch>0</verstretch>
                  </sizepolicy>
                 </property>
                </widget>
               </item>
              </layout>
             </item>
            </layout>
           </widget>
          </item>
         </layout>
        </widget>
       </item>
       <item>
        <spacer name="verticalSpacer_7">
         <property name="orientation">
          <enum>Qt::Vertical</enum>
         </property>
         <property name="sizeHint" stdset="0">
          <size>
           <width>20</width>
           <height>42</height>
          </size>
         </property>
        </spacer>
       </item>
      </layout>
     </widget>
     <widget class="QWidget" name="advancedTab">
      <attribute name="title">
       <string>Advanced</string>
      </attribute>
      <layout class="QVBoxLayout" name="verticalLayout_16">
       <item>
        <widget class="QWidget" name="advancedWidget" native="true">
         <layout class="QVBoxLayout" name="verticalLayout_12">
          <item>
           <layout class="QHBoxLayout" name="horizontalLayout_14">
            <item>
             <widget class="QLabel" name="periodNoLabel">
              <property name="text">
               <string>Period Number</string>
              </property>
             </widget>
            </item>
            <item>
             <widget class="QSpinBox" name="periodNoSpinBox">
              <property name="sizePolicy">
               <sizepolicy hsizetype="Expanding" vsizetype="Fixed">
                <horstretch>0</horstretch>
                <verstretch>0</verstretch>
               </sizepolicy>
              </property>
             </widget>
            </item>
            <item>
             <spacer name="horizontalSpacer_4">
              <property name="orientation">
               <enum>Qt::Horizontal</enum>
              </property>
              <property name="sizeHint" stdset="0">
               <size>
                <width>40</width>
                <height>20</height>
               </size>
              </property>
             </spacer>
            </item>
           </layout>
          </item>
          <item>
           <layout class="QHBoxLayout" name="horizontalLayout_15">
            <item>
             <widget class="QLabel" name="scatteringFileLabel">
              <property name="text">
               <string>Scattering File</string>
              </property>
             </widget>
            </item>
            <item>
             <widget class="QLineEdit" name="scatteringFileLineEdit">
              <property name="sizePolicy">
               <sizepolicy hsizetype="Expanding" vsizetype="Fixed">
                <horstretch>0</horstretch>
                <verstretch>0</verstretch>
               </sizepolicy>
              </property>
              <property name="minimumSize">
               <size>
                <width>0</width>
                <height>0</height>
               </size>
              </property>
              <property name="maximumSize">
               <size>
                <width>16777215</width>
                <height>16777215</height>
               </size>
              </property>
             </widget>
            </item>
            <item>
             <widget class="QPushButton" name="browseScatteringFileButton">
              <property name="text">
               <string>Browse</string>
              </property>
             </widget>
            </item>
           </layout>
          </item>
          <item>
           <layout class="QHBoxLayout" name="horizontalLayout_16">
            <item>
             <widget class="QLabel" name="correctionFactorLabel">
              <property name="text">
               <string>Normalisation Correction Factor</string>
              </property>
             </widget>
            </item>
            <item>
             <widget class="QDoubleSpinBox" name="correctionFactorSpinBox">
              <property name="sizePolicy">
               <sizepolicy hsizetype="Expanding" vsizetype="Fixed">
                <horstretch>0</horstretch>
                <verstretch>0</verstretch>
               </sizepolicy>
              </property>
             </widget>
            </item>
            <item>
             <spacer name="horizontalSpacer_5">
              <property name="orientation">
               <enum>Qt::Horizontal</enum>
              </property>
              <property name="sizeHint" stdset="0">
               <size>
                <width>40</width>
                <height>20</height>
               </size>
              </property>
             </spacer>
            </item>
           </layout>
          </item>
          <item>
           <layout class="QHBoxLayout" name="horizontalLayout_17">
            <item>
             <widget class="QLabel" name="scatteringFractionLabel">
              <property name="minimumSize">
               <size>
                <width>0</width>
                <height>0</height>
               </size>
              </property>
              <property name="text">
               <string>Sample Environment Scattering Fraction</string>
              </property>
             </widget>
            </item>
            <item>
             <widget class="QDoubleSpinBox" name="scatteringFractionSpinBox">
              <property name="sizePolicy">
               <sizepolicy hsizetype="Expanding" vsizetype="Fixed">
                <horstretch>0</horstretch>
                <verstretch>0</verstretch>
               </sizepolicy>
              </property>
             </widget>
            </item>
            <item>
             <spacer name="horizontalSpacer_6">
              <property name="orientation">
               <enum>Qt::Horizontal</enum>
              </property>
              <property name="sizeHint" stdset="0">
               <size>
                <width>40</width>
                <height>20</height>
               </size>
              </property>
             </spacer>
            </item>
           </layout>
          </item>
          <item>
           <layout class="QHBoxLayout" name="horizontalLayout_18">
            <item>
             <widget class="QLabel" name="attenuationCoefficientLabel">
              <property name="minimumSize">
               <size>
                <width>0</width>
                <height>0</height>
               </size>
              </property>
              <property name="maximumSize">
               <size>
                <width>16777215</width>
                <height>16777215</height>
               </size>
              </property>
              <property name="text">
               <string>Attenuation Coefficient</string>
              </property>
             </widget>
            </item>
            <item>
             <widget class="QDoubleSpinBox" name="attenuationCoefficientSpinBox">
              <property name="sizePolicy">
               <sizepolicy hsizetype="Expanding" vsizetype="Fixed">
                <horstretch>0</horstretch>
                <verstretch>0</verstretch>
               </sizepolicy>
              </property>
             </widget>
            </item>
            <item>
             <spacer name="horizontalSpacer_7">
              <property name="orientation">
               <enum>Qt::Horizontal</enum>
              </property>
              <property name="sizeHint" stdset="0">
               <size>
                <width>40</width>
                <height>20</height>
               </size>
              </property>
             </spacer>
            </item>
           </layout>
          </item>
          <item>
           <layout class="QHBoxLayout" name="horizontalLayout_21">
            <item>
             <layout class="QVBoxLayout" name="verticalLayout_9">
              <item>
               <widget class="QLabel" name="exponentialValuesLabel">
                <property name="sizePolicy">
                 <sizepolicy hsizetype="Fixed" vsizetype="Fixed">
                  <horstretch>0</horstretch>
                  <verstretch>0</verstretch>
                 </sizepolicy>
                </property>
                <property name="text">
                 <string>Exponential Values</string>
                </property>
               </widget>
              </item>
              <item>
               <layout class="QHBoxLayout" name="horizontalLayout_19">
                <item>
                 <widget class="ExponentialTable" name="exponentialValuesTable">
                  <property name="sizePolicy">
                   <sizepolicy hsizetype="Fixed" vsizetype="Fixed">
                    <horstretch>0</horstretch>
                    <verstretch>0</verstretch>
                   </sizepolicy>
                  </property>
                  <property name="maximumSize">
                   <size>
                    <width>16777215</width>
                    <height>16777215</height>
                   </size>
                  </property>
                  <property name="horizontalScrollBarPolicy">
                   <enum>Qt::ScrollBarAlwaysOff</enum>
                  </property>
                  <property name="selectionBehavior">
                   <enum>QAbstractItemView::SelectRows</enum>
                  </property>
                  <attribute name="horizontalHeaderMinimumSectionSize">
                   <number>120</number>
                  </attribute>
                  <attribute name="horizontalHeaderDefaultSectionSize">
                   <number>120</number>
                  </attribute>
                  <attribute name="verticalHeaderCascadingSectionResizes">
                   <bool>true</bool>
                  </attribute>
                 </widget>
                </item>
                <item>
                 <layout class="QVBoxLayout" name="verticalLayout_8">
                  <item>
                   <widget class="QPushButton" name="insertExponentialButton">
                    <property name="maximumSize">
                     <size>
                      <width>16777215</width>
                      <height>16777215</height>
                     </size>
                    </property>
                    <property name="text">
                     <string>+</string>
                    </property>
                   </widget>
                  </item>
                  <item>
                   <widget class="QPushButton" name="removeExponentialButton">
                    <property name="maximumSize">
                     <size>
                      <width>16777215</width>
                      <height>16777215</height>
                     </size>
                    </property>
                    <property name="text">
                     <string>-</string>
                    </property>
                   </widget>
                  </item>
                  <item>
                   <spacer name="verticalSpacer_4">
                    <property name="orientation">
                     <enum>Qt::Vertical</enum>
                    </property>
                    <property name="sizeHint" stdset="0">
                     <size>
                      <width>20</width>
                      <height>40</height>
                     </size>
                    </property>
                   </spacer>
                  </item>
                 </layout>
                </item>
               </layout>
              </item>
             </layout>
            </item>
            <item>
             <layout class="QVBoxLayout" name="verticalLayout_11">
              <item>
               <widget class="QLabel" name="resonanceValuesLabel">
                <property name="sizePolicy">
                 <sizepolicy hsizetype="Fixed" vsizetype="Fixed">
                  <horstretch>0</horstretch>
                  <verstretch>0</verstretch>
                 </sizepolicy>
                </property>
                <property name="text">
                 <string>Resonance Values</string>
                </property>
               </widget>
              </item>
              <item>
               <layout class="QHBoxLayout" name="horizontalLayout_20">
                <item>
                 <widget class="ResonanceTable" name="resonanceValuesTable">
                  <property name="sizePolicy">
                   <sizepolicy hsizetype="Fixed" vsizetype="Fixed">
                    <horstretch>0</horstretch>
                    <verstretch>0</verstretch>
                   </sizepolicy>
                  </property>
                  <property name="maximumSize">
                   <size>
                    <width>16777215</width>
                    <height>16777215</height>
                   </size>
                  </property>
                  <property name="horizontalScrollBarPolicy">
                   <enum>Qt::ScrollBarAlwaysOff</enum>
                  </property>
                  <property name="selectionBehavior">
                   <enum>QAbstractItemView::SelectRows</enum>
                  </property>
                  <attribute name="horizontalHeaderMinimumSectionSize">
                   <number>128</number>
                  </attribute>
                  <attribute name="horizontalHeaderDefaultSectionSize">
                   <number>128</number>
                  </attribute>
                  <attribute name="horizontalHeaderStretchLastSection">
                   <bool>true</bool>
                  </attribute>
                  <attribute name="verticalHeaderCascadingSectionResizes">
                   <bool>true</bool>
                  </attribute>
                  <attribute name="verticalHeaderMinimumSectionSize">
                   <number>50</number>
                  </attribute>
                 </widget>
                </item>
                <item>
                 <layout class="QVBoxLayout" name="verticalLayout_10">
                  <item>
                   <widget class="QPushButton" name="insertResonanceButton">
                    <property name="maximumSize">
                     <size>
                      <width>16777215</width>
                      <height>16777215</height>
                     </size>
                    </property>
                    <property name="text">
                     <string>+</string>
                    </property>
                   </widget>
                  </item>
                  <item>
                   <widget class="QPushButton" name="removeResonanceButton">
                    <property name="maximumSize">
                     <size>
                      <width>16777215</width>
                      <height>16777215</height>
                     </size>
                    </property>
                    <property name="text">
                     <string>-</string>
                    </property>
                   </widget>
                  </item>
                  <item>
                   <spacer name="verticalSpacer_5">
                    <property name="orientation">
                     <enum>Qt::Vertical</enum>
                    </property>
                    <property name="sizeHint" stdset="0">
                     <size>
                      <width>20</width>
                      <height>40</height>
                     </size>
                    </property>
                   </spacer>
                  </item>
                 </layout>
                </item>
               </layout>
              </item>
             </layout>
            </item>
           </layout>
          </item>
         </layout>
        </widget>
       </item>
       <item>
        <spacer name="verticalSpacer_9">
         <property name="orientation">
          <enum>Qt::Vertical</enum>
         </property>
         <property name="sizeHint" stdset="0">
          <size>
           <width>20</width>
           <height>40</height>
          </size>
         </property>
        </spacer>
       </item>
      </layout>
     </widget>
    </widget>
   </item>
   <item>
    <spacer name="verticalSpacer_6">
     <property name="orientation">
      <enum>Qt::Vertical</enum>
     </property>
     <property name="sizeHint" stdset="0">
      <size>
       <width>20</width>
       <height>362</height>
      </size>
     </property>
    </spacer>
   </item>
  </layout>
 </widget>
 <customwidgets>
  <customwidget>
   <class>CompositionTable</class>
   <extends>QTableView</extends>
   <header>src.gui.widgets.gudpy_tables</header>
  </customwidget>
  <customwidget>
   <class>ExponentialTable</class>
   <extends>QTableView</extends>
   <header>src.gui.widgets.gudpy_tables</header>
  </customwidget>
  <customwidget>
   <class>ResonanceTable</class>
   <extends>QTableView</extends>
   <header>src.gui.widgets.gudpy_tables</header>
  </customwidget>
 </customwidgets>
 <resources/>
 <connections/>
</ui><|MERGE_RESOLUTION|>--- conflicted
+++ resolved
@@ -42,9 +42,6 @@
           <item>
            <layout class="QHBoxLayout" name="horizontalLayout_6">
             <item>
-<<<<<<< HEAD
-             <widget class="QGroupBox" name="dataFilesGroupBox">
-=======
              <layout class="QVBoxLayout" name="verticalLayout">
               <item>
                <widget class="QToolButton" name="addDataFileButton">
@@ -169,7 +166,6 @@
             </item>
             <item row="2" column="1">
              <widget class="QComboBox" name="normaliseToComboBox">
->>>>>>> be98f6a2
               <property name="sizePolicy">
                <sizepolicy hsizetype="Preferred" vsizetype="Minimum">
                 <horstretch>0</horstretch>
@@ -353,11 +349,6 @@
              </widget>
             </item>
            </layout>
-<<<<<<< HEAD
-          </item>
-          <item>
-           <layout class="QHBoxLayout" name="horizontalLayout_11">
-=======
           </widget>
          </item>
         </layout>
@@ -549,7 +540,6 @@
             <string>Geometry</string>
            </property>
            <layout class="QVBoxLayout" name="verticalLayout_7">
->>>>>>> be98f6a2
             <item>
              <widget class="QGroupBox" name="sampleCompositionGroupBox">
               <property name="sizePolicy">
