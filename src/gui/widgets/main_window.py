from queue import Queue
from PySide6.QtCore import QFile
from src.gui.widgets.exponential_spinbox import ExponentialSpinBox
from src.gudrun_classes.tweak_factor_iterator import TweakFactorIterator
from src.gudrun_classes.wavelength_subtraction_iterator import (
    WavelengthSubtractionIterator
)
from src.gudrun_classes.gud_file import GudFile
from src.gui.widgets.gudpy_charts import (
  GudPyChart, PlotModes, GudPyChartView
)
from src.gui.widgets.missing_files_dialog import MissingFilesDialog
from src.scripts.utils import nthint
from src.gudrun_classes.file_library import GudPyFileLibrary
from src.gui.widgets.iteration_dialog import IterationDialog
import sys
from src.gudrun_classes.gudrun_file import GudrunFile
from src.gudrun_classes.exception import ParserException
from src.gudrun_classes import config
from PySide6.QtWidgets import (
    QDialogButtonBox,
    QFileDialog,
    QHBoxLayout,
    QLabel,
    QMainWindow,
    QMessageBox,
    QProgressBar,
    QPushButton,
    QSizePolicy,
    QStatusBar,
    QWidget
)
from src.gui.widgets.purge_dialog import PurgeDialog
from src.gui.widgets.view_input_dialog import ViewInputDialog
from src.gui.widgets.gudpy_tree import GudPyTreeView
from src.gui.widgets.gudpy_tables import GroupingParameterTable
from src.gui.widgets.gudpy_tables import BeamProfileTable
from src.gui.widgets.gudpy_tables import ResonanceTable
from src.gui.widgets.gudpy_tables import CompositionTable
from src.gui.widgets.gudpy_tables import ExponentialTable
from src.gudrun_classes.enums import Geometry
import os
from PySide6.QtUiTools import QUiLoader
from src.gui.widgets.beam_slots import BeamSlots
from src.gui.widgets.container_slots import ContainerSlots
from src.gui.widgets.instrument_slots import InstrumentSlots
from src.gui.widgets.normalisation_slots import NormalisationSlots
from src.gui.widgets.sample_background_slots import SampleBackgroundSlots
from src.gui.widgets.sample_slots import SampleSlots
import math
from src.gui.widgets.resources import resources_rc  # noqa


class GudPyMainWindow(QMainWindow):
    """
    Class to represent the GudPyMainWindow. Inherits QMainWindow.
    This is the main window for the GudPy application.

    ...

    Attributes
    ----------
    gudrunFile : GudrunFile
        GudrunFile object currently associated with the application.
    clipboard : SampleBackground | Sample | Container
        Stores copied objects.
    iterator : TweakFactorIterator | WavelengthSubtractionIterator
        Iterator to use in iterations.
    Methods
    -------
    initComponents()
        Loads the UI file for the GudPyMainWindow
    loadInputFile_()
        Loads an input file.
    saveInputFile()
        Saves the current GudPy file.
    updateFromFile()
        Updates from the original input file.
    updateGeometries()
        Updates geometries across objects.
    updateCompositions()
        Updates compositions across objects
        Deletes the current object.
    exit_()
        Exits GudPy.
    """
    def __init__(self):
        """
        Constructs all the necessary attributes for the GudPyMainWindow object.
        Calls initComponents() to load the UI file.
        """
        super(GudPyMainWindow, self).__init__()
        self.gudrunFile = None
        self.initComponents()
        self.clipboard = None
        self.modified = False
        self.iterator = None
        self.queue = Queue()
        self.results = {}
        self.allPlots = []

    def initComponents(self):
        """
        Loads the UI file for the GudPyMainWindow.
        """
        if hasattr(sys, '_MEIPASS'):
            uifile = QFile(
                os.path.join(
                    sys._MEIPASS, "ui_files", "mainWindow.ui"
                )
            )
            current_dir = os.path.sep
        else:
            current_dir = os.path.dirname(os.path.realpath(__file__))
            uifile = QFile(
                os.path.join(
                    current_dir, "ui_files", "mainWindow.ui"
                )
            )

        loader = QUiLoader()
        loader.registerCustomWidget(GudPyTreeView)
        loader.registerCustomWidget(GroupingParameterTable)
        loader.registerCustomWidget(BeamProfileTable)
        loader.registerCustomWidget(CompositionTable)
        loader.registerCustomWidget(ExponentialTable)
        loader.registerCustomWidget(ResonanceTable)
        loader.registerCustomWidget(IterationDialog)
        loader.registerCustomWidget(PurgeDialog)
        loader.registerCustomWidget(ViewInputDialog)
        loader.registerCustomWidget(ExponentialSpinBox)
        loader.registerCustomWidget(GudPyChartView)
        self.mainWidget = loader.load(uifile)

        self.mainWidget.statusBar_ = QStatusBar(self)
        self.mainWidget.statusBarWidget = QWidget(self.mainWidget.statusBar_)
        self.mainWidget.statusBarLayout = QHBoxLayout(
            self.mainWidget.statusBarWidget
        )
        self.mainWidget.currentTaskLabel = QLabel(
            self.mainWidget.statusBarWidget
        )
        self.mainWidget.currentTaskLabel.setText("No task running.")
        self.mainWidget.currentTaskLabel.setSizePolicy(
            QSizePolicy(QSizePolicy.Minimum, QSizePolicy.Preferred)
        )
        self.mainWidget.progressBar = QProgressBar(
            self.mainWidget.statusBarWidget
        )
        self.mainWidget.progressBar.setSizePolicy(
            QSizePolicy(QSizePolicy.Expanding, QSizePolicy.Preferred)
        )
        self.mainWidget.progressBar.setTextVisible(False)
        self.mainWidget.statusBarLayout.addWidget(
            self.mainWidget.currentTaskLabel
        )
        self.mainWidget.statusBarLayout.addWidget(self.mainWidget.progressBar)
        self.mainWidget.statusBarWidget.setLayout(
            self.mainWidget.statusBarLayout
        )
        self.mainWidget.statusBar_.addWidget(self.mainWidget.statusBarWidget)
        self.mainWidget.setStatusBar(self.mainWidget.statusBar_)

        self.mainWidget.sampleTopPlot = GudPyChartView(
            self.mainWidget
        )

        self.mainWidget.topPlotLayout.addWidget(
            self.mainWidget.sampleTopPlot
        )

        self.mainWidget.sampleBottomPlot = GudPyChartView(self.mainWidget)

        self.mainWidget.bottomPlotLayout.addWidget(
            self.mainWidget.sampleBottomPlot
        )

        self.mainWidget.allSampleTopPlot = GudPyChartView(
            self.mainWidget
        )

        self.mainWidget.topAllPlotLayout.addWidget(
            self.mainWidget.allSampleTopPlot
        )

        self.mainWidget.allSampleBottomPlot = GudPyChartView(self.mainWidget)

        self.mainWidget.bottomAllPlotLayout.addWidget(
            self.mainWidget.allSampleBottomPlot
        )

        self.mainWidget.topAllPlotComboBox.addItem(
            "Structure Factor",
            PlotModes.STRUCTURE_FACTOR
        )

        self.mainWidget.topAllPlotComboBox.currentIndexChanged.connect(
            self.handleTopAllPlotModeChanged
        )

        self.mainWidget.bottomAllPlotComboBox.addItem(
            "Radial Distribution Functions",
            PlotModes.RADIAL_DISTRIBUTION_FUNCTIONS
        )

        self.mainWidget.bottomAllPlotComboBox.currentIndexChanged.connect(
            self.handleBottomAllPlotModeChanged
        )

        self.mainWidget.topPlotComboBox.addItem(
            "Structure Factor",
            PlotModes.STRUCTURE_FACTOR
        )

        self.mainWidget.topPlotComboBox.currentIndexChanged.connect(
            self.handleTopPlotModeChanged
        )

        self.mainWidget.bottomPlotComboBox.addItem(
            "Radial Distribution Functions",
            PlotModes.RADIAL_DISTRIBUTION_FUNCTIONS
        )

        self.mainWidget.bottomPlotComboBox.currentIndexChanged.connect(
            self.handleBottomPlotModeChanged
        )

        self.mainWidget.setWindowTitle("GudPy")
        self.mainWidget.show()
        self.instrumentSlots = InstrumentSlots(self.mainWidget, self)
        self.beamSlots = BeamSlots(self.mainWidget, self)
        self.normalisationSlots = NormalisationSlots(self.mainWidget, self)
        self.sampleBackgroundSlots = SampleBackgroundSlots(
            self.mainWidget, self
        )
        self.sampleSlots = SampleSlots(self.mainWidget, self)
        self.containerSlots = ContainerSlots(self.mainWidget, self)
        self.mainWidget.runPurge.triggered.connect(
            self.runPurge_
        )
        self.mainWidget.runGudrun.triggered.connect(
            self.runGudrun_
        )
        self.mainWidget.iterateGudrun.triggered.connect(
            self.iterateGudrun_
        )

        self.mainWidget.checkFilesExist.triggered.connect(
            self.checkFilesExist_
        )

        self.mainWidget.save.triggered.connect(self.saveInputFile)

        self.mainWidget.saveAs.triggered.connect(self.saveInputFileAs)

        self.mainWidget.viewLiveInputFile.triggered.connect(
            self.viewInput
        )

        self.mainWidget.insertSampleBackground.triggered.connect(
            self.mainWidget.objectTree.insertSampleBackground
        )

        self.mainWidget.insertSample.triggered.connect(
            self.mainWidget.objectTree.insertSample
        )

        self.mainWidget.insertContainer.triggered.connect(
            self.mainWidget.objectTree.insertContainer
        )

        self.mainWidget.copy.triggered.connect(
            self.mainWidget.objectTree.copy
        )
        self.mainWidget.cut.triggered.connect(
            self.mainWidget.objectTree.cut
        )
        self.mainWidget.paste.triggered.connect(
            self.mainWidget.objectTree.paste
        )
        self.mainWidget.delete_.triggered.connect(
            self.mainWidget.objectTree.del_
        )

        self.mainWidget.loadInputFile.triggered.connect(
            self.loadInputFile_
        )
        self.mainWidget.objectStack.currentChanged.connect(
            self.updateComponents
        )

        self.mainWidget.exit.triggered.connect(self.exit_)

        self.setActionsEnabled(False)
        self.mainWidget.tabWidget.setVisible(False)

    def updateWidgets(self, fromFile=False):
        if fromFile:
            self.gudrunFile = GudrunFile(self.gudrunFile.path)
        self.mainWidget.gudrunFile = self.gudrunFile
        self.mainWidget.tabWidget.setVisible(True)
        self.instrumentSlots.setInstrument(self.gudrunFile.instrument)
        self.beamSlots.setBeam(self.gudrunFile.beam)
        self.normalisationSlots.setNormalisation(self.gudrunFile.normalisation)

        if len(self.gudrunFile.sampleBackgrounds):
            self.sampleBackgroundSlots.setSampleBackground(
                self.gudrunFile.sampleBackgrounds[0]
            )

            if len(self.gudrunFile.sampleBackgrounds[0].samples):
                self.sampleSlots.setSample(
                    self.gudrunFile.sampleBackgrounds[0].
                    samples[0]
                )

                if len(
                    self.gudrunFile.sampleBackgrounds[0].
                    samples[0].containers
                ):
                    self.containerSlots.setContainer(
                        self.gudrunFile.sampleBackgrounds[0]
                        .samples[0].containers[0]
                    )
        self.mainWidget.objectTree.buildTree(self.gudrunFile, self)
        self.setActionsEnabled(True)
        self.updateResults()

    def loadInputFile_(self):
        """
        Opens a QFileDialog to load an input file.
        """
        filename = QFileDialog.getOpenFileName(
            self, "Select Input file for GudPy", ".", "GudPy input (*.txt)"
        )[0]
        if filename:
            try:
                self.gudrunFile = GudrunFile(filename)
                self.updateWidgets()
            except ParserException as e:
                QMessageBox.critical(self.mainWidget, "GudPy Error", str(e))

    def saveInputFile(self):
        """
        Saves the current state of the input file.
        """
        self.gudrunFile.write_out(overwrite=True)
        self.setUnModified()

    def saveInputFileAs(self):
        """
        Saves the current state of the input file as...
        """
        filename = QFileDialog.getSaveFileName(
            self, "Save input file as..", "."
        )[0]
        if filename:
            self.gudrunFile.outpath = filename
            self.gudrunFile.write_out()
            self.setUnModified()

    def updateFromFile(self):
        """
        Calls updateFromFile(), to update the UI.
        """
        try:
            self.updateWidgets(fromFile=True)
        except ParserException as e:
            QMessageBox.critical(
                self.mainWidget,
                "GudPy Error",
                f"An error occured reverting to the previous state.\n{str(e)}"
            )
            with open(self.gudrunFile.path, "w", encoding="utf-8") as fp:
                fp.write(str(self.currentState))

    def updateGeometries(self):
        """
        Iteratively updates geometries of objects,
        where the Geometry is SameAsBeam.
        """
        if self.gudrunFile.normalisation.geometry == Geometry.SameAsBeam:
            self.normalisationSlots.widgetsRefreshing = True
            self.mainWidget.geometryInfoStack.setCurrentIndex(
                config.geometry.value
            )
            self.widgetsRefreshing = False
        for i, sampleBackground in enumerate(
            self.gudrunFile.sampleBackgrounds
        ):
            for j, sample in enumerate(sampleBackground.samples):
                self.gudrunFile.sampleBackgrounds[i].samples[j].geometry = (
                    config.geometry
                )
                for k in range(len(sample.containers)):
                    sample = self.gudrunFile.sampleBackgrounds[i].samples[j]
                    sample.containers[k].geometry = config.geometry

    def updateCompositions(self):
        """
        Iteratively shares compositions between objects,
        for copying and pasting compositions between eachother.
        """
        self.mainWidget.normalisationCompositionTable.farmCompositions()
        self.mainWidget.sampleCompositionTable.farmCompositions()
        self.mainWidget.containerCompositionTable.farmCompositions()

    def focusResult(self):
        if self.mainWidget.objectStack.currentIndex() == 4:
            topPlot, bottomPlot, gudFile = (
                self.results[self.mainWidget.objectTree.currentObject()]
            )
            self.mainWidget.sampleTopPlot.setChart(
                topPlot
            )
            self.mainWidget.sampleBottomPlot.setChart(
                bottomPlot
            )
            self.mainWidget.topPlotComboBox.setCurrentIndex(
                topPlot.plotMode.value
            )
            self.mainWidget.bottomPlotComboBox.setCurrentIndex(
                bottomPlot.plotMode.value
            )
            dcsLevel = gudFile.averageLevelMergedDCS
            self.mainWidget.dcsLabel.setText(
                f"DCS Level: {dcsLevel}"
            )
            self.mainWidget.resultLabel.setText(gudFile.output)
            if gudFile.err:
                self.mainWidget.resultLabel.setStyleSheet(
                    "background-color: red"
                )
            else:
                self.mainWidget.resultLabel.setStyleSheet(
                    "background-color: green"
                )

    def updateResults(self):
        for sampleBackground in self.gudrunFile.sampleBackgrounds:
            for sample in sampleBackground.samples:
                topChart = GudPyChart(
                    self.gudrunFile
                )
                topChart.addSample(sample)
                topChart.plot(PlotModes.STRUCTURE_FACTOR)
                bottomChart = GudPyChart(
                    self.gudrunFile
                )
                bottomChart.addSample(sample)
                bottomChart.plot(PlotModes.RADIAL_DISTRIBUTION_FUNCTIONS)
                path = sample.dataFiles.dataFiles[0].replace(
                    self.gudrunFile.instrument.dataFileType, "gud"
                )
                if not os.path.exists(path):
                    path = os.path.join(
                        self.gudrunFile.instrument.GudrunInputFileDir, path
                    )
                gf = GudFile(path) if os.path.exists(path) else None

                self.results[sample] = [topChart, bottomChart, gf]

        allTopChart = GudPyChart(
            self.gudrunFile
        )
        allTopChart.addSamples(
            [
                sample
                for sampleBackground in self.gudrunFile.sampleBackgrounds
                for sample in sampleBackground.samples
            ]
        )
        allTopChart.plot(PlotModes.STRUCTURE_FACTOR)

        allBottomChart = GudPyChart(
            self.gudrunFile
        )
        allBottomChart.addSamples(
            [
                sample
                for sampleBackground in self.gudrunFile.sampleBackgrounds
                for sample in sampleBackground.samples
            ]
        )
        allBottomChart.plot(PlotModes.RADIAL_DISTRIBUTION_FUNCTIONS)

        self.allPlots = [allTopChart, allBottomChart]
        self.mainWidget.allSampleTopPlot.setChart(allTopChart)
        self.mainWidget.allSampleBottomPlot.setChart(allBottomChart)

    def updateComponents(self):
        """
        Updates geometries and compositions.
        """
        self.updateGeometries()
        self.updateCompositions()
        self.focusResult()

    def exit_(self):
        """
        Exits GudPy - questions user if they want to save on exit or not.
        """
        messageBox = QMessageBox
        result = (
            messageBox.question(
                self.mainWidget, '',
                "Do you want to save?", messageBox.No | messageBox.Yes
            )
        )

        if result == messageBox.Yes:
            self.gudrunFile.write_out(overwrite=True)
        sys.exit(0)

    def makeProc(self, cmd, slot):
        self.proc = cmd
        self.proc.readyReadStandardOutput.connect(slot)
        self.proc.started.connect(self.procStarted)
        self.proc.finished.connect(self.procFinished)
        self.proc.start()

    def runPurge_(self):
        self.setControlsEnabled(False)
        purgeDialog = PurgeDialog(self.gudrunFile, self)
        result = purgeDialog.widget.exec_()
        purge = purgeDialog.purge_det
        if purgeDialog.cancelled or result == QDialogButtonBox.No:
            self.setControlsEnabled(True)
            self.queue = Queue()
        elif not purge:
            QMessageBox.critical(
                self.mainWidget,
                "GudPy Error", "Couldn't find purge_det binary."
            )
            self.setControlsEnabled(True)
        else:
            self.makeProc(purge, self.progressPurge)

    def runGudrun_(self):
        self.setControlsEnabled(False)
        self.gudrunFile.write_out()
        dcs = self.gudrunFile.dcs(path="gudpy.txt", headless=False)
        if not dcs:
            QMessageBox.critical(
                self.mainWidget, "GudPy Error",
                "Couldn't find gudrun_dcs binary."
            )
        elif not self.gudrunFile.purged:
            messageBox = QMessageBox(self.mainWidget)
            messageBox.setWindowTitle("GudPy Warning")
            messageBox.setText(
                "It looks like you may not have purged detectors. Continue?"
            )
            messageBox.addButton(QMessageBox.No)
            openPurgeDialog = QPushButton(
                "Open purge dialog", messageBox
            )
            purgeDefault = QPushButton(
                "Purge with default parameters", messageBox
            )

            messageBox.addButton(openPurgeDialog, QMessageBox.ApplyRole)
            messageBox.addButton(purgeDefault, QMessageBox.ApplyRole)

            messageBox.addButton(QMessageBox.Yes)
            result = messageBox.exec()

            if messageBox.clickedButton() == openPurgeDialog:
                self.purgeBeforeRunning(default=False)
            elif messageBox.clickedButton() == purgeDefault:
                self.purgeBeforeRunning()
            elif result == messageBox.Yes:
                self.gudrunFile.write_out()
                self.makeProc(dcs, self.progressDCS)
            else:
                messageBox.close()
                self.setControlsEnabled(True)
        else:
            self.gudrunFile.write_out()
            self.makeProc(dcs, self.progressDCS)

    def purgeBeforeRunning(self, default=True):
        self.setControlsEnabled(False)
        if default:
            purge_det = self.gudrunFile.purge(
                headless=False
            )
            self.makeProc(purge_det, self.progressPurge)
        else:
            self.runPurge_()
        self.gudrunFile.write_out()
        dcs = self.gudrunFile.dcs(path="gudpy.txt", headless=False)
        self.queue.put((dcs, self.progressDCS))

    def iterateGudrun_(self):
        self.setControlsEnabled(False)
        iterationDialog = IterationDialog(self.gudrunFile, self.mainWidget)
        iterationDialog.widget.exec()
        if iterationDialog.cancelled or not iterationDialog.iterator:
            self.setControlsEnabled(True)
        else:
            self.queue = iterationDialog.queue
            self.iterator = iterationDialog.iterator
            self.numberIterations = iterationDialog.numberIterations
            self.currentIteration = 0
            self.text = iterationDialog.text
            self.gudrunFile.write_out()
            self.nextIterableProc()

    def nextIteration(self):
        if isinstance(self.iterator, TweakFactorIterator):
            self.iterator.performIteration(self.currentIteration)
            self.gudrunFile.write_out()
        elif isinstance(self.iterator, WavelengthSubtractionIterator):
            if (self.currentIteration + 1) % 2 == 0:
                self.iterator.QIteration(self.currentIteration)
            else:
                self.iterator.wavelengthIteration(self.currentIteration)
            self.gudrunFile.write_out()
        self.nextIterableProc()
        self.currentIteration += 1

    def nextIterableProc(self):
        self.proc = self.queue.get()
        self.proc.started.connect(self.iterationStarted)
        if not self.queue.empty():
            self.proc.finished.connect(self.nextIteration)
        else:
            self.proc.finished.connect(self.procFinished)
        self.proc.readyReadStandardOutput.connect(self.progressIteration)
        self.proc.started.connect(self.iterationStarted)
        self.proc.start()

    def iterationStarted(self):
        if isinstance(self.iterator, TweakFactorIterator):
            self.mainWidget.currentTaskLabel.setText(
                f"{self.text}"
                f" {self.currentIteration+1}/{self.numberIterations}"
            )
        elif isinstance(self.iterator, WavelengthSubtractionIterator):
            self.mainWidget.currentTaskLabel.setText(
                f"{self.text}"
                f" {(self.currentIteration+1)//2}/{self.numberIterations}"
            )

    def progressIteration(self):
        progress = self.progressIncrement()
        if progress == -1:
            QMessageBox.critical(
                self.mainWidget, "GudPy Error",
                f"An error occurred. See the following traceback"
                f" from gudrun_dcs\n{self.error}"
            )
            return
        if isinstance(self.iterator, TweakFactorIterator):
            progress /= self.numberIterations
        elif isinstance(self.iterator, WavelengthSubtractionIterator):
            progress /= self.numberIterations
        progress += self.mainWidget.progressBar.value()
        self.mainWidget.progressBar.setValue(
            progress if progress <= 100 else 100
        )

    def checkFilesExist_(self):
        result = GudPyFileLibrary(self.gudrunFile).checkFilesExist()
        if not all(r[0] for r in result):
            unresolved = [r[1] for r in result if not r[0]]
            missingFilesDialog = MissingFilesDialog(
                unresolved, self.mainWidget
            )
            missingFilesDialog.widget.exec_()

    def setModified(self):
        if not self.modified:
            self.setWindowTitle(self.gudrunFile.path + " *")
            self.modified = True

    def setUnModified(self):
        if self.modified:
            self.setWindowTitle(self.gudrunFile.path)
            self.modified = False

    def setControlsEnabled(self, state):
        self.mainWidget.instrumentPage.setEnabled(state)
        self.mainWidget.beamPage.setEnabled(state)
        self.mainWidget.normalisationPage.setEnabled(state)
        self.mainWidget.sampleTab.setEnabled(state)
        self.mainWidget.advancedTab.setEnabled(state)
        self.mainWidget.containerPage.setEnabled(state)
        self.mainWidget.sampleBackgroundPage.setEnabled(state)
        self.mainWidget.objectTree.setContextDisabled()

        self.mainWidget.insertSampleBackground.setEnabled(state)
        self.mainWidget.insertSample.setEnabled(state)
        self.mainWidget.insertContainer.setEnabled(state)
        self.mainWidget.copy.setEnabled(state)
        self.mainWidget.cut.setEnabled(state)
        self.mainWidget.paste.setEnabled(state)
        self.mainWidget.delete_.setEnabled(state)
        self.mainWidget.runPurge.setEnabled(state)
        self.mainWidget.runGudrun.setEnabled(state)
        self.mainWidget.iterateGudrun.setEnabled(state)
        self.mainWidget.viewLiveInputFile.setEnabled(state)
        self.mainWidget.save.setEnabled(state)
        self.mainWidget.saveAs.setEnabled(state)
        self.mainWidget.loadInputFile.setEnabled(state)
        self.mainWidget.loadConfiguration.setEnabled(state)

    def setActionsEnabled(self, state):

        self.mainWidget.insertSampleBackground.setEnabled(state)
        self.mainWidget.insertSample.setEnabled(state)
        self.mainWidget.insertContainer.setEnabled(state)
        self.mainWidget.copy.setEnabled(state)
        self.mainWidget.cut.setEnabled(state)
        self.mainWidget.paste.setEnabled(state)
        self.mainWidget.delete_.setEnabled(state)

        self.mainWidget.runPurge.setEnabled(state)
        self.mainWidget.runGudrun.setEnabled(state)
        self.mainWidget.iterateGudrun.setEnabled(state)
        self.mainWidget.checkFilesExist.setEnabled(state)

        self.mainWidget.viewLiveInputFile.setEnabled(state)
        self.mainWidget.save.setEnabled(state)
        self.mainWidget.saveAs.setEnabled(state)

    def progressIncrement(self):
        data = self.proc.readAllStandardOutput()
        stdout = bytes(data).decode("utf8")
        print(stdout)
        ERROR_KWDS = [
            "does not exist",
            "error",
            "Error"
        ]
        if [KWD for KWD in ERROR_KWDS if KWD in stdout]:
            self.error = stdout
            return -1
        # Number of GudPy objects.
        markers = (
            config.NUM_GUDPY_CORE_OBJECTS
            + len(self.gudrunFile.sampleBackgrounds)
            + sum(
                [
                    sum(
                        [
                            len(sampleBackground.samples), *[
                                len(sample.containers)
                                for sample in sampleBackground.samples
                            ]
                        ]
                    ) for sampleBackground in self.gudrunFile.sampleBackgrounds
                ]
            )
        )
        stepSize = math.ceil(100/markers)
        progress = stepSize * sum(
            [
                stdout.count("Got to: INSTRUMENT"),
                stdout.count("Got to: BEAM"),
                stdout.count("Got to: NORMALISATION"),
                stdout.count("Got to: SAMPLE BACKGROUND"),
                stdout.count("Finished merging data for sample"),
                stdout.count("Got to: CONTAINER")
            ]
        )
        return progress

    def progressDCS(self):
        progress = self.progressIncrement()
        if progress == -1:
            QMessageBox.critical(
                self.mainWidget, "GudPy Error",
                f"An error occurred. See the following traceback"
                f" from gudrun_dcs\n{self.error}"
            )
            self.procFinished()
            self.queue = Queue()
            return
        progress += self.mainWidget.progressBar.value()
        self.mainWidget.progressBar.setValue(
            progress if progress <= 100 else 100
        )

    def progressPurge(self):
        data = self.proc.readAllStandardOutput()
        stdout = bytes(data).decode("utf8")
        print(stdout)
        if "Total run time" in stdout:
            QMessageBox.warning(
                self.mainWidget, "GudPy Warning",
                f"{nthint(stdout, 0)} detectors made it through the purge."
            )
        elif "Error" in stdout or "error" in stdout or "not found" in stdout:
            QMessageBox.critical(
                self.mainWidget, "GudPy Error",
                f"An error occurred. See the following traceback"
                f" from purge_det\n{stdout}"
            )
            self.gudrunFile.purged = False
            self.procFinished()
            self.queue = Queue()

    def procStarted(self):
        self.mainWidget.currentTaskLabel.setText(
            self.proc.program().split(os.path.sep)[-1]
        )

    def procFinished(self):
        self.proc = None
        if isinstance(self.iterator, TweakFactorIterator):
            self.sampleSlots.setSample(self.sampleSlots.sample)
        self.iterator = None
        if "purge_det" not in self.mainWidget.currentTaskLabel.text():
            self.updateResults()
        self.mainWidget.currentTaskLabel.setText("No task running.")
        self.mainWidget.progressBar.setValue(0)
        if not self.queue.empty():
            self.makeProc(*self.queue.get())
        else:
            self.setControlsEnabled(True)

<<<<<<< HEAD
    def viewInput(self):
        self.currentState = str(self.gudrunFile)
        viewInputDialog = ViewInputDialog(self.gudrunFile, self)
        viewInputDialog.widget.exec_()
=======
    def handleTopPlotModeChanged(self, index):
        self.handlePlotModeChanged(
            self.mainWidget.sampleTopPlot.chart().plot,
            self.mainWidget.topPlotComboBox.itemData(index)
        )

    def handleBottomPlotModeChanged(self, index):
        self.handlePlotModeChanged(
            self.mainWidget.sampleBottomPlot.chart().plot,
            self.mainWidget.bottomPlotComboBox.itemData(index)
        )

    def handleTopAllPlotModeChanged(self, index):
        self.handlePlotModeChanged(
            self.mainWidget.allSampleTopPlot.chart().plot,
            self.mainWidget.topAllPlotComboBox.itemData(index)
        )

    def handleBottomAllPlotModeChanged(self, index):
        self.handlePlotModeChanged(
            self.mainWidget.allSampleBottomPlot.chart().plot,
            self.mainWidget.bottomAllPlotComboBox.itemData(index)
        )

    def handlePlotModeChanged(self, plot, plotMode):
        plot(plotMode)
>>>>>>> 25978b7d
<|MERGE_RESOLUTION|>--- conflicted
+++ resolved
@@ -821,13 +821,12 @@
         else:
             self.setControlsEnabled(True)
 
-<<<<<<< HEAD
     def viewInput(self):
         self.currentState = str(self.gudrunFile)
         viewInputDialog = ViewInputDialog(self.gudrunFile, self)
         viewInputDialog.widget.exec_()
-=======
-    def handleTopPlotModeChanged(self, index):
+
+        def handleTopPlotModeChanged(self, index):
         self.handlePlotModeChanged(
             self.mainWidget.sampleTopPlot.chart().plot,
             self.mainWidget.topPlotComboBox.itemData(index)
@@ -852,5 +851,4 @@
         )
 
     def handlePlotModeChanged(self, plot, plotMode):
-        plot(plotMode)
->>>>>>> 25978b7d
+        plot(plotMode)