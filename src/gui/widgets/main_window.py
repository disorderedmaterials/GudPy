--- conflicted
+++ resolved
@@ -125,12 +125,8 @@
         self.output = ""
         self.previousProcTitle = ""
         self.error = ""
-<<<<<<< HEAD
         self.cwd = os.getcwd()
-=======
         self.warning = ""
-
->>>>>>> 776bbde2
         self.initComponents()
         self.timer = QTimer(self)
         self.timer.setSingleShot(True)
