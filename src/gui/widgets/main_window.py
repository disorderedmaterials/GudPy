from genericpath import samefile
from src.gudrun_classes.sample_background import SampleBackground
from PyQt5.QtCore import QProcess
from src.gui.widgets.iteration_dialog import IterationDialog
import sys
from src.gudrun_classes.gudrun_file import GudrunFile, PurgeFile
from src.gudrun_classes.exception import ParserException
from src.gudrun_classes import config
from PyQt5.QtWidgets import (
    QFileDialog,
    QMainWindow,
    QMessageBox,
)
from src.gui.widgets.view_input import ViewInput
from src.gui.widgets.sample_widget import SampleWidget
from src.gui.widgets.instrument_widget import InstrumentWidget
from src.gui.widgets.beam_widget import BeamWidget
from src.gui.widgets.sample_background_widget import SampleBackgroundWidget
from src.gui.widgets.container_widget import ContainerWidget
from src.gui.widgets.normalisation_widget import NormalisationWidget
from src.gudrun_classes.enums import Geometry
import os
from PyQt5 import uic
import math

class GudPyMainWindow(QMainWindow):
    """
    Class to represent the GudPyMainWindow. Inherits QMainWindow.
    This is the main window for the GudPy application.

    ...

    Attributes
    ----------
    gudrunFile : GudrunFile
        GudrunFile object currently associated with the application.
    clipboard : SampleBackground | Sample | Container
        Stores copied objects.
    Methods
    -------
    initComponents()
        Loads the UI file for the GudPyMainWindow
    loadInputFile_()
        Loads an input file.
    saveInputFile()
        Saves the current GudPy file.
    updateFromFile()
        Updates from the original input file.
    updateGeometries()
        Updates geometries across objects.
    updateCompositions()
        Updates compositions across objects.
    updateComponents()
        Updates geometries and compositions.
    del_()
        Deletes the current object.
    exit_()
        Exits GudPy.
    """
    def __init__(self):
        """
        Constructs all the necessary attributes for the GudPyMainWindow object.
        Calls initComponents() to load the UI file.
        """
        super(GudPyMainWindow, self).__init__()
        self.gudrunFile = None
        self.initComponents()
        self.clipboard = None
        self.modified = False

    def initComponents(self):
        """
        Loads the UI file for the GudPyMainWindow.
        """
        current_dir = os.path.dirname(os.path.realpath(__file__))
        uifile = os.path.join(current_dir, "ui_files/mainWindow.ui")
        uic.loadUi(uifile, self)
        self.setWindowTitle("GudPy")
        self.show()

        if not self.gudrunFile:
            # Hide the QStackedWidget and GudPyTreeView
            self.objectStack.setVisible(False)
            self.objectTree.setVisible(False)
            # Disabled the edit actions.
            self.insertSampleBackground.setDisabled(True)
            self.insertSample.setDisabled(True)
            self.insertContainer.setDisabled(True)
            self.copy.setDisabled(True)
            self.cut.setDisabled(True)
            self.paste.setDisabled(True)
            self.delete_.setDisabled(True)
            # Disable the run actions.
            self.runPurge.setDisabled(True)
            self.runGudrun.setDisabled(True)
            self.iterateGudrun.setDisabled(True)
            # Disable some file actions.
            self.viewLiveInputFile.setDisabled(True)
            self.save.setDisabled(True)
            self.saveAs.setDisabled(True)

        else:

            self.setWindowTitle(self.gudrunFile.path)
            self.instrumentWidget = InstrumentWidget(
                self.gudrunFile.instrument, self
            )
            self.beamWidget = BeamWidget(
                self.gudrunFile.beam, self
            )
            self.normalisationWidget = NormalisationWidget(
                self.gudrunFile.normalisation, self
            )

            self.objectStack.addWidget(self.instrumentWidget)
            self.objectStack.addWidget(self.beamWidget)
            self.objectStack.addWidget(self.normalisationWidget)

            self.sampleBackgroundWidget = SampleBackgroundWidget(self)
            self.sampleWidget = SampleWidget(self)
            self.containerWidget = ContainerWidget(self)

            self.objectStack.addWidget(self.sampleBackgroundWidget)
            self.objectStack.addWidget(self.sampleWidget)
            self.objectStack.addWidget(self.containerWidget)

            if len(self.gudrunFile.sampleBackgrounds):
                self.sampleBackgroundWidget.setSampleBackground(
                    self.gudrunFile.sampleBackgrounds[0]
                )
                if len(self.gudrunFile.sampleBackgrounds[0].samples):
                    self.sampleWidget.setSample(
                        self.gudrunFile.sampleBackgrounds[0].samples[0]
                    )
                    if len(
                        self.gudrunFile.sampleBackgrounds[0]
                        .samples[0].containers
                    ):
                        self.containerWidget.setContainer(
                            self.gudrunFile.sampleBackgrounds[0]
                            .samples[0].containers[0]
                        )

            self.objectTree.buildTree(self.gudrunFile, self.objectStack)

            self.runPurge.triggered.connect(
                self.runPurge_
            )
            self.runGudrun.triggered.connect(
                self.runGudrun_
            )
            self.iterateGudrun.triggered.connect(
                self.iterateGudrun_
            )
            self.save.triggered.connect(self.saveInputFile)

            self.saveAs.triggered.connect(self.saveInputFileAs)

            self.viewLiveInputFile.triggered.connect(
                lambda: ViewInput(self.gudrunFile, parent=self)
            )

            self.insertSampleBackground.triggered.connect(
                self.objectTree.insertSampleBackground
            )

            self.insertSample.triggered.connect(
                self.objectTree.insertSample
            )

            self.insertContainer.triggered.connect(
                self.objectTree.insertContainer
            )

            self.copy.triggered.connect(self.objectTree.copy)
            self.cut.triggered.connect(self.objectTree.cut)
            self.paste.triggered.connect(self.objectTree.paste)
            self.delete_.triggered.connect(self.objectTree.del_)

        self.loadInputFile.triggered.connect(self.loadInputFile_)
        self.objectStack.currentChanged.connect(self.updateComponents)
        self.exit.triggered.connect(self.exit_)

    def loadInputFile_(self):
        """
        Opens a QFileDialog to load an input file.
        """
        filename = QFileDialog.getOpenFileName(
            self, "Select Input file for GudPy", ".", "GudPy input (*.txt)"
        )[0]
        if filename:
            try:
                self.gudrunFile = GudrunFile(filename)
            except ParserException as e:
                QMessageBox.critical(self, "GudPy Error", str(e))
            self.initComponents()

    def saveInputFile(self):
        """
        Saves the current state of the input file.
        """
        self.gudrunFile.write_out(overwrite=True)
        self.setUnModified()

    def saveInputFileAs(self):
        """
        Saves the current state of the input file as...
        """
        filename = QFileDialog.getSaveFileName(
            self, "Save input file as..", "."
        )[0]
        if filename:
            self.gudrunFile.outpath = filename
            self.gudrunFile.write_out()
            self.setUnModified()

    def updateFromFile(self):
        """
        Calls initComponents() again, to update the UI.
        """
        self.initComponents()

    def updateGeometries(self):
        """
        Iteratively updates geometries of objects,
        where the Geometry is SameAsBeam.
        """
        if self.gudrunFile.normalisation.geometry == Geometry.SameAsBeam:
            self.normalisationWidget.widgetsRefreshing = True
            self.normalisationWidget.geometryInfoStack.setCurrentIndex(
                config.geometry.value
            )
            self.normalisationWidget.widgetsRefreshing = False
        for i, sampleBackground in enumerate(
            self.gudrunFile.sampleBackgrounds
        ):
            for j, sample in enumerate(sampleBackground.samples):
                self.gudrunFile.sampleBackgrounds[i].samples[j].geometry = (
                    config.geometry
                )
                for k in range(len(sample.containers)):
                    sample = self.gudrunFile.sampleBackgrounds[i].samples[j]
                    sample.containers[k].geometry = config.geometry

    def updateCompositions(self):
        """
        Iteratively shares compositions between objects,
        for copying and pasting compositions between eachother.
        """
        for i in range(self.objectStack.count()):
            target = self.objectStack.widget(i)
            if isinstance(target, NormalisationWidget):
                target.normalisationCompositionTable.farmCompositions()
            elif isinstance(target, SampleWidget):
                target.sampleCompositionTable.farmCompositions()
            elif isinstance(target, ContainerWidget):
                target.containerCompositionTable.farmCompositions()

    def updateComponents(self):
        """
        Updates geometries and compositions.
        """
        self.updateGeometries()
        self.updateCompositions()

    def exit_(self):
        """
        Exits GudPy - questions user if they want to save on exit or not.
        """
        messageBox = QMessageBox
        result = (
            messageBox.question(
                self, '',
                "Do you want to save?", messageBox.No | messageBox.Yes
            )
        )

        if result == messageBox.Yes:
            self.gudrunFile.write_out(overwrite=True)
        sys.exit(0)

    def runPurge_(self):
        self.lockControls()
        purge = PurgeFile(self.gudrunFile).purge(headless=False)
        if not purge:
            QMessageBox.critical(
                self, "GudPy Error", "Couldn't find purge_det binary."
            )
        else:
            self.proc = QProcess()
            self.proc.readyReadStandardOutput.connect(self.progressPurge)
            self.proc.finished.connect(self.procFinished)
            self.proc.start(*purge)

    def runGudrun_(self):
<<<<<<< HEAD
        self.lockControls()
        dcs = self.gudrunFile.dcs(path="gudpy.txt", headless=False)
        if not dcs:
=======
        if not self.gudrunFile.purged:
            choice = QMessageBox.warning(
                self, "GudPy Warning",
                "It looks like you may not have purged detectors. Continue?",
                QMessageBox.Yes | QMessageBox.No
            )
            if choice == QMessageBox.No:
                return
        result = self.gudrunFile.dcs(path="gudpy.txt")
        if not result:
>>>>>>> 7cbf1cc5
            QMessageBox.critical(
                self, "GudPy Error",
                "Couldn't find gudrun_dcs binary."
            )
        else:
            self.proc = QProcess()
            self.proc.readyReadStandardOutput.connect(self.progressDCS)
            self.proc.finished.connect(self.procFinished)
            self.proc.start(*dcs)


    def iterateGudrun_(self):
        iterationDialog = IterationDialog(self.gudrunFile, self)
        iterationDialog.show()

    def setModified(self):
        if not self.modified:
            self.setWindowTitle(self.gudrunFile.path + " *")
            self.modified = True

    def setUnModified(self):
        if self.modified:
            self.setWindowTitle(self.gudrunFile.path)
            self.modified = False

    def lockControls(self):
        # Lock controls
        self.instrumentWidget.setDisabled(True)
        self.beamWidget.setDisabled(True)
        self.normalisationWidget.setDisabled(True)
        self.sampleWidget.basicWidget.setDisabled(True)
        self.sampleWidget.advancedWidget.setDisabled(True)
        self.containerWidget.setDisabled(True)
        self.sampleBackgroundWidget.setDisabled(True)
        self.objectTree.setContextDisabled()

        # Lock actions
        self.insertSampleBackground.setDisabled(True)
        self.insertSample.setDisabled(True)
        self.insertContainer.setDisabled(True)
        self.copy.setDisabled(True)
        self.cut.setDisabled(True)
        self.paste.setDisabled(True)
        self.delete_.setDisabled(True)
        self.runPurge.setDisabled(True)
        self.runGudrun.setDisabled(True)
        self.iterateGudrun.setDisabled(True)
        self.viewLiveInputFile.setDisabled(True)
        self.save.setDisabled(True)
        self.saveAs.setDisabled(True)
        self.loadInputFile.setDisabled(True)
        self.loadConfiguration.setDisabled(True)

    def unlockControls(self):
        # Unlock controls
        self.instrumentWidget.setEnabled(True)
        self.beamWidget.setEnabled(True)
        self.normalisationWidget.setEnabled(True)
        self.sampleWidget.basicWidget.setEnabled(True)
        self.sampleWidget.advancedWidget.setEnabled(True)
        self.containerWidget.setEnabled(True)
        self.sampleBackgroundWidget.setEnabled(True)
        self.objectTree.setContextEnabled()

        # Unlock actions
        self.insertSampleBackground.setEnabled(True)
        self.insertSample.setEnabled(True)
        self.insertContainer.setEnabled(True)
        self.copy.setEnabled(True)
        self.cut.setEnabled(True)
        self.paste.setEnabled(True)
        self.delete_.setEnabled(True)
        self.runPurge.setEnabled(True)
        self.runGudrun.setEnabled(True)
        self.iterateGudrun.setEnabled(True)
        self.viewLiveInputFile.setEnabled(True)
        self.save.setEnabled(True)
        self.saveAs.setEnabled(True)
        self.loadInputFile.setEnabled(True)
        self.loadConfiguration.setEnabled(True)

    def progressDCS(self):
        data = self.proc.readAllStandardOutput()
        stdout = bytes(data).decode("utf8")
        print(stdout)
        markers =  config.NUM_GUDPY_CORE_OBJECTS + len(self.gudrunFile.sampleBackgrounds) + sum([sum([len(sampleBackground.samples), *[len(sample.containers) for sample in sampleBackground.samples]]) for sampleBackground in self.gudrunFile.sampleBackgrounds])
        stepSize = math.ceil(100/markers)
        print(stepSize)
        progress = stepSize * sum([stdout.count("Got to: INSTRUMENT"), stdout.count("Got to: BEAM"), stdout.count("Got to: NORMALISATION"), stdout.count("Got to: SAMPLE BACKGROUND"), stdout.count("Got to: SAMPLE"), stdout.count("Got to: CONTAINER")])
        progress+= self.progressBar.value()
        self.progressBar.setValue(progress if progress <= 100 else 100)
        print(self.progressBar.value())

    def progressPurge(self):
        data = self.proc.readAllStandardOutput()
        stdout = bytes(data).decode("utf8")
        print(stdout)

    def procFinished(self):
        self.proc = None
        self.unlockControls()<|MERGE_RESOLUTION|>--- conflicted
+++ resolved
@@ -293,12 +293,15 @@
             self.proc.start(*purge)
 
     def runGudrun_(self):
-<<<<<<< HEAD
         self.lockControls()
         dcs = self.gudrunFile.dcs(path="gudpy.txt", headless=False)
         if not dcs:
-=======
-        if not self.gudrunFile.purged:
+            QMessageBox.critical(
+                self, "GudPy Error",
+                "Couldn't find gudrun_dcs binary."
+            )
+            return
+        elif not self.gudrunFile.purged:
             choice = QMessageBox.warning(
                 self, "GudPy Warning",
                 "It looks like you may not have purged detectors. Continue?",
@@ -306,18 +309,10 @@
             )
             if choice == QMessageBox.No:
                 return
-        result = self.gudrunFile.dcs(path="gudpy.txt")
-        if not result:
->>>>>>> 7cbf1cc5
-            QMessageBox.critical(
-                self, "GudPy Error",
-                "Couldn't find gudrun_dcs binary."
-            )
-        else:
-            self.proc = QProcess()
-            self.proc.readyReadStandardOutput.connect(self.progressDCS)
-            self.proc.finished.connect(self.procFinished)
-            self.proc.start(*dcs)
+        self.proc = QProcess()
+        self.proc.readyReadStandardOutput.connect(self.progressDCS)
+        self.proc.finished.connect(self.procFinished)
+        self.proc.start(*dcs)
 
 
     def iterateGudrun_(self):
