from PySide6.QtCore import QFile
from PySide6.QtUiTools import QUiLoader
from PySide6.QtWidgets import (
    QDialogButtonBox,
    QFileDialog,
    QHBoxLayout,
    QLabel,
    QMainWindow,
    QMessageBox,
    QProgressBar,
    QPushButton,
    QSizePolicy,
    QStatusBar,
    QWidget
)
from PySide6.QtGui import QFontDatabase, QFont
from src.gudrun_classes.sample import Sample
from src.gui.widgets.dialogs.export_dialog import ExportDialog

from src.gui.widgets.dialogs.iteration_dialog import IterationDialog
from src.gui.widgets.dialogs.purge_dialog import PurgeDialog
from src.gui.widgets.dialogs.view_input_dialog import ViewInputDialog
from src.gui.widgets.dialogs.missing_files_dialog import MissingFilesDialog
from src.gui.widgets.dialogs.composition_dialog import CompositionDialog
from src.gui.widgets.dialogs.view_output_dialog import ViewOutputDialog

from src.gui.widgets.gudpy_tree import GudPyTreeView

from src.gui.widgets.tables.composition_table import CompositionTable
from src.gui.widgets.tables.ratio_composition_table import (
    RatioCompositionTable
)
from src.gui.widgets.tables.beam_profile_table import BeamProfileTable
from src.gui.widgets.tables.grouping_parameter_table import (
    GroupingParameterTable
)
from src.gui.widgets.tables.exponential_table import ExponentialTable
from src.gui.widgets.tables.resonance_table import ResonanceTable
from src.gui.widgets.tables.components_table import ComponentsList

from src.gui.widgets.exponential_spinbox import ExponentialSpinBox

from src.gui.widgets.gudpy_charts import (
  GudPyChart, PlotModes, GudPyChartView
)

from src.gudrun_classes.enums import Geometry
from src.gui.widgets.slots.instrument_slots import InstrumentSlots
from src.gui.widgets.slots.beam_slots import BeamSlots
from src.gui.widgets.slots.component_slots import ComponentSlots
from src.gui.widgets.slots.normalisation_slots import NormalisationSlots
from src.gui.widgets.slots.container_slots import ContainerSlots
from src.gui.widgets.slots.sample_background_slots import SampleBackgroundSlots
from src.gui.widgets.slots.sample_slots import SampleSlots
from src.gui.widgets.resources import resources_rc  # noqa

from src.gudrun_classes.file_library import GudPyFileLibrary
from src.gudrun_classes.gudrun_file import GudrunFile
from src.gudrun_classes.exception import ParserException
from src.gudrun_classes import config
from src.gudrun_classes.tweak_factor_iterator import TweakFactorIterator
from src.gudrun_classes.wavelength_subtraction_iterator import (
    WavelengthSubtractionIterator
)
from src.gudrun_classes.gud_file import GudFile

from src.scripts.utils import nthint

import os
import sys
import math
import traceback
from queue import Queue


class GudPyMainWindow(QMainWindow):
    """
    Class to represent the GudPyMainWindow. Inherits QMainWindow.
    This is the main window for the GudPy application.

    ...

    Attributes
    ----------
    gudrunFile : GudrunFile
        GudrunFile object currently associated with the application.
    clipboard : SampleBackground | Sample | Container
        Stores copied objects.
    iterator : TweakFactorIterator | WavelengthSubtractionIterator
        Iterator to use in iterations.
    Methods
    -------
    initComponents()
        Loads the UI file for the GudPyMainWindow
    loadInputFile_()
        Loads an input file.
    saveInputFile()
        Saves the current GudPy file.
    updateFromFile()
        Updates from the original input file.
    updateGeometries()
        Updates geometries across objects.
    updateCompositions()
        Updates compositions across objects
        Deletes the current object.
    exit_()
        Exits GudPy.
    """
    def __init__(self):
        """
        Constructs all the necessary attributes for the GudPyMainWindow object.
        Calls initComponents() to load the UI file.
        """
        super(GudPyMainWindow, self).__init__()
        self.gudrunFile = None
        self.initComponents()
        self.clipboard = None
        self.modified = False
        self.iterator = None
        self.queue = Queue()
        self.results = {}
        self.allPlots = []
        self.cwd = os.getcwd()
        self.output = ""
        self.previousProcTitle = ""

    def initComponents(self):
        """
        Loads the UI file for the GudPyMainWindow.
        """
        if hasattr(sys, '_MEIPASS'):
            uifile = QFile(
                os.path.join(
                    sys._MEIPASS, "ui_files", "mainWindow.ui"
                )
            )
            current_dir = os.path.sep
        else:
            current_dir = os.path.dirname(os.path.realpath(__file__))
            uifile = QFile(
                os.path.join(
                    current_dir, "ui_files", "mainWindow.ui"
                )
            )

        loader = QUiLoader()
        loader.registerCustomWidget(GudPyTreeView)
        loader.registerCustomWidget(GroupingParameterTable)
        loader.registerCustomWidget(BeamProfileTable)
        loader.registerCustomWidget(CompositionTable)
        loader.registerCustomWidget(RatioCompositionTable)
        loader.registerCustomWidget(ExponentialTable)
        loader.registerCustomWidget(ResonanceTable)
        loader.registerCustomWidget(ComponentsList)
        loader.registerCustomWidget(IterationDialog)
        loader.registerCustomWidget(PurgeDialog)
        loader.registerCustomWidget(ViewInputDialog)
<<<<<<< HEAD
        loader.registerCustomWidget(ViewOutputDialog)
=======
        loader.registerCustomWidget(ExportDialog)
>>>>>>> 7aefef11
        loader.registerCustomWidget(CompositionDialog)
        loader.registerCustomWidget(ExponentialSpinBox)
        loader.registerCustomWidget(GudPyChartView)
        self.mainWidget = loader.load(uifile)
        self.mainWidget.fontDb = QFontDatabase()
        self.mainWidget.fontDb.addApplicationFont(":/fonts/NotoSans")
        self.mainWidget.setFont(QFont("Noto Sans", 12))
        self.mainWidget.statusBar_ = QStatusBar(self)
        self.mainWidget.statusBarWidget = QWidget(self.mainWidget.statusBar_)
        self.mainWidget.statusBarLayout = QHBoxLayout(
            self.mainWidget.statusBarWidget
        )
        self.mainWidget.currentTaskLabel = QLabel(
            self.mainWidget.statusBarWidget
        )
        self.mainWidget.currentTaskLabel.setText("No task running.")
        self.mainWidget.currentTaskLabel.setSizePolicy(
            QSizePolicy(QSizePolicy.Minimum, QSizePolicy.Preferred)
        )
        self.mainWidget.progressBar = QProgressBar(
            self.mainWidget.statusBarWidget
        )
        self.mainWidget.progressBar.setSizePolicy(
            QSizePolicy(QSizePolicy.Expanding, QSizePolicy.Preferred)
        )
        self.mainWidget.progressBar.setTextVisible(False)
        self.mainWidget.statusBarLayout.addWidget(
            self.mainWidget.currentTaskLabel
        )
        self.mainWidget.statusBarLayout.addWidget(self.mainWidget.progressBar)
        self.mainWidget.statusBarWidget.setLayout(
            self.mainWidget.statusBarLayout
        )
        self.mainWidget.statusBar_.addWidget(self.mainWidget.statusBarWidget)
        self.mainWidget.setStatusBar(self.mainWidget.statusBar_)

        self.mainWidget.sampleTopPlot = GudPyChartView(
            self.mainWidget
        )

        self.mainWidget.topPlotLayout.addWidget(
            self.mainWidget.sampleTopPlot
        )

        self.mainWidget.sampleBottomPlot = GudPyChartView(self.mainWidget)

        self.mainWidget.bottomPlotLayout.addWidget(
            self.mainWidget.sampleBottomPlot
        )

        self.mainWidget.allSampleTopPlot = GudPyChartView(
            self.mainWidget
        )

        self.mainWidget.topAllPlotLayout.addWidget(
            self.mainWidget.allSampleTopPlot
        )

        self.mainWidget.allSampleBottomPlot = GudPyChartView(self.mainWidget)

        self.mainWidget.bottomAllPlotLayout.addWidget(
            self.mainWidget.allSampleBottomPlot
        )

        self.mainWidget.topAllPlotComboBox.addItem(
            "Structure Factor",
            PlotModes.STRUCTURE_FACTOR
        )

        self.mainWidget.topAllPlotComboBox.currentIndexChanged.connect(
            self.handleTopAllPlotModeChanged
        )

        self.mainWidget.bottomAllPlotComboBox.addItem(
            "Radial Distribution Functions",
            PlotModes.RADIAL_DISTRIBUTION_FUNCTIONS
        )

        self.mainWidget.bottomAllPlotComboBox.currentIndexChanged.connect(
            self.handleBottomAllPlotModeChanged
        )

        self.mainWidget.topPlotComboBox.addItem(
            "Structure Factor",
            PlotModes.STRUCTURE_FACTOR
        )

        self.mainWidget.topPlotComboBox.currentIndexChanged.connect(
            self.handleTopPlotModeChanged
        )

        self.mainWidget.bottomPlotComboBox.addItem(
            "Radial Distribution Functions",
            PlotModes.RADIAL_DISTRIBUTION_FUNCTIONS
        )

        self.mainWidget.bottomPlotComboBox.currentIndexChanged.connect(
            self.handleBottomPlotModeChanged
        )

        self.mainWidget.setWindowTitle("GudPy")
        self.mainWidget.show()
        self.instrumentSlots = InstrumentSlots(self.mainWidget, self)
        self.beamSlots = BeamSlots(self.mainWidget, self)
        self.componentSlots = ComponentSlots(self.mainWidget, self)
        self.normalisationSlots = NormalisationSlots(self.mainWidget, self)
        self.sampleBackgroundSlots = SampleBackgroundSlots(
            self.mainWidget, self
        )
        self.sampleSlots = SampleSlots(self.mainWidget, self)
        self.containerSlots = ContainerSlots(self.mainWidget, self)
        self.mainWidget.runPurge.triggered.connect(
            self.runPurge_
        )
        self.mainWidget.runGudrun.triggered.connect(
            self.runGudrun_
        )
        self.mainWidget.iterateGudrun.triggered.connect(
            self.iterateGudrun_
        )

        self.mainWidget.checkFilesExist.triggered.connect(
            self.checkFilesExist_
        )

        self.mainWidget.showPreviousOutput.triggered.connect(
            self.showPreviousOutput_
        )

        self.mainWidget.save.triggered.connect(self.saveInputFile)

        self.mainWidget.saveAs.triggered.connect(self.saveInputFileAs)

        self.mainWidget.viewLiveInputFile.triggered.connect(
            self.viewInput
        )

        self.mainWidget.insertSampleBackground.triggered.connect(
            self.mainWidget.objectTree.insertSampleBackground
        )

        self.mainWidget.insertSample.triggered.connect(
            self.mainWidget.objectTree.insertSample
        )

        self.mainWidget.insertContainer.triggered.connect(
            self.mainWidget.objectTree.insertContainer
        )

        self.mainWidget.copy.triggered.connect(
            self.mainWidget.objectTree.copy
        )
        self.mainWidget.cut.triggered.connect(
            self.mainWidget.objectTree.cut
        )
        self.mainWidget.paste.triggered.connect(
            self.mainWidget.objectTree.paste
        )
        self.mainWidget.delete_.triggered.connect(
            self.mainWidget.objectTree.del_
        )

        self.mainWidget.loadInputFile.triggered.connect(
            self.loadInputFile_
        )

        self.mainWidget.loadConfiguration.triggered.connect(
            self.loadConfiguration_
        )

        self.mainWidget.new_.triggered.connect(
            self.newInputFile
        )

        self.mainWidget.objectStack.currentChanged.connect(
            self.updateComponents
        )

        self.mainWidget.exportArchive.triggered.connect(self.export)

        self.mainWidget.exit.triggered.connect(self.exit_)

        self.setActionsEnabled(False)
        self.mainWidget.tabWidget.setVisible(False)

    def updateWidgets(self, fromFile=False):
        if fromFile:
            self.gudrunFile = GudrunFile(path=self.gudrunFile.path)
        self.mainWidget.gudrunFile = self.gudrunFile
        self.mainWidget.tabWidget.setVisible(True)
        self.instrumentSlots.setInstrument(self.gudrunFile.instrument)
        self.beamSlots.setBeam(self.gudrunFile.beam)
        self.componentSlots.setComponents(config.components)
        self.normalisationSlots.setNormalisation(self.gudrunFile.normalisation)

        if len(self.gudrunFile.sampleBackgrounds):
            self.sampleBackgroundSlots.setSampleBackground(
                self.gudrunFile.sampleBackgrounds[0]
            )

            if len(self.gudrunFile.sampleBackgrounds[0].samples):
                self.sampleSlots.setSample(
                    self.gudrunFile.sampleBackgrounds[0].
                    samples[0]
                )

                if len(
                    self.gudrunFile.sampleBackgrounds[0].
                    samples[0].containers
                ):
                    self.containerSlots.setContainer(
                        self.gudrunFile.sampleBackgrounds[0]
                        .samples[0].containers[0]
                    )
        self.mainWidget.objectTree.buildTree(self.gudrunFile, self)
        self.setActionsEnabled(True)
        self.updateResults()

    def loadInputFile_(self):
        """
        Opens a QFileDialog to load an input file.
        """
        filename, _ = QFileDialog.getOpenFileName(
            self, "Select Input file for GudPy", ".", "GudPy input (*.txt)"
        )
        if filename:
            try:
                if self.gudrunFile:
                    del self.gudrunFile
                self.gudrunFile = GudrunFile(path=filename)
                self.updateWidgets()
                self.mainWidget.setWindowTitle(self.gudrunFile.path)
            except ParserException as e:
                QMessageBox.critical(self.mainWidget, "GudPy Error", str(e))

    def loadConfiguration_(self):
        """
        Opens a QFileDialog to load a configuration file.
        """
        targetDir = (
            os.path.join(sys._MEIPASS, "bin", "configs")
            if hasattr(sys, "_MEIPASS")
            else os.path.join("bin", "configs")
        )
        filename, _ = QFileDialog.getOpenFileName(
            self,
            "Select configuration file for GudPy",
            targetDir,
            "GudPy Configuration (*.txt)"
        )
        if filename:
            try:
                if not self.gudrunFile:
                    self.gudrunFile = GudrunFile()
                instrument = GudrunFile(path=filename, config=True).instrument
                self.gudrunFile.instrument = instrument
                self.updateWidgets()
            except ParserException as e:
                QMessageBox.critical(self.mainWidget, "GudPy Error", str(e))

    def saveInputFile(self):
        """
        Saves the current state of the input file.
        """
        if not self.gudrunFile.path:
            self.saveInputFileAs()
        else:
            self.gudrunFile.write_out(overwrite=True)
            self.setUnModified()

    def saveInputFileAs(self):
        """
        Saves the current state of the input file as...
        """
        filename, _ = QFileDialog.getSaveFileName(
            self, "Save input file as..", "."
        )
        if filename:
            self.gudrunFile.instrument.GudrunInputFileDir = (
                os.path.dirname(os.path.abspath(filename))
            )
            self.gudrunFile.path = filename
            self.gudrunFile.write_out(overwrite=True)
            self.setUnModified()

    def newInputFile(self):
        if self.gudrunFile:
            del self.gudrunFile
        self.gudrunFile = GudrunFile()
        self.updateWidgets()

    def updateFromFile(self):
        """
        Calls updateFromFile(), to update the UI.
        """
        try:
            self.updateWidgets(fromFile=True)
        except ParserException as e:
            QMessageBox.critical(
                self.mainWidget,
                "GudPy Error",
                f"An error occured reverting to the previous state.\n{str(e)}"
            )
            with open(self.gudrunFile.path, "w", encoding="utf-8") as fp:
                fp.write(str(self.currentState))

    def updateGeometries(self):
        """
        Iteratively updates geometries of objects,
        where the Geometry is SameAsBeam.
        """
        if self.gudrunFile.normalisation.geometry == Geometry.SameAsBeam:
            self.normalisationSlots.widgetsRefreshing = True
            self.mainWidget.geometryInfoStack.setCurrentIndex(
                config.geometry.value
            )
            self.widgetsRefreshing = False
        for i, sampleBackground in enumerate(
            self.gudrunFile.sampleBackgrounds
        ):
            for j, sample in enumerate(sampleBackground.samples):
                self.gudrunFile.sampleBackgrounds[i].samples[j].geometry = (
                    config.geometry
                )
                for k in range(len(sample.containers)):
                    sample = self.gudrunFile.sampleBackgrounds[i].samples[j]
                    sample.containers[k].geometry = config.geometry

    def updateCompositions(self):
        """
        Iteratively shares compositions between objects,
        for copying and pasting compositions between eachother.
        """
        self.mainWidget.normalisationCompositionTable.farmCompositions()
        self.mainWidget.sampleCompositionTable.farmCompositions()
        self.mainWidget.sampleRatioCompositionTable.farmCompositions()
        self.mainWidget.containerCompositionTable.farmCompositions()

    def focusResult(self):
        if (
            self.mainWidget.objectStack.currentIndex() == 5
            and isinstance(self.mainWidget.objectTree.currentObject(), Sample)
        ):
            try:
                topPlot, bottomPlot, gudFile = (
                    self.results[self.mainWidget.objectTree.currentObject()]
                )
            except KeyError:
                self.updateSamples()
                topPlot, bottomPlot, gudFile = (
                    self.results[self.mainWidget.objectTree.currentObject()]
                )

            self.mainWidget.sampleTopPlot.setChart(
                topPlot
            )
            self.mainWidget.sampleBottomPlot.setChart(
                bottomPlot
            )

            plotsMap = {
                PlotModes.STRUCTURE_FACTOR: 0,
                PlotModes.RADIAL_DISTRIBUTION_FUNCTIONS: 0
            }

            self.mainWidget.topPlotComboBox.setCurrentIndex(
                plotsMap[topPlot.plotMode]
            )
            self.mainWidget.bottomPlotComboBox.setCurrentIndex(
                plotsMap[bottomPlot.plotMode]
            )
            if gudFile:
                dcsLevel = gudFile.averageLevelMergedDCS
                self.mainWidget.dcsLabel.setText(
                    f"DCS Level: {dcsLevel}"
                )
                self.mainWidget.resultLabel.setText(gudFile.output)
                if gudFile.err:
                    self.mainWidget.resultLabel.setStyleSheet(
                        "background-color: red"
                    )
                else:
                    self.mainWidget.resultLabel.setStyleSheet(
                        "background-color: green"
                    )

                tweakFactor = gudFile.suggestedTweakFactor
                self.mainWidget.suggestedTweakFactorLabel.setText(
                    f"Suggested Tweak Factor: {tweakFactor}"
                )

    def updateSamples(self):
        samples = self.mainWidget.objectTree.getSamples()
        for sample in samples:
            topChart = GudPyChart(
                self.gudrunFile
            )
            topChart.addSample(sample)
            topChart.plot(PlotModes.STRUCTURE_FACTOR)
            bottomChart = GudPyChart(
                self.gudrunFile
            )
            bottomChart.addSample(sample)
            bottomChart.plot(PlotModes.RADIAL_DISTRIBUTION_FUNCTIONS)
            path = None
            if len(sample.dataFiles.dataFiles):
                path = sample.dataFiles.dataFiles[0].replace(
                    self.gudrunFile.instrument.dataFileType, "gud"
                )
                if not os.path.exists(path):
                    path = os.path.join(
                        self.gudrunFile.instrument.GudrunInputFileDir, path
                    )
            gf = GudFile(path) if path and os.path.exists(path) else None
            self.results[sample] = [topChart, bottomChart, gf]

    def updateAllSamples(self):

        samples = self.mainWidget.objectTree.getSamples()
        if len(self.allPlots):
            allTopChart = GudPyChart(
                self.gudrunFile
            )
            allTopChart.addSamples(samples)
            allTopChart.plot(PlotModes.STRUCTURE_FACTOR)
            allBottomChart = GudPyChart(
                self.gudrunFile
            )
            allBottomChart.addSamples(samples)
            allBottomChart.plot(PlotModes.RADIAL_DISTRIBUTION_FUNCTIONS)
        else:
            allTopChart = GudPyChart(
                self.gudrunFile
            )
            allTopChart.addSamples(samples)
            allTopChart.plot(PlotModes.STRUCTURE_FACTOR)
            allBottomChart = GudPyChart(
                self.gudrunFile
            )
            allBottomChart.addSamples(samples)
            allBottomChart.plot(PlotModes.RADIAL_DISTRIBUTION_FUNCTIONS)
        self.allPlots = [allTopChart, allBottomChart]
        self.mainWidget.allSampleTopPlot.setChart(allTopChart)
        self.mainWidget.allSampleBottomPlot.setChart(allBottomChart)

    def updateResults(self):

        self.updateSamples()
        self.updateAllSamples()
        self.focusResult()

    def updateComponents(self):
        """
        Updates geometries and compositions.
        """
        self.updateGeometries()
        self.updateCompositions()
        self.focusResult()

    def exit_(self):
        """
        Exits GudPy - questions user if they want to save on exit or not.
        """
        messageBox = QMessageBox
        result = (
            messageBox.question(
                self.mainWidget, '',
                "Do you want to save?", messageBox.No | messageBox.Yes
            )
        )

        if result == messageBox.Yes:
            self.gudrunFile.write_out(overwrite=True)
        sys.exit(0)

    def makeProc(self, cmd, slot):
        self.proc = cmd
        self.proc.readyReadStandardOutput.connect(slot)
        self.proc.started.connect(self.procStarted)
        self.proc.finished.connect(self.procFinished)
        self.proc.start()

    def runPurge_(self):
        self.setControlsEnabled(False)
        purgeDialog = PurgeDialog(self.gudrunFile, self)
        result = purgeDialog.widget.exec_()
        purge = purgeDialog.purge_det
        if purgeDialog.cancelled or result == QDialogButtonBox.No:
            self.setControlsEnabled(True)
            self.queue = Queue()
        elif not purge:
            QMessageBox.critical(
                self.mainWidget,
                "GudPy Error", "Couldn't find purge_det binary."
            )
            self.setControlsEnabled(True)
        else:
            os.chdir(self.gudrunFile.instrument.GudrunInputFileDir)
            self.gudrunFile.purgeFile.write_out()
            self.makeProc(purge, self.progressPurge)

    def runGudrun_(self):
        self.setControlsEnabled(False)
        self.gudrunFile.write_out()
        dcs = self.gudrunFile.dcs(path="gudpy.txt", headless=False)
        if not dcs:
            QMessageBox.critical(
                self.mainWidget, "GudPy Error",
                "Couldn't find gudrun_dcs binary."
            )
        elif not self.gudrunFile.purged and os.path.exists('purge_det.dat'):
            os.chdir(self.gudrunFile.instrument.GudrunInputFileDir)
            self.purgeOptionsMessageBox(
                dcs,
                "purge_det.dat found, but wasn't run in this session. "
                "Continue?"
            )
        elif not self.gudrunFile.purged:
            os.chdir(self.gudrunFile.instrument.GudrunInputFileDir)
            self.purgeOptionsMessageBox(
                dcs,
                "It looks like you may not have purged detectors. Continue?"
            )
        else:
            os.chdir(self.gudrunFile.instrument.GudrunInputFileDir)
            self.gudrunFile.write_out()
            self.makeProc(dcs, self.progressDCS)

    def purgeOptionsMessageBox(self, dcs, text):
        messageBox = QMessageBox(self.mainWidget)
        messageBox.setWindowTitle("GudPy Warning")
        messageBox.setText(text)
        messageBox.addButton(QMessageBox.No)
        openPurgeDialog = QPushButton(
            "Open purge dialog", messageBox
        )
        purgeDefault = QPushButton(
            "Purge with default parameters", messageBox
        )

        messageBox.addButton(openPurgeDialog, QMessageBox.ApplyRole)
        messageBox.addButton(purgeDefault, QMessageBox.ApplyRole)

        messageBox.addButton(QMessageBox.Yes)
        result = messageBox.exec()

        if messageBox.clickedButton() == openPurgeDialog:
            self.purgeBeforeRunning(default=False)
        elif messageBox.clickedButton() == purgeDefault:
            self.purgeBeforeRunning()
        elif result == messageBox.Yes:
            self.gudrunFile.write_out()
            self.makeProc(dcs, self.progressDCS)
        else:
            messageBox.close()
            self.setControlsEnabled(True)

    def purgeBeforeRunning(self, default=True):
        self.setControlsEnabled(False)
        if default:
            purge_det = self.gudrunFile.purge(
                headless=False
            )
            os.chdir(self.gudrunFile.instrument.GudrunInputFileDir)
            self.makeProc(purge_det, self.progressPurge)
        else:
            self.runPurge_()
        self.gudrunFile.write_out()
        dcs = self.gudrunFile.dcs(path="gudpy.txt", headless=False)
        self.queue.put((dcs, self.progressDCS))

    def iterateGudrun_(self):
        self.setControlsEnabled(False)
        iterationDialog = IterationDialog(self.gudrunFile, self.mainWidget)
        iterationDialog.widget.exec()
        if iterationDialog.cancelled or not iterationDialog.iterator:
            self.setControlsEnabled(True)
        else:
            self.queue = iterationDialog.queue
            self.iterator = iterationDialog.iterator
            self.numberIterations = iterationDialog.numberIterations
            self.currentIteration = 0
            self.text = iterationDialog.text
            self.gudrunFile.write_out()
            self.nextIterableProc()

    def nextIteration(self):
        if self.error:
            self.proc.finished.connect(self.procFinished)
        if isinstance(self.iterator, TweakFactorIterator):
            self.iterator.performIteration(self.currentIteration)
            self.gudrunFile.write_out()
        elif isinstance(self.iterator, WavelengthSubtractionIterator):
            if (self.currentIteration + 1) % 2 == 0:
                self.iterator.QIteration(self.currentIteration)
            else:
                self.iterator.wavelengthIteration(self.currentIteration)
            self.gudrunFile.write_out()
        self.nextIterableProc()
        self.currentIteration += 1

    def nextIterableProc(self):
        self.proc = self.queue.get()
        self.proc.started.connect(self.iterationStarted)
        if not self.queue.empty():
            self.proc.finished.connect(self.nextIteration)
        else:
            self.proc.finished.connect(self.procFinished)
        self.proc.readyReadStandardOutput.connect(self.progressIteration)
        self.proc.started.connect(self.iterationStarted)
        self.proc.start()

    def iterationStarted(self):
        if isinstance(self.iterator, TweakFactorIterator):
            self.mainWidget.currentTaskLabel.setText(
                f"{self.text}"
                f" {self.currentIteration+1}/{self.numberIterations}"
            )
        elif isinstance(self.iterator, WavelengthSubtractionIterator):
            self.mainWidget.currentTaskLabel.setText(
                f"{self.text}"
                f" {(self.currentIteration+1)//2}/{self.numberIterations}"
            )
        self.previousProcTitle = self.mainWidget.currentTaskLabel.text()

    def progressIteration(self):
        progress = self.progressIncrementDCS()
        if progress == -1:
            self.error = (
                f"An error occurred. See the following traceback"
                f" from gudrun_dcs\n{self.error}"
            )
            return
        if isinstance(self.iterator, TweakFactorIterator):
            progress /= self.numberIterations
        elif isinstance(self.iterator, WavelengthSubtractionIterator):
            progress /= self.numberIterations
        progress += self.mainWidget.progressBar.value()
        self.mainWidget.progressBar.setValue(
            progress if progress <= 100 else 100
        )

    def checkFilesExist_(self):
        result = GudPyFileLibrary(self.gudrunFile).checkFilesExist()
        if not all(r[0] for r in result):
            unresolved = [r[1] for r in result if not r[0]]
            missingFilesDialog = MissingFilesDialog(
                unresolved, self.mainWidget
            )
            missingFilesDialog.widget.exec_()

    def showPreviousOutput_(self):
        if self.output:
            viewOutputDialog = ViewOutputDialog(
                self.previousProcTitle, self.output, self
            )
            viewOutputDialog.widget.exec_()

    def setModified(self):
        if not self.modified:
            if self.gudrunFile.path:
                self.mainWidget.setWindowTitle(self.gudrunFile.path + " *")
                self.modified = True

    def setUnModified(self):
        self.mainWidget.setWindowTitle(self.gudrunFile.path)
        self.modified = False

    def setControlsEnabled(self, state):
        self.mainWidget.instrumentPage.setEnabled(state)
        self.mainWidget.beamPage.setEnabled(state)
        self.mainWidget.normalisationPage.setEnabled(state)
        self.mainWidget.sampleTab.setEnabled(state)
        self.mainWidget.advancedTab.setEnabled(state)
        self.mainWidget.containerPage.setEnabled(state)
        self.mainWidget.sampleBackgroundPage.setEnabled(state)
        self.mainWidget.objectTree.setContextDisabled()

        self.mainWidget.insertSampleBackground.setEnabled(state)
        self.mainWidget.insertSample.setEnabled(state)
        self.mainWidget.insertContainer.setEnabled(state)
        self.mainWidget.copy.setEnabled(state)
        self.mainWidget.cut.setEnabled(state)
        self.mainWidget.paste.setEnabled(state)
        self.mainWidget.delete_.setEnabled(state)
        self.mainWidget.runPurge.setEnabled(state)
        self.mainWidget.runGudrun.setEnabled(state)
        self.mainWidget.iterateGudrun.setEnabled(state)
        self.mainWidget.viewLiveInputFile.setEnabled(state)
        self.mainWidget.save.setEnabled(
            state &
            len(self.gudrunFile.path) > 0
            if self.gudrunFile.path
            else False
        )
        self.mainWidget.saveAs.setEnabled(state)
        self.mainWidget.loadInputFile.setEnabled(state)
        self.mainWidget.loadConfiguration.setEnabled(state)

    def setActionsEnabled(self, state):

        self.mainWidget.insertSampleBackground.setEnabled(state)
        self.mainWidget.insertSample.setEnabled(state)
        self.mainWidget.insertContainer.setEnabled(state)
        self.mainWidget.copy.setEnabled(state)
        self.mainWidget.cut.setEnabled(state)
        self.mainWidget.paste.setEnabled(state)
        self.mainWidget.delete_.setEnabled(state)

        self.mainWidget.runPurge.setEnabled(state)
        self.mainWidget.runGudrun.setEnabled(state)
        self.mainWidget.iterateGudrun.setEnabled(state)
        self.mainWidget.checkFilesExist.setEnabled(state)

        self.mainWidget.viewLiveInputFile.setEnabled(state)
        self.mainWidget.save.setEnabled(state)
        self.mainWidget.saveAs.setEnabled(state)

    def progressIncrementDCS(self):
        data = self.proc.readAllStandardOutput()
        stdout = bytes(data).decode("utf8")
        self.output += stdout
        ERROR_KWDS = [
            "does not exist",
            "error",
            "Error"
        ]
        if [KWD for KWD in ERROR_KWDS if KWD in stdout]:
            self.error = stdout
            return -1
        # Number of GudPy objects.
        markers = (
            config.NUM_GUDPY_CORE_OBJECTS
            + len(self.gudrunFile.sampleBackgrounds)
            + sum(
                [
                    sum(
                        [
                            len(sampleBackground.samples), *[
                                len(sample.containers)
                                for sample in sampleBackground.samples
                            ]
                        ]
                    ) for sampleBackground in self.gudrunFile.sampleBackgrounds
                ]
            )
        )
        stepSize = math.ceil(100/markers)
        progress = stepSize * sum(
            [
                stdout.count("Got to: INSTRUMENT"),
                stdout.count("Got to: BEAM"),
                stdout.count("Got to: NORMALISATION"),
                stdout.count("Got to: SAMPLE BACKGROUND"),
                stdout.count("Finished merging data for sample"),
                stdout.count("Got to: CONTAINER")
            ]
        )
        return progress

    def progressDCS(self):
        progress = self.progressIncrementDCS()
        if progress == -1:
            self.queue = Queue()
            self.error = (
                f"An error occurred. See the following traceback"
                f" from gudrun_dcs\n{self.error}"
            )
            return
        progress += self.mainWidget.progressBar.value()
        self.mainWidget.progressBar.setValue(
            progress if progress <= 100 else 100
        )
        if progress >= 100:
            os.chdir(self.cwd)

    def progressIncrementPurge(self):
        data = self.proc.readAllStandardOutput()
        stdout = bytes(data).decode("utf8")
        self.output += stdout
        dataFiles = [self.gudrunFile.instrument.groupFileName]

        def appendDfs(dfs):
            for df in dfs:
                dataFiles.append(df.replace(
                    self.gudrunFile.instrument.dataFileType, "grp")
                )

        appendDfs(self.gudrunFile.purgeFile.normalisationDataFiles[0])
        appendDfs(
            self.gudrunFile.purgeFile.normalisationBackgroundDataFiles[0]
        )
        for dfs, _ in self.gudrunFile.purgeFile.sampleBackgroundDataFiles:
            appendDfs(dfs)
        if not self.gudrunFile.purgeFile.excludeSampleAndCan:
            for dfs, _ in self.gudrunFile.purgeFile.sampleDataFiles:
                appendDfs(dfs)
            for dfs, _ in self.gudrunFile.purgeFile.containerDataFiles:
                appendDfs(dfs)

        stepSize = math.ceil(100/len(dataFiles))
        progress = 0
        for df in dataFiles:
            if df in stdout:
                progress += stepSize
        if "Error" in stdout or "error" in stdout or "not found" in stdout:
            self.error = stdout
            return -1, False, -1
        elif dataFiles[-1] in stdout:
            return 100, True, nthint(stdout, 0)
        else:
            return progress, False, -1

    def progressPurge(self):
        progress, finished, detectors = self.progressIncrementPurge()
        if progress == -1:
            self.error = (
                f"An error occurred. See the following traceback"
                f" from purge_det\n{self.error}"
            )
            self.gudrunFile.purged = False
            return
        progress += self.mainWidget.progressBar.value()
        self.mainWidget.progressBar.setValue(
            progress if progress <= 100 else 100
        )
        if finished:
            QMessageBox.warning(
                self.mainWidget, "GudPy Warning",
                f"{detectors} detectors made it through the purge."
            )
            os.chdir(self.cwd)

    def procStarted(self):
        self.mainWidget.currentTaskLabel.setText(
            self.proc.program().split(os.path.sep)[-1]
        )
        self.previousProcTitle = self.mainWidget.currentTaskLabel.text()
        self.output = ""

    def procFinished(self):
        self.proc = None
        if isinstance(self.iterator, TweakFactorIterator):
            self.sampleSlots.setSample(self.sampleSlots.sample)
        self.iterator = None
        if "purge_det" not in self.mainWidget.currentTaskLabel.text():
            self.updateResults()
        self.mainWidget.currentTaskLabel.setText("No task running.")
        self.mainWidget.progressBar.setValue(0)
        if self.error:
            QMessageBox.critical(
                self.mainWidget, "GudPy Error",
                self.error
            )
            self.error = ""
            self.queue = Queue()
        if not self.queue.empty():
            self.makeProc(*self.queue.get())
        else:
            self.setControlsEnabled(True)

    def viewInput(self):
        self.currentState = str(self.gudrunFile)
        viewInputDialog = ViewInputDialog(self.gudrunFile, self)
        viewInputDialog.widget.exec_()

    def handleTopPlotModeChanged(self, index):
        self.handlePlotModeChanged(
            self.mainWidget.sampleTopPlot.chart().plot,
            self.mainWidget.topPlotComboBox.itemData(index)
        )

    def handleBottomPlotModeChanged(self, index):
        self.handlePlotModeChanged(
            self.mainWidget.sampleBottomPlot.chart().plot,
            self.mainWidget.bottomPlotComboBox.itemData(index)
        )

    def handleTopAllPlotModeChanged(self, index):
        self.handlePlotModeChanged(
            self.mainWidget.allSampleTopPlot.chart().plot,
            self.mainWidget.topAllPlotComboBox.itemData(index)
        )

    def handleBottomAllPlotModeChanged(self, index):
        self.handlePlotModeChanged(
            self.mainWidget.allSampleBottomPlot.chart().plot,
            self.mainWidget.bottomAllPlotComboBox.itemData(index)
        )

    def handlePlotModeChanged(self, plot, plotMode):
        plot(plotMode)

    def onException(self, cls, exception, tb):
        QMessageBox.critical(
            self.mainWidget,
            "GudPy Error",
            f"{''.join(traceback.format_exception(cls, exception, tb))}"
        )

    def export(self):
        exportDialog = ExportDialog(self.gudrunFile, self)
        exportDialog.widget.exec()<|MERGE_RESOLUTION|>--- conflicted
+++ resolved
@@ -155,11 +155,8 @@
         loader.registerCustomWidget(IterationDialog)
         loader.registerCustomWidget(PurgeDialog)
         loader.registerCustomWidget(ViewInputDialog)
-<<<<<<< HEAD
         loader.registerCustomWidget(ViewOutputDialog)
-=======
         loader.registerCustomWidget(ExportDialog)
->>>>>>> 7aefef11
         loader.registerCustomWidget(CompositionDialog)
         loader.registerCustomWidget(ExponentialSpinBox)
         loader.registerCustomWidget(GudPyChartView)
