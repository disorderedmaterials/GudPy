from PySide6.QtCore import QFile
from PySide6.QtUiTools import QUiLoader
from PySide6.QtWidgets import (
    QDialogButtonBox,
    QFileDialog,
    QHBoxLayout,
    QLabel,
    QMainWindow,
    QMessageBox,
    QProgressBar,
    QPushButton,
    QSizePolicy,
    QStatusBar,
    QWidget
)
from src.gudrun_classes.sample import Sample
from src.gui.widgets.dialogs.export_dialog import ExportDialog

from src.gui.widgets.dialogs.iteration_dialog import IterationDialog
from src.gui.widgets.dialogs.purge_dialog import PurgeDialog
from src.gui.widgets.dialogs.view_input_dialog import ViewInputDialog
from src.gui.widgets.dialogs.missing_files_dialog import MissingFilesDialog
from src.gui.widgets.dialogs.composition_dialog import CompositionDialog
from src.gui.widgets.dialogs.view_output_dialog import ViewOutputDialog

from src.gui.widgets.gudpy_tree import GudPyTreeView

from src.gui.widgets.tables.composition_table import CompositionTable
from src.gui.widgets.tables.ratio_composition_table import (
    RatioCompositionTable
)
from src.gui.widgets.tables.beam_profile_table import BeamProfileTable
from src.gui.widgets.tables.grouping_parameter_table import (
    GroupingParameterTable
)
from src.gui.widgets.tables.exponential_table import ExponentialTable
from src.gui.widgets.tables.resonance_table import ResonanceTable
from src.gui.widgets.tables.components_table import ComponentsList

from src.gui.widgets.exponential_spinbox import ExponentialSpinBox

from src.gui.widgets.gudpy_charts import (
  GudPyChart, PlotModes, GudPyChartView
)

from src.gudrun_classes.enums import Geometry, Instruments
from src.gui.widgets.slots.instrument_slots import InstrumentSlots
from src.gui.widgets.slots.beam_slots import BeamSlots
from src.gui.widgets.slots.component_slots import ComponentSlots
from src.gui.widgets.slots.normalisation_slots import NormalisationSlots
from src.gui.widgets.slots.container_slots import ContainerSlots
from src.gui.widgets.slots.sample_background_slots import SampleBackgroundSlots
from src.gui.widgets.slots.sample_slots import SampleSlots
from src.gui.widgets.resources import resources_rc  # noqa

from src.gudrun_classes.file_library import GudPyFileLibrary
from src.gudrun_classes.gudrun_file import GudrunFile
from src.gudrun_classes.exception import ParserException
from src.gudrun_classes import config
from src.gudrun_classes.tweak_factor_iterator import TweakFactorIterator
from src.gudrun_classes.wavelength_subtraction_iterator import (
    WavelengthSubtractionIterator
)
from src.gudrun_classes.gud_file import GudFile

from src.scripts.utils import nthint

import os
import sys
import math
import traceback
from queue import Queue
from collections.abc import Sequence


class GudPyMainWindow(QMainWindow):
    """
    Class to represent the GudPyMainWindow. Inherits QMainWindow.
    This is the main window for the GudPy application.

    ...

    Attributes
    ----------
    gudrunFile : GudrunFile
        GudrunFile object currently associated with the application.
    clipboard : SampleBackground | Sample | Container
        Stores copied objects.
    iterator : TweakFactorIterator | WavelengthSubtractionIterator
        Iterator to use in iterations.
    Methods
    -------
    initComponents()
        Loads the UI file for the GudPyMainWindow
    loadInputFile_()
        Loads an input file.
    saveInputFile()
        Saves the current GudPy file.
    updateFromFile()
        Updates from the original input file.
    updateGeometries()
        Updates geometries across objects.
    updateCompositions()
        Updates compositions across objects
        Deletes the current object.
    exit_()
        Exits GudPy.
    """
    def __init__(self):
        """
        Constructs all the necessary attributes for the GudPyMainWindow object.
        Calls initComponents() to load the UI file.
        """
        super(GudPyMainWindow, self).__init__()
        self.gudrunFile = None
        self.clipboard = None
        self.modified = False
        self.iterator = None
        self.queue = Queue()
        self.results = {}
        self.allPlots = []
        self.cwd = os.getcwd()
        self.output = ""
        self.previousProcTitle = ""
        self.error = ""
<<<<<<< HEAD
        self.warning = ""
=======
        self.initComponents()
>>>>>>> 14adde36

    def initComponents(self):
        """
        Loads the UI file for the GudPyMainWindow.
        """
        if hasattr(sys, '_MEIPASS'):
            uifile = QFile(
                os.path.join(
                    sys._MEIPASS, "ui_files", "mainWindow.ui"
                )
            )
            current_dir = os.path.sep
        else:
            current_dir = os.path.dirname(os.path.realpath(__file__))
            uifile = QFile(
                os.path.join(
                    current_dir, "ui_files", "mainWindow.ui"
                )
            )

        loader = QUiLoader()
        loader.registerCustomWidget(GudPyTreeView)
        loader.registerCustomWidget(GroupingParameterTable)
        loader.registerCustomWidget(BeamProfileTable)
        loader.registerCustomWidget(CompositionTable)
        loader.registerCustomWidget(RatioCompositionTable)
        loader.registerCustomWidget(ExponentialTable)
        loader.registerCustomWidget(ResonanceTable)
        loader.registerCustomWidget(ComponentsList)
        loader.registerCustomWidget(IterationDialog)
        loader.registerCustomWidget(PurgeDialog)
        loader.registerCustomWidget(ViewInputDialog)
        loader.registerCustomWidget(ViewOutputDialog)
        loader.registerCustomWidget(ExportDialog)
        loader.registerCustomWidget(CompositionDialog)
        loader.registerCustomWidget(ExponentialSpinBox)
        loader.registerCustomWidget(GudPyChartView)
        self.mainWidget = loader.load(uifile)

        self.mainWidget.statusBar_ = QStatusBar(self)
        self.mainWidget.statusBarWidget = QWidget(self.mainWidget.statusBar_)
        self.mainWidget.statusBarLayout = QHBoxLayout(
            self.mainWidget.statusBarWidget
        )
        self.mainWidget.currentTaskLabel = QLabel(
            self.mainWidget.statusBarWidget
        )
        self.mainWidget.currentTaskLabel.setText("No task running.")
        self.mainWidget.currentTaskLabel.setSizePolicy(
            QSizePolicy(QSizePolicy.Minimum, QSizePolicy.Preferred)
        )
        self.mainWidget.progressBar = QProgressBar(
            self.mainWidget.statusBarWidget
        )
        self.mainWidget.progressBar.setSizePolicy(
            QSizePolicy(QSizePolicy.Expanding, QSizePolicy.Preferred)
        )
        self.mainWidget.progressBar.setTextVisible(False)
        self.mainWidget.statusBarLayout.addWidget(
            self.mainWidget.currentTaskLabel
        )
        self.mainWidget.statusBarLayout.addWidget(self.mainWidget.progressBar)
        self.mainWidget.statusBarWidget.setLayout(
            self.mainWidget.statusBarLayout
        )
        self.mainWidget.statusBar_.addWidget(self.mainWidget.statusBarWidget)
        self.mainWidget.setStatusBar(self.mainWidget.statusBar_)

        self.mainWidget.sampleTopPlot = GudPyChartView(
            self.mainWidget
        )

        self.mainWidget.topPlotLayout.addWidget(
            self.mainWidget.sampleTopPlot
        )

        self.mainWidget.sampleBottomPlot = GudPyChartView(self.mainWidget)

        self.mainWidget.bottomPlotLayout.addWidget(
            self.mainWidget.sampleBottomPlot
        )

        self.mainWidget.allSampleTopPlot = GudPyChartView(
            self.mainWidget
        )

        self.mainWidget.topAllPlotLayout.addWidget(
            self.mainWidget.allSampleTopPlot
        )

        self.mainWidget.allSampleBottomPlot = GudPyChartView(self.mainWidget)

        self.mainWidget.bottomAllPlotLayout.addWidget(
            self.mainWidget.allSampleBottomPlot
        )

        self.mainWidget.topAllPlotComboBox.addItem(
            PlotModes.SF.name,
            PlotModes.SF
        )

        self.mainWidget.topAllPlotComboBox.addItem(
            PlotModes.SF_MINT01.name,
            PlotModes.SF_MINT01
        )

        self.mainWidget.topAllPlotComboBox.addItem(
            PlotModes.SF_MDCS01.name,
            PlotModes.SF_MDCS01
        )

        self.mainWidget.topAllPlotComboBox.currentIndexChanged.connect(
            self.handleTopAllPlotModeChanged
        )

        self.mainWidget.bottomAllPlotComboBox.addItem(
            PlotModes.RDF.name,
            PlotModes.RDF
        )

        self.mainWidget.bottomAllPlotComboBox.currentIndexChanged.connect(
            self.handleBottomAllPlotModeChanged
        )

        self.mainWidget.topPlotComboBox.addItem(
            PlotModes.SF.name,
            PlotModes.SF
        )

        self.mainWidget.topPlotComboBox.addItem(
            PlotModes.SF_MINT01.name,
            PlotModes.SF_MINT01
        )

        self.mainWidget.topPlotComboBox.addItem(
            PlotModes.SF_MDCS01.name,
            PlotModes.SF_MDCS01
        )

        self.mainWidget.topPlotComboBox.currentIndexChanged.connect(
            self.handleTopPlotModeChanged
        )

        self.mainWidget.bottomPlotComboBox.addItem(
            PlotModes.RDF.name,
            PlotModes.RDF
        )

        self.mainWidget.bottomPlotComboBox.currentIndexChanged.connect(
            self.handleBottomPlotModeChanged
        )

        self.mainWidget.setWindowTitle("GudPy")
        self.mainWidget.show()
        self.instrumentSlots = InstrumentSlots(self.mainWidget, self)
        self.beamSlots = BeamSlots(self.mainWidget, self)
        self.componentSlots = ComponentSlots(self.mainWidget, self)
        self.normalisationSlots = NormalisationSlots(self.mainWidget, self)
        self.sampleBackgroundSlots = SampleBackgroundSlots(
            self.mainWidget, self
        )
        self.sampleSlots = SampleSlots(self.mainWidget, self)
        self.containerSlots = ContainerSlots(self.mainWidget, self)
        self.mainWidget.runPurge.triggered.connect(
            self.runPurge_
        )
        self.mainWidget.runGudrun.triggered.connect(
            self.runGudrun_
        )
        self.mainWidget.iterateGudrun.triggered.connect(
            self.iterateGudrun_
        )

        self.mainWidget.checkFilesExist.triggered.connect(
            self.checkFilesExist_
        )

        self.mainWidget.showPreviousOutput.triggered.connect(
            self.showPreviousOutput_
        )

        self.mainWidget.save.triggered.connect(self.saveInputFile)

        self.mainWidget.saveAs.triggered.connect(self.saveInputFileAs)

        self.mainWidget.viewLiveInputFile.triggered.connect(
            self.viewInput
        )

        self.mainWidget.insertSampleBackground.triggered.connect(
            self.mainWidget.objectTree.insertSampleBackground
        )

        self.mainWidget.insertSample.triggered.connect(
            self.mainWidget.objectTree.insertSample
        )

        self.mainWidget.insertContainer.triggered.connect(
            self.mainWidget.objectTree.insertContainer
        )

        self.mainWidget.copy.triggered.connect(
            self.mainWidget.objectTree.copy
        )
        self.mainWidget.cut.triggered.connect(
            self.mainWidget.objectTree.cut
        )
        self.mainWidget.paste.triggered.connect(
            self.mainWidget.objectTree.paste
        )
        self.mainWidget.delete_.triggered.connect(
            self.mainWidget.objectTree.del_
        )

        self.mainWidget.loadInputFile.triggered.connect(
            self.loadInputFile_
        )

        self.mainWidget.loadConfiguration.triggered.connect(
            self.loadConfiguration_
        )

        self.mainWidget.new_.triggered.connect(
            self.newInputFile
        )

        self.mainWidget.objectStack.currentChanged.connect(
            self.updateComponents
        )

        self.mainWidget.exportArchive.triggered.connect(self.export)

        self.mainWidget.exit.triggered.connect(self.exit_)

        self.setActionsEnabled(False)
        self.mainWidget.tabWidget.setVisible(False)

    def updateWidgets(self, fromFile=False):
        if fromFile:
            self.gudrunFile = GudrunFile(path=self.gudrunFile.path)
        self.mainWidget.gudrunFile = self.gudrunFile
        self.mainWidget.tabWidget.setVisible(True)
        self.instrumentSlots.setInstrument(self.gudrunFile.instrument)
        self.beamSlots.setBeam(self.gudrunFile.beam)
        self.componentSlots.setComponents(config.components)
        self.normalisationSlots.setNormalisation(self.gudrunFile.normalisation)

        if len(self.gudrunFile.sampleBackgrounds):
            self.sampleBackgroundSlots.setSampleBackground(
                self.gudrunFile.sampleBackgrounds[0]
            )

            if len(self.gudrunFile.sampleBackgrounds[0].samples):
                self.sampleSlots.setSample(
                    self.gudrunFile.sampleBackgrounds[0].
                    samples[0]
                )

                if len(
                    self.gudrunFile.sampleBackgrounds[0].
                    samples[0].containers
                ):
                    self.containerSlots.setContainer(
                        self.gudrunFile.sampleBackgrounds[0]
                        .samples[0].containers[0]
                    )
        self.mainWidget.objectTree.buildTree(self.gudrunFile, self)
        self.setActionsEnabled(True)
        self.updateResults()

    def loadInputFile_(self):
        """
        Opens a QFileDialog to load an input file.
        """
        filename, _ = QFileDialog.getOpenFileName(
            self,
            "Select Input file for GudPy",
            ".",
            "GudPy Input (*.txt);;Sample Parameters (*.sample)"
        )
        if filename:
            try:
                if self.gudrunFile:
                    del self.gudrunFile
                self.gudrunFile = GudrunFile(path=filename)
                self.updateWidgets()
                self.mainWidget.setWindowTitle(self.gudrunFile.path + " [*]")
            except ParserException as e:
                QMessageBox.critical(self.mainWidget, "GudPy Error", str(e))

    def loadConfiguration_(self):
        """
        Opens a QFileDialog to load a configuration file.
        """
        targetDir = (
            os.path.join(sys._MEIPASS, "bin", "configs")
            if hasattr(sys, "_MEIPASS")
            else os.path.join("bin", "configs")
        )
        filename, _ = QFileDialog.getOpenFileName(
            self,
            "Select configuration file for GudPy",
            targetDir,
            "GudPy Configuration (*.txt)"
        )
        if filename:
            try:
                if not self.gudrunFile:
                    self.gudrunFile = GudrunFile()
                instrument = GudrunFile(path=filename, config=True).instrument
                self.gudrunFile.instrument = instrument
                self.updateWidgets()
            except ParserException as e:
                QMessageBox.critical(self.mainWidget, "GudPy Error", str(e))

    def saveInputFile(self):
        """
        Saves the current state of the input file.
        """
        if not self.gudrunFile.path:
            self.saveInputFileAs()
        else:
            self.gudrunFile.write_out(overwrite=True)
            self.setUnModified()

    def saveInputFileAs(self):
        """
        Saves the current state of the input file as...
        """
        filename, _ = QFileDialog.getSaveFileName(
            self, "Save input file as..", "."
        )
        if filename:
            self.gudrunFile.instrument.GudrunInputFileDir = (
                os.path.dirname(os.path.abspath(filename))
            )
            self.gudrunFile.path = filename
            self.gudrunFile.write_out(overwrite=True)
            self.setUnModified()

    def newInputFile(self):
        if self.gudrunFile:
            del self.gudrunFile
        self.gudrunFile = GudrunFile()
        self.updateWidgets()

    def updateFromFile(self):
        """
        Calls updateFromFile(), to update the UI.
        """
        try:
            self.updateWidgets(fromFile=True)
        except ParserException as e:
            QMessageBox.critical(
                self.mainWidget,
                "GudPy Error",
                f"An error occured reverting to the previous state.\n{str(e)}"
            )
            with open(self.gudrunFile.path, "w", encoding="utf-8") as fp:
                fp.write(str(self.currentState))

    def updateGeometries(self):
        """
        Iteratively updates geometries of objects,
        where the Geometry is SameAsBeam.
        """
        if self.gudrunFile.normalisation.geometry == Geometry.SameAsBeam:
            self.normalisationSlots.widgetsRefreshing = True
            self.mainWidget.geometryInfoStack.setCurrentIndex(
                config.geometry.value
            )
            self.widgetsRefreshing = False
        for i, sampleBackground in enumerate(
            self.gudrunFile.sampleBackgrounds
        ):
            for j, sample in enumerate(sampleBackground.samples):
                self.gudrunFile.sampleBackgrounds[i].samples[j].geometry = (
                    config.geometry
                )
                for k in range(len(sample.containers)):
                    sample = self.gudrunFile.sampleBackgrounds[i].samples[j]
                    sample.containers[k].geometry = config.geometry

    def updateCompositions(self):
        """
        Iteratively shares compositions between objects,
        for copying and pasting compositions between eachother.
        """
        self.mainWidget.normalisationCompositionTable.farmCompositions()
        self.mainWidget.sampleCompositionTable.farmCompositions()
        self.mainWidget.sampleRatioCompositionTable.farmCompositions()
        self.mainWidget.containerCompositionTable.farmCompositions()

    def focusResult(self):
        if (
            self.mainWidget.objectStack.currentIndex() == 5
            and isinstance(self.mainWidget.objectTree.currentObject(), Sample)
        ):
            try:
                topPlot, bottomPlot, gudFile = (
                    self.results[self.mainWidget.objectTree.currentObject()]
                )
            except KeyError:
                self.updateSamples()
                topPlot, bottomPlot, gudFile = (
                    self.results[self.mainWidget.objectTree.currentObject()]
                )

            self.mainWidget.sampleTopPlot.setChart(
                topPlot
            )
            self.mainWidget.sampleBottomPlot.setChart(
                bottomPlot
            )

            plotsMap = {
                PlotModes.SF: 0,
                PlotModes.SF_MINT01: 1,
                PlotModes.SF_MDCS01: 2,
                PlotModes.RDF: 0
            }

            self.mainWidget.topPlotComboBox.setCurrentIndex(
                plotsMap[topPlot.plotMode]
            )
            self.mainWidget.bottomPlotComboBox.setCurrentIndex(
                plotsMap[bottomPlot.plotMode]
            )
            if gudFile:
                dcsLevel = gudFile.averageLevelMergedDCS
                self.mainWidget.dcsLabel.setText(
                    f"DCS Level: {dcsLevel}"
                )
                self.mainWidget.resultLabel.setText(gudFile.output)
                if gudFile.err:
                    self.mainWidget.resultLabel.setStyleSheet(
                        "background-color: red"
                    )
                else:
                    self.mainWidget.resultLabel.setStyleSheet(
                        "background-color: green"
                    )

                tweakFactor = gudFile.suggestedTweakFactor
                self.mainWidget.suggestedTweakFactorLabel.setText(
                    f"Suggested Tweak Factor: {tweakFactor}"
                )

    def updateSamples(self):
        samples = self.mainWidget.objectTree.getSamples()
        for sample in samples:
            topChart = GudPyChart(
                self.gudrunFile
            )
            topChart.addSample(sample)
            topChart.plot(PlotModes.SF)
            bottomChart = GudPyChart(
                self.gudrunFile
            )
            bottomChart.addSample(sample)
            bottomChart.plot(PlotModes.RDF)
            path = None
            if len(sample.dataFiles.dataFiles):
                path = sample.dataFiles.dataFiles[0].replace(
                    self.gudrunFile.instrument.dataFileType, "gud"
                )
                if not os.path.exists(path):
                    path = os.path.join(
                        self.gudrunFile.instrument.GudrunInputFileDir, path
                    )
            gf = GudFile(path) if path and os.path.exists(path) else None
            self.results[sample] = [topChart, bottomChart, gf]

    def updateAllSamples(self):

        samples = self.mainWidget.objectTree.getSamples()
        if len(self.allPlots):
            allTopChart = GudPyChart(
                self.gudrunFile
            )
            allTopChart.addSamples(samples)
            allTopChart.plot(PlotModes.SF)
            allBottomChart = GudPyChart(
                self.gudrunFile
            )
            allBottomChart.addSamples(samples)
            allBottomChart.plot(PlotModes.RDF)
        else:
            allTopChart = GudPyChart(
                self.gudrunFile
            )
            allTopChart.addSamples(samples)
            allTopChart.plot(PlotModes.SF)
            allBottomChart = GudPyChart(
                self.gudrunFile
            )
            allBottomChart.addSamples(samples)
            allBottomChart.plot(PlotModes.RDF)
        self.allPlots = [allTopChart, allBottomChart]
        self.mainWidget.allSampleTopPlot.setChart(allTopChart)
        self.mainWidget.allSampleBottomPlot.setChart(allBottomChart)

    def updateResults(self):

        self.updateSamples()
        self.updateAllSamples()
        self.focusResult()

    def updateComponents(self):
        """
        Updates geometries and compositions.
        """
        self.updateGeometries()
        self.updateCompositions()
        self.focusResult()

    def exit_(self):
        """
        Exits GudPy - questions user if they want to save on exit or not.
        """
        messageBox = QMessageBox
        result = (
            messageBox.question(
                self.mainWidget, '',
                "Do you want to save?", messageBox.No | messageBox.Yes
            )
        )

        if result == messageBox.Yes:
            self.gudrunFile.write_out(overwrite=True)
        sys.exit(0)

    def makeProc(self, cmd, slot, func=None, args=None):
        self.proc = cmd
        self.proc.readyReadStandardOutput.connect(slot)
        self.proc.started.connect(self.procStarted)
        self.proc.finished.connect(self.procFinished)
        self.proc.setWorkingDirectory(
            self.gudrunFile.instrument.GudrunInputFileDir
        )
        if func:
            func(*args)
        self.proc.start()

    def runPurge_(self):
        self.setControlsEnabled(False)
        purgeDialog = PurgeDialog(self.gudrunFile, self)
        result = purgeDialog.widget.exec_()
        purge = purgeDialog.purge_det
        if isinstance(purge, Sequence):
            purge, func, args = purge
        if purgeDialog.cancelled or result == QDialogButtonBox.No:
            self.setControlsEnabled(True)
            self.queue = Queue()
        elif isinstance(purge, FileNotFoundError):
            QMessageBox.critical(
                self.mainWidget,
                "GudPy Error", "Couldn't find purge_det binary."
            )
            self.setControlsEnabled(True)
        elif not purge:
            self.setControlsEnabled(True)
        else:
            os.chdir(self.gudrunFile.instrument.GudrunInputFileDir)
            self.gudrunFile.purgeFile.write_out()
            self.makeProc(purge, self.progressPurge, func, args)

    def runGudrun_(self):
        self.setControlsEnabled(False)
        dcs = self.gudrunFile.dcs(
            path=os.path.join(
                self.gudrunFile.instrument.GudrunInputFileDir,
                self.gudrunFile.outpath
            ),
            headless=False
        )
        if isinstance(dcs, Sequence):
            dcs, func, args = dcs
        if isinstance(dcs, FileNotFoundError):
            QMessageBox.critical(
                self.mainWidget, "GudPy Error",
                "Couldn't find gudrun_dcs binary."
            )
        elif (
            not self.gudrunFile.purged
            and os.path.exists(
                os.path.join(
                    self.gudrunFile.instrument.GudrunInputFileDir,
                    'purge_det.dat'
                )
            )
        ):
            self.purgeOptionsMessageBox(
                dcs, func, args,
                "purge_det.dat found, but wasn't run in this session. "
                "Continue?"
            )
        elif not self.gudrunFile.purged:
            self.purgeOptionsMessageBox(
                dcs, func, args,
                "It looks like you may not have purged detectors. Continue?"
            )
        else:
            self.makeProc(dcs, self.progressDCS, func, args)

    def purgeOptionsMessageBox(self, dcs, func, args, text):
        messageBox = QMessageBox(self.mainWidget)
        messageBox.setWindowTitle("GudPy Warning")
        messageBox.setText(text)
        messageBox.addButton(QMessageBox.No)
        openPurgeDialog = QPushButton(
            "Open purge dialog", messageBox
        )
        purgeDefault = QPushButton(
            "Purge with default parameters", messageBox
        )

        messageBox.addButton(openPurgeDialog, QMessageBox.ApplyRole)
        messageBox.addButton(purgeDefault, QMessageBox.ApplyRole)

        messageBox.addButton(QMessageBox.Yes)
        result = messageBox.exec()

        if messageBox.clickedButton() == openPurgeDialog:
            self.purgeBeforeRunning(default=False)
        elif messageBox.clickedButton() == purgeDefault:
            self.purgeBeforeRunning()
        elif result == messageBox.Yes:
            self.makeProc(dcs, self.progressDCS, func, args)
        else:
            messageBox.close()
            self.setControlsEnabled(True)

    def purgeBeforeRunning(self, default=True):
        self.setControlsEnabled(False)
        if default:
            purge_det = self.gudrunFile.purge(
                headless=False
            )
            if isinstance(purge_det, Sequence):
                purge, func, args = purge_det
            self.makeProc(purge, self.progressPurge, func, args)
        else:
            self.runPurge_()
        dcs = self.gudrunFile.dcs(
            path=os.path.join(
                self.gudrunFile.instrument.GudrunInputFileDir,
                self.gudrunFile.outpath
            ),
            headless=False
        )
        if isinstance(dcs, Sequence):
            dcs, func, args = dcs
        elif isinstance(dcs, FileNotFoundError):
            QMessageBox.critical(
                self.mainWidget, "GudPy Error",
                "Couldn't find gudrun_dcs binary."
            )
            return
        self.queue.put((dcs, self.progressDCS, func, args))

    def iterateGudrun_(self):
        self.setControlsEnabled(False)
        iterationDialog = IterationDialog(self.gudrunFile, self.mainWidget)
        iterationDialog.widget.exec()
        if iterationDialog.cancelled or not iterationDialog.iterator:
            self.setControlsEnabled(True)
        else:
            self.queue = iterationDialog.queue
            self.iterator = iterationDialog.iterator
            self.numberIterations = iterationDialog.numberIterations
            self.currentIteration = 0
            self.text = iterationDialog.text
            self.nextIterableProc()

    def nextIteration(self):
        if self.error:
            self.proc.finished.connect(self.procFinished)
        if isinstance(self.iterator, TweakFactorIterator):
            self.iterator.performIteration(self.currentIteration)
            self.gudrunFile.write_out()
        elif isinstance(self.iterator, WavelengthSubtractionIterator):
            if (self.currentIteration + 1) % 2 == 0:
                self.iterator.QIteration(self.currentIteration)
            else:
                self.iterator.wavelengthIteration(self.currentIteration)
            self.gudrunFile.write_out()
        self.nextIterableProc()
        self.currentIteration += 1

    def nextIterableProc(self):
        self.proc, func, args = self.queue.get()
        self.proc.started.connect(self.iterationStarted)
        if not self.queue.empty():
            self.proc.finished.connect(self.nextIteration)
        else:
            self.proc.finished.connect(self.procFinished)
        self.proc.readyReadStandardOutput.connect(self.progressIteration)
        self.proc.started.connect(self.iterationStarted)
        self.proc.setWorkingDirectory(
            self.gudrunFile.instrument.GudrunInputFileDir
        )
        if func:
            func(*args)
        self.proc.start()

    def iterationStarted(self):
        if isinstance(self.iterator, TweakFactorIterator):
            self.mainWidget.currentTaskLabel.setText(
                f"{self.text}"
                f" {self.currentIteration+1}/{self.numberIterations}"
            )
        elif isinstance(self.iterator, WavelengthSubtractionIterator):
            self.mainWidget.currentTaskLabel.setText(
                f"{self.text}"
                f" {(self.currentIteration+1)//2}/{self.numberIterations}"
            )
        self.previousProcTitle = self.mainWidget.currentTaskLabel.text()

    def progressIteration(self):
        progress = self.progressIncrementDCS()
        if progress == -1:
            self.error = (
                f"An error occurred. See the following traceback"
                f" from gudrun_dcs\n{self.error}"
            )
            return
        if isinstance(self.iterator, TweakFactorIterator):
            progress /= self.numberIterations
        elif isinstance(self.iterator, WavelengthSubtractionIterator):
            progress /= self.numberIterations
        progress += self.mainWidget.progressBar.value()
        self.mainWidget.progressBar.setValue(
            progress if progress <= 100 else 100
        )

    def checkFilesExist_(self):
        result = GudPyFileLibrary(self.gudrunFile).checkFilesExist()
        if not all(r[0] for r in result):
            unresolved = [r[1] for r in result if not r[0]]
            missingFilesDialog = MissingFilesDialog(
                unresolved, self.mainWidget
            )
            missingFilesDialog.widget.exec_()

    def showPreviousOutput_(self):
        if self.output:
            viewOutputDialog = ViewOutputDialog(
                self.previousProcTitle, self.output, self
            )
            viewOutputDialog.widget.exec_()

    def setModified(self):
        if not self.modified:
            if self.gudrunFile.path:
                self.mainWidget.setWindowModified(True)
                self.modified = True
                self.mainWidget.save.setEnabled(True)

    def setUnModified(self):
        self.mainWidget.setWindowModified(False)
        self.modified = False
        self.mainWidget.save.setEnabled(False)

    def setControlsEnabled(self, state):
        self.mainWidget.instrumentPage.setEnabled(state)
        self.mainWidget.beamPage.setEnabled(state)
        self.mainWidget.normalisationPage.setEnabled(state)
        self.mainWidget.sampleTab.setEnabled(state)
        self.mainWidget.advancedTab.setEnabled(state)
        self.mainWidget.containerPage.setEnabled(state)
        self.mainWidget.sampleBackgroundPage.setEnabled(state)
        self.mainWidget.objectTree.setContextDisabled()

        self.mainWidget.insertSampleBackground.setEnabled(state)
        self.mainWidget.insertSample.setEnabled(state)
        self.mainWidget.insertContainer.setEnabled(state)
        self.mainWidget.copy.setEnabled(state)
        self.mainWidget.cut.setEnabled(state)
        self.mainWidget.paste.setEnabled(state)
        self.mainWidget.delete_.setEnabled(state)
        self.mainWidget.runPurge.setEnabled(state)
        self.mainWidget.runGudrun.setEnabled(state)
        self.mainWidget.iterateGudrun.setEnabled(state)
        self.mainWidget.viewLiveInputFile.setEnabled(state)
        self.mainWidget.save.setEnabled(
            state &
            self.modified &
            len(self.gudrunFile.path) > 0
            if self.gudrunFile.path
            else False
        )
        self.mainWidget.saveAs.setEnabled(state)
        self.mainWidget.loadInputFile.setEnabled(state)
        self.mainWidget.loadConfiguration.setEnabled(state)
        self.mainWidget.exportArchive.setEnabled(state)
        self.mainWidget.showPreviousOutput.setEnabled(state)

    def setActionsEnabled(self, state):

        self.mainWidget.insertSampleBackground.setEnabled(state)
        self.mainWidget.insertSample.setEnabled(state)
        self.mainWidget.insertContainer.setEnabled(state)
        self.mainWidget.copy.setEnabled(state)
        self.mainWidget.cut.setEnabled(state)
        self.mainWidget.paste.setEnabled(state)
        self.mainWidget.delete_.setEnabled(state)

        self.mainWidget.runPurge.setEnabled(state)
        self.mainWidget.runGudrun.setEnabled(state)
        self.mainWidget.iterateGudrun.setEnabled(state)
        self.mainWidget.checkFilesExist.setEnabled(state)

        self.mainWidget.viewLiveInputFile.setEnabled(state)
        self.mainWidget.save.setEnabled(
            state &
            self.modified
        )
        self.mainWidget.saveAs.setEnabled(state)
        self.mainWidget.exportArchive.setEnabled(state)
        self.mainWidget.showPreviousOutput.setEnabled(state)

    def progressIncrementDCS(self):
        data = self.proc.readAllStandardOutput()
        stdout = bytes(data).decode("utf8")
        self.output += stdout
        ERROR_KWDS = [
            "does not exist",
            "error",
            "Error"
        ]
        if [KWD for KWD in ERROR_KWDS if KWD in stdout]:
            self.error = stdout
            return -1
        # Number of GudPy objects.
        markers = (
            config.NUM_GUDPY_CORE_OBJECTS
            + len(self.gudrunFile.sampleBackgrounds)
            + sum(
                [
                    sum(
                        [
                            len(sampleBackground.samples), *[
                                len(sample.containers)
                                for sample in sampleBackground.samples
                            ]
                        ]
                    ) for sampleBackground in self.gudrunFile.sampleBackgrounds
                ]
            )
        )
        stepSize = math.ceil(100/markers)
        progress = stepSize * sum(
            [
                stdout.count("Got to: INSTRUMENT"),
                stdout.count("Got to: BEAM"),
                stdout.count("Got to: NORMALISATION"),
                stdout.count("Got to: SAMPLE BACKGROUND"),
                stdout.count("Finished merging data for sample"),
                stdout.count("Got to: CONTAINER")
            ]
        )
        return progress

    def progressDCS(self):
        progress = self.progressIncrementDCS()
        if progress == -1:
            self.queue = Queue()
            self.error = (
                f"An error occurred. See the following traceback"
                f" from gudrun_dcs\n{self.error}"
            )
            return
        progress += self.mainWidget.progressBar.value()
        self.mainWidget.progressBar.setValue(
            progress if progress <= 100 else 100
        )

    def progressIncrementPurge(self):
        data = self.proc.readAllStandardOutput()
        stdout = bytes(data).decode("utf8")
        self.output += stdout
        dataFiles = [self.gudrunFile.instrument.groupFileName]

        def appendDfs(dfs):
            for df in dfs:
                dataFiles.append(df.replace(
                    self.gudrunFile.instrument.dataFileType, "grp")
                )

        appendDfs(self.gudrunFile.purgeFile.normalisationDataFiles[0])
        appendDfs(
            self.gudrunFile.purgeFile.normalisationBackgroundDataFiles[0]
        )
        for dfs, _ in self.gudrunFile.purgeFile.sampleBackgroundDataFiles:
            appendDfs(dfs)
        if not self.gudrunFile.purgeFile.excludeSampleAndCan:
            for dfs, _ in self.gudrunFile.purgeFile.sampleDataFiles:
                appendDfs(dfs)
            for dfs, _ in self.gudrunFile.purgeFile.containerDataFiles:
                appendDfs(dfs)

        stepSize = math.ceil(100/len(dataFiles))
        progress = 0
        for df in dataFiles:
            if df in stdout:
                progress += stepSize
        if "Error" in stdout or "error" in stdout or "not found" in stdout:
            self.error = stdout
            return -1, False, -1
        elif dataFiles[-1] in stdout:
            return 100, True, nthint(stdout, 0)
        else:
            return progress, False, -1

    def progressPurge(self):
        progress, finished, detectors = self.progressIncrementPurge()
        if progress == -1:
            self.error = (
                f"An error occurred. See the following traceback"
                f" from purge_det\n{self.error}"
            )
            self.gudrunFile.purged = False
            return
        progress += self.mainWidget.progressBar.value()
        self.mainWidget.progressBar.setValue(
            progress if progress <= 100 else 100
        )

        detectorThresholds = {
            Instruments.NIMROD: 2150
        }

        if finished:
            if self.gudrunFile.instrument.name in detectorThresholds.keys():
                thresh = detectorThresholds[self.gudrunFile.instrument.name]
                if detectors < thresh:
                    self.warning = (
                        f"{detectors} detectors made it through the purge."
                        " The acceptable minimum for "
                        f"{self.gudrunFile.instrument.name.name} is {thresh}"
                    )
            self.mainWidget.goodDetectorsLabel.setText(
                f"Number of Good Detectors: {detectors}"
            )

    def procStarted(self):
        self.mainWidget.currentTaskLabel.setText(
            self.proc.program().split(os.path.sep)[-1]
        )
        self.previousProcTitle = self.mainWidget.currentTaskLabel.text()
        self.output = ""

    def procFinished(self):
        self.proc = None
        if isinstance(self.iterator, TweakFactorIterator):
            self.sampleSlots.setSample(self.sampleSlots.sample)
        self.iterator = None
        if "purge_det" not in self.mainWidget.currentTaskLabel.text():
            self.updateResults()
        self.mainWidget.currentTaskLabel.setText("No task running.")
        self.mainWidget.progressBar.setValue(0)
        if self.error:
            QMessageBox.critical(
                self.mainWidget, "GudPy Error",
                self.error
            )
            self.error = ""
            self.queue = Queue()
        if not self.queue.empty():
            self.makeProc(*self.queue.get())
        else:
            if self.warning:
                QMessageBox.warning(
                    self.mainWidget, "GudPy Warning",
                    self.warning
                )
                self.warning = ""
            self.setControlsEnabled(True)

    def viewInput(self):
        self.currentState = str(self.gudrunFile)
        viewInputDialog = ViewInputDialog(self.gudrunFile, self)
        viewInputDialog.widget.exec_()

    def handleTopPlotModeChanged(self, index):
        self.handlePlotModeChanged(
            self.mainWidget.sampleTopPlot.chart().plot,
            self.mainWidget.topPlotComboBox.itemData(index)
        )

    def handleBottomPlotModeChanged(self, index):
        self.handlePlotModeChanged(
            self.mainWidget.sampleBottomPlot.chart().plot,
            self.mainWidget.bottomPlotComboBox.itemData(index)
        )

    def handleTopAllPlotModeChanged(self, index):
        self.handlePlotModeChanged(
            self.mainWidget.allSampleTopPlot.chart().plot,
            self.mainWidget.topAllPlotComboBox.itemData(index)
        )

    def handleBottomAllPlotModeChanged(self, index):
        self.handlePlotModeChanged(
            self.mainWidget.allSampleBottomPlot.chart().plot,
            self.mainWidget.bottomAllPlotComboBox.itemData(index)
        )

    def handlePlotModeChanged(self, plot, plotMode):
        plot(plotMode)

    def onException(self, cls, exception, tb):
        QMessageBox.critical(
            self.mainWidget,
            "GudPy Error",
            f"{''.join(traceback.format_exception(cls, exception, tb))}"
        )

    def export(self):
        exportDialog = ExportDialog(self.gudrunFile, self)
        exportDialog.widget.exec()<|MERGE_RESOLUTION|>--- conflicted
+++ resolved
@@ -123,11 +123,9 @@
         self.output = ""
         self.previousProcTitle = ""
         self.error = ""
-<<<<<<< HEAD
         self.warning = ""
-=======
+
         self.initComponents()
->>>>>>> 14adde36
 
     def initComponents(self):
         """
