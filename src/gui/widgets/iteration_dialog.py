--- conflicted
+++ resolved
@@ -154,11 +154,6 @@
         self.widget.buttonBox.accepted.connect(
             self.iterate
         )
-<<<<<<< HEAD
         self.buttonBox.rejected.connect(
             self.cancel
-=======
-        self.widget.buttonBox.rejected.connect(
-            self.close
->>>>>>> 06378b9f
         )