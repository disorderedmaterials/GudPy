from PySide6 import QtWidgets
from PySide6.QtCharts import (
    QChart, QChartView, QLegend, QLineSeries, QLogValueAxis, QValueAxis
)
from PySide6.QtCore import QPointF, QRectF, Qt
from PySide6.QtGui import (
<<<<<<< HEAD
    QAction, QCursor, QPainter, QPen
=======
    QAction, QClipboard, QCursor, QKeySequence, QPainter, QPen, QShortcut
>>>>>>> bf2b553e
)
from enum import Enum
import os

from PySide6.QtWidgets import QApplication, QMenu, QSizePolicy

from src.gudrun_classes.gud_file import GudFile


class PlotModes(Enum):
    STRUCTURE_FACTOR = 0
    RADIAL_DISTRIBUTION_FUNCTIONS = 1


class Axes(Enum):
    X = 0
    Y = 1
    A = 3


class GudPyChart(QChart):
    """
    Class to represent plots in GudPy. Inherits QChart.

    ...

    Attributes
    ----------
    dataFileType : str
        Data file type being used in the input file.
    inputDir : str
        Input directory.
    data : dict
        Dictionary of data for plotting.
    logarithmic : bool
        Are plots logarithmic?
    logarithmicXAxis : QLogValueAxis
        X-Axis to use for logarithmic plots.
    logarithmicYAxis : QLogValueAxis
        Y-Axis to use for logarithmic plots.
    seriesAVisible : bool
        Is the first series visible?
    seriesBVisible : bool
        Is the second series visible?
    Methods
    -------
    addSamples(samples):
        Adds the given samples to the chart.
    addSample(sample):
        Adds the given sample to the chart.
    plot(plotMode):
        Plots the data stored with the given plotmode.
    plotSample(sample):
        Plots the given sample on the chart.
    toggleLogarithmicAxes():
        Toggles logarithmic plotting.
    toggleVisible(series):
        Toggles visibility of a given series, or set of series'.
    isVisible(series):
        Method for determining if a given series or set of series' is visible.
    errorData():
        Method for constructing data for use in error bars.
    """
    def __init__(
            self, gudrunFile
    ):
        """
        Constructs all the necessary attributes for the GudPyChart object.
        Calls super()._init__ which calls the dunder init method
        from QChart.
        Parameters
        ----------
        gudrunFile : GudrunFile
            GudrunFile object that all data will be constructed from.
        """
        super(GudPyChart, self).__init__()

        self.dataFileType = gudrunFile.instrument.dataFileType
        self.inputDir = gudrunFile.instrument.GudrunInputFileDir

        self.data = {}
        self.logarithmicA = False
        self.logarithmicX = False
        self.logarithmicY = False
        self.logarithmicXAxis = QLogValueAxis(self)
        self.logarithmicXAxis.setBase(10.0)
        self.logarithmicYAxis = QLogValueAxis(self)
        self.logarithmicYAxis.setBase(10.0)

        self.dcsAxis = QValueAxis()
        self.addAxis(self.dcsAxis, Qt.AlignRight)

        self.seriesAVisible = True
        self.seriesBVisible = True
        self.seriesCVisible = True

        self.legend().setMarkerShape(QLegend.MarkerShapeFromSeries)
        self.legend().setAlignment(Qt.AlignRight)

    def addSamples(self, samples):
        """
        Adds the given samples to the chart.
        Parameters
        ----------
        samples : Sample[]
            List of samples to add.
        """
        for sample in samples:
            self.addSample(sample)

    def addSample(self, sample):
        """
        Adds the given sample to the chart.
        Parameters
        ----------
        sample : Sample
            Sample to be added.
        """

        # Add a new dictionary / empty the currently stored dictionary.
        self.data[sample] = {}

        # Get the mint01 and mdcs01 filenames.
        if len(sample.dataFiles.dataFiles):
            mintFile = (
                sample.dataFiles.dataFiles[0].replace(
                    self.dataFileType, "mint01"
                )
            )
            mdcsFile = (
                sample.dataFiles.dataFiles[0].replace(
                    self.dataFileType, "mdcs01"
                )
            )
        else:
            mintFile = ""
            mdcsFile = ""

        # Try and resolve paths.
        if not os.path.exists(mintFile):
            mintFile = os.path.join(self.inputDir, mintFile)
        if not os.path.exists(mdcsFile):
            mdcsFile = os.path.join(self.inputDir, mdcsFile)

        mintData = []
        mdcsData = []

        # Check the file exists.
        if os.path.exists(mintFile) and mintFile:

            # Open it.
            with open(mintFile, "r", encoding="utf-8") as f:
                for data in f.readlines():

                    # Ignore commented lines.
                    if data[0] == "#":
                        continue

                    # Extract x,y, err.
                    x, y, err, *__ = [float(n) for n in data.split()]

                    mintData.append([x, y, err])
        self.data[sample]["mint01"] = mintData

        # Check the file exists.
        if os.path.exists(mdcsFile) and mdcsFile:

            # Open it.
            with open(mdcsFile, "r", encoding="utf-8") as f:
                for data in f.readlines():

                    # Ignore commented lines.
                    if data[0] == "#":
                        continue

                    # Extract x,y, err.
                    x, y, err, *__ = [float(n) for n in data.split()]
                    mdcsData.append([x, y, err])
        self.data[sample]["mdcs01"] = mdcsData

        if len(sample.dataFiles.dataFiles):
            gudPath = sample.dataFiles.dataFiles[0].replace(
                self.dataFileType, "gud"
            )
        else:
            gudPath = ""
        if not os.path.exists(gudPath):
            gudPath = os.path.join(self.inputDir, gudPath)

        dcsData = []

        if (
            os.path.exists(gudPath)
            and "mdcs01" in self.data[sample].keys()
            and gudPath
        ):
            gudFile = GudFile(gudPath)
            dcsLevel = gudFile.averageLevelMergedDCS
            for x, _, _ in self.data[sample]["mdcs01"]:
                dcsData.append((x, float(dcsLevel)))
        self.data[sample]["dcs"] = dcsData

        # Get the mint01 and mdcs01 filenames.
        if len(sample.dataFiles.dataFiles):
            mdorFile = (
                sample.dataFiles.dataFiles[0].replace(
                    self.dataFileType, "mdor01"
                )
            )
            mgorFile = (
                sample.dataFiles.dataFiles[0].replace(
                    self.dataFileType, "mgor01"
                )
            )
        else:
            mdorFile = ""
            mgorFile = ""

        # Try and resolve paths.
        if not os.path.exists(mdorFile):
            mdorFile = os.path.join(self.inputDir, mdorFile)
        if not os.path.exists(mgorFile):
            mgorFile = os.path.join(self.inputDir, mgorFile)

        mdorData = []
        mgorData = []

        if os.path.exists(mdorFile) and mdorFile:

            # Open it.
            with open(mdorFile, "r", encoding="utf-8") as f:
                for data in f.readlines():

                    # Ignore commented lines.
                    if data[0] == "#":
                        continue

                    # Extract x,y, err.
                    x, y, err, *__ = [float(n) for n in data.split()]

                    # Append the data to the series.
                    mdorData.append([x, y, err])
        self.data[sample]["mdor01"] = mdorData

        if os.path.exists(mgorFile) and mgorFile:

            # Open it.
            with open(mgorFile, "r", encoding="utf-8") as f:
                for data in f.readlines():

                    # Ignore commented lines.
                    if data[0] == "#":
                        continue

                    # Extract x,y, err.
                    x, y, err, *__ = [float(n) for n in data.split()]

                    # Append the data to the series.
                    mgorData.append([x, y, err])
        self.data[sample]["mgor01"] = mgorData

    def plot(self, plotMode=None):
        """
        Plots the data stored with the given plotmode.
        Parameters
        ----------
        plotMode : PlotMode, optional
            Plot mode to use.
        """

        # If a plotMode is defined, then set the class attribute to it.
        if plotMode:
            self.plotMode = plotMode

        # Clear the chart of all series' and axes.
        self.seriesA = {}
        self.seriesB = {}
        self.seriesC = {}

        self.removeAllSeries()
        for axis in self.axes():
            self.removeAxis(axis)

        # Plot all the samples stored.
        for sample in self.data.keys():
            self.plotSample(sample)

        # If it is a logarithmic plot, we need to define our own
        # QLogValueAxis, and attatch to our series'.
        # Otherwise create default ones.
        self.createDefaultAxes()
        if self.logarithmicX or self.logarithmicA:
            self.removeAxis(self.axisX())
            self.addAxis(self.logarithmicXAxis, Qt.AlignBottom)
            for series in self.series():
                series.attachAxis(self.logarithmicXAxis)

        if self.logarithmicY or self.logarithmicA:
            self.addAxis(self.logarithmicYAxis, Qt.AlignLeft)
            self.removeAxis(self.axisY())
            for series in self.series():
                series.attachAxis(self.logarithmicYAxis)

        # Ensure that visibility is persistent.
        if not self.seriesAVisible:
            for series in self.seriesA.values():
                series.setVisible(False)
        if not self.seriesBVisible:
            for series in self.seriesB.values():
                series.setVisible(False)
        if not self.seriesCVisible:
            for series in self.seriesC.values():
                series.setVisible(False)

    def plotSample(self, sample):
        """
        Plots the given sample on the chart.
        Parameters
        ----------
        sample : Sample
            Sample to plot.
        """

        # Decide on the offset.
        # Non-logarithmic = 0, logarithmic = 10.
        # Offset ensures that when plotting logarithmically,
        # that no undefined values are produced.
        offsetX = int(self.logarithmicX)*10
        offsetY = int(self.logarithmicY)*10

        # If the plotting mode is Structure Factor.
        if self.plotMode == PlotModes.STRUCTURE_FACTOR:
            # Instantiate the series.
            mintSeries = QLineSeries()
            # Set the name of the series.
            if len(self.data.keys()) > 1:
                mintSeries.setName(f"{sample.name} mint01")
            else:
                mintSeries.setName("mint01")
            # Construct the series
            mintSeries.append(
                [
                    QPointF(x+offsetX, y+offsetY)
                    for x, y, _ in self.data[sample]["mint01"]
                ]
            )
            # Add the series to the chart.
            self.addSeries(mintSeries)
            # Keep the series.
            self.seriesA[sample] = mintSeries

            # Instantiate the series.
            mdcsSeries = QLineSeries()
            # Set the name of the series.
            if len(self.data.keys()) > 1:
                mdcsSeries.setName(f"{sample.name} mdcs01")
            else:
                mdcsSeries.setName("mdcs01")
            # Construct the series
            mdcsSeries.append(
                [
                    QPointF(x+offsetX, y+offsetY)
                    for x, y, _ in self.data[sample]["mdcs01"]
                ]
            )
            # Add the series to the chart.
            self.addSeries(mdcsSeries)
            # Keep the series.
            self.seriesB[sample] = mdcsSeries

<<<<<<< HEAD
            if not (self.logarithmicY or self.logarithmicA):

                dcsSeries = QLineSeries()
                dcsSeries.setName(f"{sample.name} dcs level")
                dcsSeries.append(
                    [
                        QPointF(x, y)
                        for x, y in self.data[sample]["dcs"]
                    ]
                )
                pen = QPen(dcsSeries.pen())
                pen.setStyle(Qt.PenStyle.DashLine)
                pen.setColor(mdcsSeries.color())
                dcsSeries.setPen(pen)
                self.addSeries(dcsSeries)
                self.seriesC[sample] = dcsSeries
=======
            dcsSeries = QLineSeries()
            if len(self.data.keys()) > 1:
                dcsSeries.setName(f"{sample.name} DCS level")
            else:
                dcsSeries.setName("DCS level")
            dcsSeries.append(
                [
                    QPointF(x, y)
                    for x, y in self.data[sample]["dcs"]
                ]
            )
            pen = QPen(dcsSeries.pen())
            pen.setStyle(Qt.PenStyle.DashLine)
            pen.setColor(mdcsSeries.color())
            dcsSeries.setPen(pen)
            self.addSeries(dcsSeries)
            self.seriesC[sample] = dcsSeries
>>>>>>> bf2b553e

        # If the plotting mode is RDF.
        elif self.plotMode == PlotModes.RADIAL_DISTRIBUTION_FUNCTIONS:

            # Instantiate the series.
            mdorSeries = QLineSeries()
            # Set the name of the series.
            if len(self.data.keys()) > 1:
                mdorSeries.setName(f"{sample.name} D(r)")
            else:
                mdorSeries.setName("D(r)")
            # Construct the series
            mdorSeries.append(
                [
                    QPointF(x+offsetX, y+offsetY)
                    for x, y, _ in self.data[sample]["mdor01"]
                ]
            )
            # Add the series to the chart.
            self.addSeries(mdorSeries)
            # Keep the series.
            self.seriesA[sample] = mdorSeries

            # Instantiate the series.
            mgorSeries = QLineSeries()
            # Set the name of the series.
            if len(self.data.keys()) > 1:
                mgorSeries.setName(f"{sample.name} G(r)")
            else:
                mgorSeries.setName("G(r)")
            # Construct the series
            mgorSeries.append(
                [
                    QPointF(x+offsetX, y+offsetY)
                    for x, y, _ in self.data[sample]["mgor01"]
                ]
            )
            # Add the series to the chart.
            self.addSeries(mgorSeries)
            # Keep the series.
            self.seriesB[sample] = mgorSeries

    def toggleLogarithmicAxis(self, axis):
        """
        Toggles logarithmic plotting.
        """
        if axis == Axes.A:
            self.logarithmicA = not self.logarithmicA
            self.logarithmicX = self.logarithmicA
            self.logarithmicY = self.logarithmicA
        elif axis == Axes.X:
            self.logarithmicX = not self.logarithmicX
            self.logarithmicA = self.logarithmicX and self.logarithmicY
        elif axis == Axes.Y:
            self.logarithmicY = not self.logarithmicY
            self.logarithmicA = self.logarithmicX and self.logarithmicY

        # Replot.
        self.plot()

    def toggleVisible(self, series):
        """
        Toggles visibility of a given series, or set of series'.
        Parameters
        ----------
        series : dict | QLineSeries
            Series(') to toggle visibility on.
        """
        # If a dict is received
        if isinstance(series, dict):
            # 'Flick' the corresponding visibility flag.
            if series == self.seriesA:
                self.seriesAVisible = not self.seriesAVisible
            elif series == self.seriesB:
                self.seriesBVisible = not self.seriesBVisible
            elif series == self.seriesC:
                self.seriesCVisible = not self.seriesCVisible
            # Recurse, toggling visibility of values (series').
            for s in series.values():
                self.toggleVisible(s)
        else:
            # 'Flick' internal visibility flag of QLineSeries object.
            series.setVisible(not series.isVisible())

    def isVisible(self, series):
        """
        Method for determining if a given series or set of series' is visible.
        Parameters
        ----------
        series : dict | QLineSeries
            Series(') to check visibility of.
        """
        # If it's a dict, assume that if any value (series)
        # is visible, then they all should be.
        if isinstance(series, dict):
            return any([s.isVisible() for s in series.values()])
        else:
            return series.isVisible()

    def errorData(self):
        """
        Method for constructing data for use in error bars.
        Returns
        -------
        list
            List of tuples of points (x1, y1, x2, y2)
        """
        errorData = []
        if self.plotMode == PlotModes.STRUCTURE_FACTOR:
            for sample in self.data.keys():
                for x, y, err in self.data[sample]["mint01"]:
                    errorData.append((x, y-err, x, y+err))
                for x, y, err in self.data[sample]["mdcs01"]:
                    errorData.append((x, y-err, x, y+err))
        elif self.plotMode == PlotModes.RADIAL_DISTRIBUTION_FUNCTIONS:
            for sample in self.data.keys():
                for x, y, err in self.data[sample]["mdor01"]:
                    errorData.append((x, y-err, x, y+err))
                for x, y, err in self.data[sample]["mgor01"]:
                    errorData.append((x, y-err, x, y+err))
        return errorData


class GudPyChartView(QChartView):
    """
    Class to represent a GudPyChartView. Inherits QChartView.

    ...
    Attributes
    ----------
    chart : GudPyChart
        Chart to be shown in the view.
    Methods
    -------
    wheelEvent(event):
        Event handler for using the scroll wheel.
    toggleLogarithmicAxes():
        Toggles logarithmic axes in the chart.
    contextMenuEvent(event):
        Creates context menu.
    keyPressEvent(event):
        Handles key presses.
    enterEvent(event):
        Handles the mouse entering the chart view.
    leaveEvent(event):
        Handles the mouse leaving the chart view.
    """
    def __init__(self, parent):
        """
        Constructs all the necessary attributes for the GudPyChartView object.
        Calls super()._init__ which calls the dunder init method
        from QChartView.
        Parameters
        ----------
        parent : QWidget, optional
            Parent widget.
        """
        super(GudPyChartView, self).__init__(parent=parent)

        # Set size policy.
        self.setSizePolicy(
            QSizePolicy(QSizePolicy.Preferred, QSizePolicy.Expanding)
        )

        # Enable rectangualar rubber banding.
        self.setRubberBand(QChartView.RectangleRubberBand)

        # Enable Antialiasing.
        self.setRenderHint(QPainter.Antialiasing)

<<<<<<< HEAD
=======
        # Setup keyboard shortcuts.
        self.setupShortcuts()

        self.clipboard = QClipboard(self.parent())

>>>>>>> bf2b553e
    def wheelEvent(self, event):
        """
        Event handler called when the scroll wheel is used.
        This event is overridden for zooming in/out.
        Parameters
        ----------
        event : QWheelEvent
            Event that triggered the function call.
        """
        # Decide on the zoom factor.
        # If y > 0, zoom in, if y < 0 zoom out.
        zoomFactor = 2.0 if event.angleDelta().y() > 0 else 0.5

        # Create QRect area to zoom in on.
        chartArea = self.chart().plotArea()
        left = chartArea.left()
        top = chartArea.top()
        width = chartArea.width() / zoomFactor
        height = chartArea.height() / zoomFactor
        zoomArea = QRectF(left, top, width, height)

        # Move the rectangle to the mouse position.
        mousePos = self.mapFromGlobal(QCursor.pos())
        zoomArea.moveCenter(mousePos)

        # Zoom in on the area.
        self.chart().zoomIn(zoomArea)

        # Scroll to match the zoom.
        delta = self.chart().plotArea().center() - mousePos
        self.chart().scroll(delta.x(), -delta.y())

<<<<<<< HEAD
    def toggleLogarithmicAxes(self, axis):
=======
        self.zoomArea = zoomArea
        self.scrolled = (delta.x(), -delta.y())

    def toggleLogarithmicAxes(self):
>>>>>>> bf2b553e
        """
        Toggles logarithmic axes in the chart.
        """
        self.chart().toggleLogarithmicAxis(axis)

    def contextMenuEvent(self, event):
        """
        Creates context menu, so that on right clicking the chartview,
        the user is able to perform actions.
        Parameters
        ----------
        event : QMouseEvent
            The event that triggers the context menu.
        """
        self.menu = QMenu(self)
        if self.chart():
            resetAction = QAction("Reset zoom", self.menu)
            resetAction.triggered.connect(self.chart().zoomReset)
            self.menu.addAction(resetAction)

            toggleLogarithmicMenu = QMenu(self.menu)
            toggleLogarithmicMenu.setTitle("Toggle logarithmic axes")

            toggleLogarithmicAllAxesAction = QAction(
                "Toggle logarithmic all axis", toggleLogarithmicMenu
            )

            toggleLogarithmicAllAxesAction.setCheckable(True)
            toggleLogarithmicAllAxesAction.setChecked(
                self.chart().logarithmicX
                & self.chart().logarithmicY
            )
            toggleLogarithmicAllAxesAction.triggered.connect(
                lambda: self.toggleLogarithmicAxes(Axes.A)
            )
            toggleLogarithmicMenu.addAction(toggleLogarithmicAllAxesAction)

            toggleLogarithmicXAxisAction = QAction(
                "Toggle logarithmic X-axis", toggleLogarithmicMenu
            )
            toggleLogarithmicXAxisAction.setCheckable(True)
            toggleLogarithmicXAxisAction.setChecked(self.chart().logarithmicX)
            toggleLogarithmicXAxisAction.triggered.connect(
                lambda: self.toggleLogarithmicAxes(Axes.X)
            )
            toggleLogarithmicMenu.addAction(toggleLogarithmicXAxisAction)

            toggleLogarithmicYAxisAction = QAction(
                "Toggle logarithmic Y-axis", toggleLogarithmicMenu
            )
            toggleLogarithmicYAxisAction.setCheckable(True)
            toggleLogarithmicYAxisAction.setChecked(self.chart().logarithmicY)
            toggleLogarithmicYAxisAction.triggered.connect(
                lambda: self.toggleLogarithmicAxes(Axes.Y)
            )
            toggleLogarithmicMenu.addAction(toggleLogarithmicYAxisAction)

            self.menu.addMenu(toggleLogarithmicMenu)

            if self.chart().plotMode == PlotModes.STRUCTURE_FACTOR:
                showMint01Action = QAction("Show mint01 data", self.menu)
                showMint01Action.setCheckable(True)
                showMint01Action.setChecked(
                    self.chart().isVisible(self.chart().seriesA)
                )
                showMint01Action.triggered.connect(
                    lambda: self.chart().toggleVisible(
                        self.chart().seriesA
                    )
                )
                self.menu.addAction(showMint01Action)

                showMdcs01Action = QAction("Show mdcs01 data", self.menu)
                showMdcs01Action.setCheckable(True)
                showMdcs01Action.setChecked(
                    self.chart().isVisible(self.chart().seriesB)
                )
                showMdcs01Action.triggered.connect(
                    lambda: self.chart().toggleVisible(
                        self.chart().seriesB
                    )
                )
                self.menu.addAction(showMdcs01Action)

                showDCSLevelAction = QAction("Show dcs level", self.menu)
                showDCSLevelAction.setCheckable(True)
                showDCSLevelAction.setChecked(
                    self.chart().isVisible(self.chart().seriesC)
                )
                showDCSLevelAction.triggered.connect(
                    lambda: self.chart().toggleVisible(
                        self.chart().seriesC
                    )
                )
                self.menu.addAction(showDCSLevelAction)
            elif (
                self.chart().plotMode ==
                PlotModes.RADIAL_DISTRIBUTION_FUNCTIONS
            ):
                showMdor01Action = QAction("Show mdor01 data", self.menu)
                showMdor01Action.setCheckable(True)
                showMdor01Action.setChecked(
                    self.chart().isVisible(self.chart().seriesA)
                )
                showMdor01Action.triggered.connect(
                    lambda: self.chart().toggleVisible(
                        self.chart().seriesA
                    )
                )
                self.menu.addAction(showMdor01Action)

                showMgor01Action = QAction("Show mgor01 data", self.menu)
                showMgor01Action.setCheckable(True)
                showMgor01Action.setChecked(
                    self.chart().isVisible(self.chart().seriesB)
                )
                showMgor01Action.triggered.connect(
                    lambda: self.chart().toggleVisible(
                        self.chart().seriesB
                    )
                )
                self.menu.addAction(showMgor01Action)

        copyAction = QAction("Copy plot", self.menu)
        copyAction.triggered.connect(self.copyPlot)
        self.menu.addAction(copyAction)

        self.menu.popup(QCursor.pos())

<<<<<<< HEAD
    def keyPressEvent(self, event):
=======
    def copyPlot(self):
        pixMap = self.grab()
        self.clipboard.setPixmap(pixMap)

    def keyPressEvent(self, event):

        modifiers = QApplication.keyboardModifiers()
        if event.key() == Qt.Key_C and modifiers == Qt.ControlModifier:
            self.copyPlot()

    def mouseReleaseEvent(self, event):
        if event.button() == Qt.MouseButton.RightButton:
            event.accept()
        else:
            return super(GudPyChartView, self).mouseReleaseEvent(event)

    def setupShortcuts(self):
>>>>>>> bf2b553e
        """
        Handles key presses.
        Used for implementing hotkeys / shortcuts.
        """

        # 'L/l' refers to logarithms.
        if event.key() == Qt.Key_L:
            # Get the modifiers e.g. shift, control etc.
            modifiers = QtWidgets.QApplication.keyboardModifiers()
            # 'Ctrl+L/l' toggles logarithmic X-axis.
            if modifiers == Qt.ControlModifier:
                self.toggleLogarithmicAxes(Axes.X)
            # 'Ctrl+Shift+L/l' toggles logarithmic Y-axis.
            elif modifiers == (Qt.ControlModifier | Qt.ShiftModifier):
                self.toggleLogarithmicAxes(Axes.Y)
            else:
                # 'L/l' toggles both axes.
                self.toggleLogarithmicAxes(Axes.A)
        # 'A/a' refers to resetting the zoom / showing the limits.
        elif event.key() == Qt.Key_A:
            self.chart().zoomReset()
        return super().keyPressEvent(event)

    def enterEvent(self, event):
        """
        Handles the mouse entering the chart view.
        Gives focus to the chart view.
        """
        # Acquire focus.
        self.setFocus(Qt.OtherFocusReason)
        return super().enterEvent(event)

    def leaveEvent(self, event):
        """
        Handles the mouse leaving the chart view.
        Gives focus back to the parent.
        """
        # Relinquish focus.
        self.parent().setFocus(Qt.OtherFocusReason)
        return super().leaveEvent(event)<|MERGE_RESOLUTION|>--- conflicted
+++ resolved
@@ -4,11 +4,7 @@
 )
 from PySide6.QtCore import QPointF, QRectF, Qt
 from PySide6.QtGui import (
-<<<<<<< HEAD
-    QAction, QCursor, QPainter, QPen
-=======
     QAction, QClipboard, QCursor, QKeySequence, QPainter, QPen, QShortcut
->>>>>>> bf2b553e
 )
 from enum import Enum
 import os
@@ -379,11 +375,13 @@
             # Keep the series.
             self.seriesB[sample] = mdcsSeries
 
-<<<<<<< HEAD
             if not (self.logarithmicY or self.logarithmicA):
 
                 dcsSeries = QLineSeries()
-                dcsSeries.setName(f"{sample.name} dcs level")
+                if len(self.data.keys()) > 1:
+                    dcsSeries.setName(f"{sample.name} dcs level")
+                else:
+                    dcsSeries.setName("DCS level")
                 dcsSeries.append(
                     [
                         QPointF(x, y)
@@ -396,25 +394,6 @@
                 dcsSeries.setPen(pen)
                 self.addSeries(dcsSeries)
                 self.seriesC[sample] = dcsSeries
-=======
-            dcsSeries = QLineSeries()
-            if len(self.data.keys()) > 1:
-                dcsSeries.setName(f"{sample.name} DCS level")
-            else:
-                dcsSeries.setName("DCS level")
-            dcsSeries.append(
-                [
-                    QPointF(x, y)
-                    for x, y in self.data[sample]["dcs"]
-                ]
-            )
-            pen = QPen(dcsSeries.pen())
-            pen.setStyle(Qt.PenStyle.DashLine)
-            pen.setColor(mdcsSeries.color())
-            dcsSeries.setPen(pen)
-            self.addSeries(dcsSeries)
-            self.seriesC[sample] = dcsSeries
->>>>>>> bf2b553e
 
         # If the plotting mode is RDF.
         elif self.plotMode == PlotModes.RADIAL_DISTRIBUTION_FUNCTIONS:
@@ -584,15 +563,8 @@
 
         # Enable Antialiasing.
         self.setRenderHint(QPainter.Antialiasing)
-
-<<<<<<< HEAD
-=======
-        # Setup keyboard shortcuts.
-        self.setupShortcuts()
-
         self.clipboard = QClipboard(self.parent())
 
->>>>>>> bf2b553e
     def wheelEvent(self, event):
         """
         Event handler called when the scroll wheel is used.
@@ -625,14 +597,10 @@
         delta = self.chart().plotArea().center() - mousePos
         self.chart().scroll(delta.x(), -delta.y())
 
-<<<<<<< HEAD
-    def toggleLogarithmicAxes(self, axis):
-=======
         self.zoomArea = zoomArea
         self.scrolled = (delta.x(), -delta.y())
 
-    def toggleLogarithmicAxes(self):
->>>>>>> bf2b553e
+    def toggleLogarithmicAxes(self, axis):
         """
         Toggles logarithmic axes in the chart.
         """
@@ -762,18 +730,10 @@
 
         self.menu.popup(QCursor.pos())
 
-<<<<<<< HEAD
-    def keyPressEvent(self, event):
-=======
+
     def copyPlot(self):
         pixMap = self.grab()
         self.clipboard.setPixmap(pixMap)
-
-    def keyPressEvent(self, event):
-
-        modifiers = QApplication.keyboardModifiers()
-        if event.key() == Qt.Key_C and modifiers == Qt.ControlModifier:
-            self.copyPlot()
 
     def mouseReleaseEvent(self, event):
         if event.button() == Qt.MouseButton.RightButton:
@@ -781,17 +741,17 @@
         else:
             return super(GudPyChartView, self).mouseReleaseEvent(event)
 
-    def setupShortcuts(self):
->>>>>>> bf2b553e
+    def keyPressEvent(self, event):
         """
         Handles key presses.
         Used for implementing hotkeys / shortcuts.
         """
-
+        modifiers = QApplication.keyboardModifiers()
+        if event.key() == Qt.Key_C and modifiers == Qt.ControlModifier:
+            self.copyPlot()     
         # 'L/l' refers to logarithms.
-        if event.key() == Qt.Key_L:
+        elif event.key() == Qt.Key_L:
             # Get the modifiers e.g. shift, control etc.
-            modifiers = QtWidgets.QApplication.keyboardModifiers()
             # 'Ctrl+L/l' toggles logarithmic X-axis.
             if modifiers == Qt.ControlModifier:
                 self.toggleLogarithmicAxes(Axes.X)
