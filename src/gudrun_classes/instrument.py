--- conflicted
+++ resolved
@@ -139,11 +139,7 @@
         self.XStep = 0.
         self.useLogarithmicBinning = False
         self.groupingParameterPanel = []
-<<<<<<< HEAD
-        self.groupsAcceptanceFactor = 0.0
-=======
         self.groupsAcceptanceFactor = 1.0
->>>>>>> d522c570
         self.mergePower = 0
         self.subSingleAtomScattering = False
         self.mergeWeights = MergeWeights.CHANNEL
@@ -197,10 +193,7 @@
         XScaleLine = (
             f'{self.XMin}  {self.XMax}  {self.XStep}'
         )
-<<<<<<< HEAD
-=======
-
->>>>>>> d522c570
+
         joined = bjoin(
             self.groupingParameterPanel,
             " Group, Xmin, Xmax, Background factor\n",
@@ -208,12 +201,6 @@
         )
         groupingParameterPanelLine = (
             f'{joined}'
-<<<<<<< HEAD
-=======
-            f'0  0  0  0{TAB}0 0 0 0 to end input of specified values\n'
-            if all(self.groupingParameterPanel)
-            else
->>>>>>> d522c570
             f'0  0  0  0{TAB}0 0 0 0 to end input of specified values\n'
         )
 
