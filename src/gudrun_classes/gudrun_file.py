from PySide6.QtCore import QProcess
from src.gudrun_classes.exception import ParserException
import sys
import os
from os.path import isfile
import subprocess
import time
from src.scripts.utils import (
        extract_nums_from_string,
        firstword, boolifyNum,
        extract_ints_from_string,
        extract_floats_from_string,
        firstNFloats,
        firstNInts,
        nthfloat,
        nthint,
        resolve
)
from src.gudrun_classes.instrument import Instrument
from src.gudrun_classes.beam import Beam
from src.gudrun_classes.normalisation import Normalisation
from src.gudrun_classes.sample import Sample
from src.gudrun_classes.sample_background import SampleBackground
from src.gudrun_classes.container import Container
from src.gudrun_classes.composition import Composition
from src.gudrun_classes.element import Element
from src.gudrun_classes.data_files import DataFiles
from src.gudrun_classes.purge_file import PurgeFile
from src.gudrun_classes.enums import (
    CrossSectionSource, Instruments, FTModes, UnitsOfDensity, MergeWeights,
    Scales, NormalisationType, OutputUnits,
    Geometry
)
from src.gudrun_classes import config
import re
from copy import deepcopy

SUFFIX = ".exe" if os.name == "nt" else ""


class GudrunFile:
    """
    Class to represent a GudFile (files with .gud extension).
    .gud files are outputted by gudrun_dcs, via merge_routines
    each .gud file belongs to an individual sample.

    ...

    Attributes
    ----------
    path : str
        Path to the file.
    outpath : str
        Path to write to, when not overwriting the initial file.
    instrument : Instrument
        Instrument object extracted from the input file.
    beam : Beam
        Beam object extracted from the input file.
    normalisation : Normalisation
        Normalisation object extracted from the input file.
    sampleBackgrounds : SampleBackground[]
        List of SampleBackgrounds extracted from the input file.
    purged : bool
        Have the detectors been purged?
    stream : str[]
        List of strings, where each item represents a line
        in the input stream.
    Methods
    -------
    getNextToken():
        Returns the next token in the input stream, whilst
        removing it from said input stream.
    peekNextToken():
        Returns the next token in the input stream without
        removing it.
    consumeTokens(n):
        Removes n tokens from the input stream.
    consumeUpToDelim(delim):
        Removes tokens until the delimiter is reached.
    consumeWhitespace():
        Removes tokens from the stream, until a non-whitespace
        token is reached.
    parseInstrument():
        Initialises an Intrument object and assigns it
        to the instrument attribute.
        Parses the attributes of the Instrument from the input stream.
    parseBeam():
        Initialises a Beam object and assigns it to the beam attribute.
        Parses the attributes of the Beam from the input stream.
    parseNormalisation():
        Initialises a Normalisation object and assigns it
        to the normalisation attribute.
        Parses the attributes of the Normalisation from the input stream.
    parseSampleBackground():
        Initialises a SampleBackground object.
        Parses the attributes of the SampleBackground from the input stream.
        Returns the SampleBackground object.
    parseSample():
        Initialises a Sample object.
        Parses the attributes of the Sample from the input stream.
        Returns the Sample object.
    parseContainer():
        Initialises a Container object.
        Parses the attributes of the Container from the input stream.
        Returns the Container object.
    makeParse(key):
        Uses the key to call a parsing function from a dictionary
        of parsing functions.
        Returns the result of the called parsing function.
    sampleBackgroundHelper():
        Parses the SampleBackground, its Samples and their Containers.
        Returns the SampleBackground object.
    parse():
        Parse the GudrunFile from its path.
        Assign objects from the file to the attributes of the class.
    write_out(overwrite=False)
        Writes out the string representation of the GudrunFile to a file.
    dcs(path=''):
        Call gudrun_dcs on the path supplied. If the path is its
        default value, then use the path attribute as the path.
    process():
        Write out the GudrunFile, and call gudrun_dcs on the outputted file.
    purge():
        Create a PurgeFile from the GudrunFile, and run purge_det on it.
    """

    def __init__(self, path=None, config=False):
        """
        Constructs all the necessary attributes for the GudrunFile object.
        Calls the GudrunFile's parse method,
        to parse the GudrunFile from its path.

        Parameters
        ----------
        path : str
            Path to the file.
        """

        self.path = path

        # Construct the outpath.
        self.outpath = "gudpy.txt"

        if isinstance(path, type(None)):
            self.instrument = Instrument()
            self.beam = Beam()
            self.normalisation = Normalisation()
            self.sampleBackgrounds = []
        else:
            self.instrument = None
            self.beam = None
            self.normalisation = None
            self.sampleBackgrounds = []
            self.parse(config=config)
        self.purged = False
        # Parse the GudrunFile.
        self.stream = None
        self.purgeFile = PurgeFile(self)

    def getNextToken(self):
        """
        Pops the 'next token' from the stream and returns it.
        Essentially removes the first line in the stream and returns it.

        Parameters
        ----------
        None
        Returns
        -------
        str | None
        """
        return self.stream.pop(0) if self.stream else None

    def peekNextToken(self):
        """
        Returns the next token in the input stream, without removing it.

        Parameters
        ----------
        None
        Returns
        -------
        str | None
        """
        return self.stream[0] if self.stream else None

    def consumeTokens(self, n):
        """
        Consume n tokens from the input stream.

        Parameters
        ----------
        None
        Returns
        -------
        None
        """
        for _ in range(n):
            self.getNextToken()

    def consumeUpToDelim(self, delim):
        """
        Consume tokens iteratively, until a delimiter is reached.

        Parameters
        ----------
        None
        Returns
        -------
        None
        """
        line = self.getNextToken()
        while line[0] != delim:
            line = self.getNextToken()

    def consumeWhitespace(self):
        """
        Consume tokens iteratively, while they are whitespace.

        Parameters
        ----------
        None
        Returns
        -------
        None
        """
        line = self.peekNextToken()
        if line and line.isspace():
            self.getNextToken()
            line = self.peekNextToken()

    def parseInstrument(self):
        """
        Intialises an Instrument object and assigns it to the
        instrument attribute.
        Parses the attributes of the Instrument from the input stream.
        Raises a ParserException if any mandatory attributes are missing.


        Parameters
        ----------
        None
        Returns
        -------
        None
        """
        try:
            # Initialise instrument attribute to a new instance of Instrument.
            self.instrument = Instrument()
            self.consumeWhitespace()

            # For string attributes,
            # we simply extract the firstword in the line.
            self.instrument.name = Instruments[firstword(self.getNextToken())]
            self.instrument.GudrunInputFileDir = (
                os.path.dirname(os.path.abspath(self.path))
            )
            self.consumeTokens(1)
            self.instrument.dataFileDir = firstword(self.getNextToken())
            self.instrument.dataFileType = firstword(self.getNextToken())
            self.instrument.detectorCalibrationFileName = (
                firstword(self.getNextToken())
            )

            # For single integer attributes,
            # we extract the zeroth int from the line.
            self.instrument.columnNoPhiVals = nthint(self.getNextToken(), 0)
            self.instrument.groupFileName = firstword(self.getNextToken())
            self.instrument.deadtimeConstantsFileName = (
                firstword(self.getNextToken())
            )

            # For N integer attributes,
            # we extract the first N integers from the line.
            self.instrument.spectrumNumbersForIncidentBeamMonitor = (
                extract_ints_from_string(self.getNextToken())
            )

            # For integer pair attributes,
            # we extract the first 2 integers from the line.
            self.instrument.wavelengthRangeForMonitorNormalisation = (
                tuple(firstNFloats(self.getNextToken(), 2))
            )

            if all(
                self.instrument.wavelengthRangeForMonitorNormalisation
            ) == 0.0:
                self.instrument.wavelengthRangeForMonitorNormalisation = (
                    0, 0
                )

            self.instrument.spectrumNumbersForTransmissionMonitor = (
                extract_ints_from_string(self.getNextToken())
            )

            # For single float attributes,
            # we extract the zeroth float from the line.
            self.instrument.incidentMonitorQuietCountConst = (
                nthfloat(self.getNextToken(), 0)
            )
            self.instrument.transmissionMonitorQuietCountConst = (
                nthfloat(self.getNextToken(), 0)
            )

            self.instrument.channelNosSpikeAnalysis = (
                tuple(firstNInts(self.getNextToken(), 2))
            )
            self.instrument.spikeAnalysisAcceptanceFactor = (
                nthfloat(self.getNextToken(), 0)
            )

            # Extract wavelength range
            # Which consists of the first 3 floats
            # (min, max, step) in the line.
            wavelengthRange = firstNFloats(self.getNextToken(), 3)
            self.instrument.wavelengthMin = wavelengthRange[0]
            self.instrument.wavelengthMax = wavelengthRange[1]
            self.instrument.wavelengthStep = wavelengthRange[2]

            self.instrument.NoSmoothsOnMonitor = nthint(self.getNextToken(), 0)

            # Extract X range
            # Which consists of the first 3 floats
            # (min, max, step) in the line.
            XRange = firstNFloats(self.getNextToken(), 3)

            self.instrument.XMin = XRange[0]
            self.instrument.XMax = XRange[1]
            self.instrument.XStep = XRange[2]

            # Extract the grouping parameter panel.
            # Each row in the panel consists of the first 4 ints
            # (Group, XMin, XMax, Background Factor) in the line.
            # If the marker line is encountered,
            # then the panel has been parsed.

            line = self.getNextToken()
            while "to end input of specified values" not in line:
                self.instrument.groupingParameterPanel.append(
                    tuple(firstNInts(line, 4))
                )
                line = self.getNextToken()

            self.instrument.groupsAcceptanceFactor = (
                nthfloat(self.getNextToken(), 0)
            )
            self.instrument.mergePower = nthint(self.getNextToken(), 0)

            # For boolean attributes, we convert the first
            # integer in the line to its boolean value.
            self.instrument.subSingleAtomScattering = (
                boolifyNum(nthint(self.getNextToken(), 0))
            )

            # For enumerated attributes, where the value  of the attribute is
            # the first integer in the line, and we must get the member,
            # we do this: Enum[Enum(value).name]
            self.instrument.mergeWeights = (
                MergeWeights[MergeWeights(nthint(self.getNextToken(), 0)).name]
            )
            self.instrument.incidentFlightPath = (
                nthfloat(self.getNextToken(), 0)
            )
            self.instrument.spectrumNumberForOutputDiagnosticFiles = (
                nthint(self.getNextToken(), 0)
            )

            self.instrument.neutronScatteringParametersFile = (
                firstword(self.getNextToken())

            )
            self.instrument.scaleSelection = (
                Scales[Scales(nthint(self.getNextToken(), 0)).name]
            )
            self.instrument.subWavelengthBinnedData = (
                boolifyNum(nthint(self.getNextToken(), 0))
            )
            self.consumeTokens(2)
            self.instrument.logarithmicStepSize = (
                nthfloat(self.getNextToken(), 0)
            )
            self.instrument.hardGroupEdges = (
                boolifyNum(nthint(self.getNextToken(), 0))
            )

            # If NeXus files are being used, then we expect a NeXus definition
            # file to be present, and extract it.
            if (
                self.instrument.dataFileType == "NXS"
                or self.instrument.dataFileType == "nxs"
            ):
                self.instrument.nxsDefinitionFile = (
                    firstword(self.getNextToken())
                )

            # Consume whitespace and the closing brace.
            self.consumeUpToDelim("}")

            # Resolve the paths, to make them relative.
            # First construct the regular expression to match against.
            pattern = re.compile(r"StartupFiles\S*")

            self.instrument.detectorCalibrationFileName = (
                re.search(
                    pattern,
                    self.instrument.detectorCalibrationFileName
                ).group()
            )

            self.instrument.groupFileName = (
                re.search(
                    pattern,
                    self.instrument.groupFileName
                ).group()
            )

            self.instrument.deadtimeConstantsFileName = (
                re.search(
                    pattern,
                    self.instrument.deadtimeConstantsFileName
                ).group()
            )

            self.instrument.neutronScatteringParametersFile = (
                re.search(
                    pattern,
                    self.instrument.neutronScatteringParametersFile
                ).group()
            )

        except Exception as e:
            raise ParserException(
                    "Whilst parsing Instrument, an exception occured."
                    " The input file is most likely of an incorrect format, "
                    "and some attributes were missing."
                    f"{str(e)}"
            ) from e

    def parseBeam(self):
        """
        Intialises a Beam object and assigns it to the
        beam attribute.
        Parses the attributes of the Beam from the input stream.
        Raises a ParserException if any mandatory attributes are missing.


        Parameters
        ----------
        None
        Returns
        -------
        None
        """

        try:
            # Initialise beam attribute to a new instance of Beam.
            self.beam = Beam()

            self.consumeWhitespace()

            # For enumerated attributes,
            # where the member name of the attribute is
            # the first 'word' in the line, and we must get the member,
            # we do this: Enum[memberName].
            self.beam.sampleGeometry = Geometry[firstword(self.getNextToken())]

            # Set the global geometry.
            config.geometry = self.beam.sampleGeometry

            # Ignore the number of beam values.
            self.consumeTokens(1)

            # For N float attributes,
            # we extract the first N floats from the line.
            self.beam.beamProfileValues = (
                extract_floats_from_string(self.getNextToken())
            )

            # For single float attributes,
            # we extract the zeroth float from the line.
            range = self.getNextToken()
            self.beam.stepSizeAbsorption = nthfloat(range, 0)
            self.beam.stepSizeMS = nthfloat(range, 1)
            self.beam.noSlices = nthint(range, 2)
            self.beam.angularStepForCorrections = (
                nthint(self.getNextToken(), 0)
            )

            # Extract the incident beam edges
            # relative to the centroid of the sample.
            incidentBeamEdges = self.getNextToken()
            self.beam.incidentBeamLeftEdge = nthfloat(incidentBeamEdges, 0)
            self.beam.incidentBeamRightEdge = nthfloat(incidentBeamEdges, 1)
            self.beam.incidentBeamBottomEdge = nthfloat(incidentBeamEdges, 2)
            self.beam.incidentBeamTopEdge = nthfloat(incidentBeamEdges, 3)

            # Extract the scattered beam edges
            # relative to the centroid of the sample.
            scatteredBeamEdges = self.getNextToken()
            self.beam.scatteredBeamLeftEdge = nthfloat(scatteredBeamEdges, 0)
            self.beam.scatteredBeamRightEdge = nthfloat(scatteredBeamEdges, 1)
            self.beam.scatteredBeamBottomEdge = nthfloat(scatteredBeamEdges, 2)
            self.beam.scatteredBeamTopEdge = nthfloat(scatteredBeamEdges, 3)

            # For string attributes,
            # we simply extract the firstword in the line.
            self.beam.filenameIncidentBeamSpectrumParams = (
                firstword(self.getNextToken())
            )

            # Now match it against a pattern,
            # to resolve the path to be relative.
            pattern = re.compile(r"StartupFiles\S*")

            self.beam.filenameIncidentBeamSpectrumParams = (
                re.search(
                    pattern,
                    self.beam.filenameIncidentBeamSpectrumParams
                ).group()
            )

            self.beam.overallBackgroundFactor = (
                nthfloat(self.getNextToken(), 0)
            )
            self.beam.sampleDependantBackgroundFactor = (
                nthfloat(self.getNextToken(), 0)
            )
            self.beam.shieldingAttenuationCoefficient = (
                nthfloat(self.getNextToken(), 0)
            )

            # Consume whitespace and the closing brace.
            self.consumeUpToDelim("}")

        except Exception as e:
            raise ParserException(
                    "Whilst parsing Beam, an exception occured."
                    " The input file is most likely of an incorrect format, "
                    "and some attributes were missing."
            ) from e

    def parseNormalisation(self):
        """
        Intialises a Normalisation object and assigns it to the
        normalisation attribute.
        Parses the attributes of the Normalisation from the input stream.
        Raises a ParserException if any mandatory attributes are missing.


        Parameters
        ----------
        None
        Returns
        -------
        None
        """

        try:
            # Initialise normalisation attribute
            # to a new instance of Normalisation.
            self.normalisation = Normalisation()

            self.consumeWhitespace()

            # The number of files and period number are both stored
            # on the same line.
            # So we extract the 0th integer for the number of files,
            # and the 1st integer for the period number.
            dataFileInfo = self.getNextToken()
            numberOfFiles = nthint(dataFileInfo, 0)
            self.normalisation.periodNumber = nthint(dataFileInfo, 1)

            # Extract data files
            dataFiles = []
            for _ in range(numberOfFiles):
                dataFiles.append(firstword(self.getNextToken()))

            # Create a DataFiles object from the dataFiles list constructed.
            self.normalisation.dataFiles = (
                DataFiles(dataFiles, "NORMALISATION")
            )

            # The number of background files and
            # background period number are both stored
            # on the same line.
            # So we extract the 0th integer for the number of background files,
            # and the 1st integer for the background riod number.
            dataFileInfoBg = self.getNextToken()
            numberOfFilesBg = nthint(dataFileInfoBg, 0)
            self.normalisation.periodNumberBg = nthint(dataFileInfoBg, 1)

            # Extract background data files
            dataFilesBg = []
            for j in range(numberOfFilesBg):
                dataFilesBg.append(firstword(self.getNextToken()))

            # Create a DataFiles object from the dataFiles list constructed.
            self.normalisation.dataFilesBg = (
                DataFiles(dataFilesBg, "NORMALISATION BACKGROUND")
            )

            # For boolean attributes, we convert the first
            # integer in the line to its boolean value.
            self.normalisation.forceCalculationOfCorrections = (
                boolifyNum(nthint(self.getNextToken(), 0))
            )

            # Construct composition
            composition = []
            line = self.getNextToken()
            # Extract the composition.
            # Each element in the composition consists of the first 'word',
            # integer at the second position, and float at the third position,
            # (Atomic Symbol, MassNo, Abundance) in the line.
            # If the marker line is encountered,
            # then the panel has been parsed.
            while "end of composition input" not in line:
                atomicSymbol = firstword(line)
                massNo = nthint(line, 1)
                abundance = nthfloat(line, 2)

                # Create an Element object and append to the composition list.
                composition.append(
                    Element(atomicSymbol, massNo, abundance)
                )
                line = self.getNextToken()

            # Create a Composition object from the dataFiles list constructed.
            self.normalisation.composition = (
                Composition("Normalisation", elements=composition)
            )

            # For enumerated attributes,
            # where the member name of the attribute is
            # the first 'word' in the line, and we must get the member,
            # we do this: Enum[memberName].
            self.normalisation.geometry = (
                Geometry[firstword(self.getNextToken())]
            )

            # Is the geometry FLATPLATE?
            if (
                (
                    self.normalisation.geometry == Geometry.SameAsBeam
                    and config.geometry == Geometry.FLATPLATE
                )
                    or self.normalisation.geometry == Geometry.FLATPLATE):
                # If is is FLATPLATE, then extract the upstream and downstream
                # thickness, the angle of rotation and sample width.
                thickness = self.getNextToken()
                self.normalisation.upstreamThickness = nthfloat(thickness, 0)
                self.normalisation.downstreamThickness = (
                    nthfloat(thickness, 1)
                )
                geometryInfo = self.getNextToken()
                self.normalisation.angleOfRotation = nthfloat(geometryInfo, 0)
                self.normalisation.sampleWidth = nthfloat(geometryInfo, 1)
            else:

                # Otherwise, it is CYLINDRICAL,
                # then extract the inner and outer
                # radii and the sample height.
                radii = self.getNextToken()
                self.normalisation.innerRadius = nthfloat(radii, 0)
                self.normalisation.outerRadius = nthfloat(radii, 1)
                self.normalisation.sampleHeight = (
                    nthfloat(self.getNextToken(), 0)
                )

            # Extract the density.
            density = nthfloat(self.getNextToken(), 0)

            # Take the absolute value of the density - since it could be -ve.
            self.normalisation.density = abs(density)

            # Decide on the units of density.
            # -ve density means it is atomic (atoms/A^3)
            # +ve means it is chemical (gm/cm^3)
            self.normalisation.densityUnits = (
                UnitsOfDensity.ATOMIC if
                density < 0
                else UnitsOfDensity.CHEMICAL
            )

            self.normalisation.tempForNormalisationPC = (
                nthfloat(self.getNextToken(), 0)
            )
            crossSectionSource = firstword(self.getNextToken())
            if (
                crossSectionSource == "TABLES"
                or crossSectionSource == "TRANSMISSION"
            ):
                self.normalisation.totalCrossSectionSource = (
                    CrossSectionSource[crossSectionSource]
                )
            else:
                self.normalisation.totalCrossSectionSource = (
                    CrossSectionSource.FILE
                )
                self.normalisation.crossSectionFilename = crossSectionSource

            self.normalisation.normalisationDifferentialCrossSectionFile = (
                firstword(self.getNextToken())
            )
            self.normalisation.lowerLimitSmoothedNormalisation = (
                nthfloat(self.getNextToken(), 0)
            )
            self.normalisation.normalisationDegreeSmoothing = (
                nthfloat(self.getNextToken(), 0)
            )
            self.normalisation.minNormalisationSignalBR = (
                nthfloat(self.getNextToken(), 0)
            )

            # Consume whitespace and the closing brace.
            self.consumeUpToDelim("}")

        except Exception as e:
            raise ParserException(
                    "Whilst parsing Normalisation, an exception occured."
                    " The input file is most likely of an incorrect format, "
                    "and some attributes were missing."
            ) from e

    def parseSampleBackground(self):
        """
        Intialises a SampleBackground object.
        Parses the attributes of the SampleBackground from the input stream.
        Raises a ParserException if any mandatory attributes are missing.
        Returns the parsed object.

        Parameters
        ----------
        None
        Returns
        -------
        sampleBackground : SampleBackground
            The SampleBackground that was parsed from the input lines.
        """

        try:
            sampleBackground = SampleBackground()
            line = self.peekNextToken()
            if "SAMPLE BACKGROUND" in line and "{" in line:
                self.consumeTokens(1)
            self.consumeWhitespace()
            dataFileInfo = self.getNextToken()
            numberOfFiles = nthint(dataFileInfo, 0)
            sampleBackground.periodNumber = nthint(dataFileInfo, 1)

            dataFiles = []
            for _ in range(numberOfFiles):
                dataFiles.append(firstword(self.getNextToken()))
            sampleBackground.dataFiles = (
                DataFiles(dataFiles, "SAMPLE BACKGROUND")
            )

            # Consume whitespace and the closing brace.
            self.consumeUpToDelim("}")

            return sampleBackground
        except Exception as e:
            raise ParserException(
                    "Whilst parsing Sample Background, an exception occured."
                    " The input file is most likely of an incorrect format, "
                    "and some attributes were missing."
            ) from e

    def parseSample(self):
        """
        Intialises a Sample object.
        Parses the attributes of the Sample from the input stream.
        Raises a ParserException if any mandatory attributes are missing.
        Returns the parsed object.

        Parameters
        ----------
        None
        Returns
        -------
        sample : Sample
            The Sample that was parsed from the input lines.
        """

        try:
            # Create a new instance of Sample.
            sample = Sample()

            # Extract the sample name, and then discard whitespace lines.
            sample.name = (
                str(self.getNextToken()[:-2]).strip()
                .replace("SAMPLE", "").strip()
            )
            if not sample.name:
                sample.name = "SAMPLE"
            self.consumeWhitespace()
            # The number of files and period number are both stored
            # on the same line.
            # So we extract the 0th integer for the number of files,
            # and the 1st integer for the period number.
            dataFileInfo = self.getNextToken()
            numberOfFiles = nthint(dataFileInfo, 0)
            sample.periodNumber = nthint(dataFileInfo, 1)

            # Extract data files
            dataFiles = []
            for _ in range(numberOfFiles):
                dataFiles.append(firstword(self.getNextToken()))
            # Create a DataFiles object from the dataFiles list constructed.
            sample.dataFiles = DataFiles(dataFiles, sample.name)

            # For boolean attributes, we convert the first
            # integer in the line to its boolean value.
            sample.forceCalculationOfCorrections = (
                boolifyNum(nthint(self.getNextToken(), 0))
            )

            # Construct composition
            composition = []
            line = self.getNextToken()

            # Extract the composition.
            # Each element in the composition consists of the first 'word',
            # integer at the second position, and float t the first position,
            # (Atomic Symbol, MassNo, Abundance) in the line.
            # If the marker line is encountered,
            # then the panel has been parsed.
            while "end of composition input" not in line:

                atomicSymbol = firstword(line)
                massNo = nthint(line, 1)
                abundance = nthfloat(line, 2)

                # Create an Element object and append to the composition list.
                composition.append(Element(atomicSymbol, massNo, abundance))
                line = self.getNextToken()

            # Create a Composition object from the dataFiles list constructed.
            sample.composition = Composition("Sample", elements=composition)

            # For enumerated attributes,
            # where the member name of the attribute is
            # the first 'word' in the line, and we must get the member,
            # we do this: Enum[memberName].
            sample.geometry = Geometry[firstword(self.getNextToken())]

            # Is the geometry FLATPLATE?
            if (
                (
                    sample.geometry == Geometry.SameAsBeam
                    and config.geometry == Geometry.FLATPLATE
                )
                    or sample.geometry == Geometry.FLATPLATE):
                # If is is FLATPLATE, then extract the upstream and downstream
                # thickness, the angle of rotation and sample width.
                thickness = self.getNextToken()
                sample.upstreamThickness = nthfloat(thickness, 0)
                sample.downstreamThickness = nthfloat(thickness, 1)

                geometryInfo = self.getNextToken()
                sample.angleOfRotation = nthfloat(geometryInfo, 0)
                sample.sampleWidth = nthfloat(geometryInfo, 1)
            else:

                # Otherwise, it is CYLINDRICAL,
                # then extract the inner and outer
                # radii and the sample height.
                radii = self.getNextToken()
                sample.innerRadius = nthfloat(radii, 0)
                sample.outerRadius = nthfloat(radii, 1)
                sample.sampleHeight = nthfloat(self.getNextToken(), 0)

            # Extract the density.
            density = nthfloat(self.getNextToken(), 0)

            # Decide on the units of density.
            # -ve density means it is atomic (atoms/A^3)
            # +ve means it is chemical (gm/cm^3)
            sample.density = abs(density)
            sample.densityUnits = (
                UnitsOfDensity.ATOMIC if
                density < 0
                else UnitsOfDensity.CHEMICAL
            )
            sample.tempForNormalisationPC = nthfloat(self.getNextToken(), 0)
            crossSectionSource = firstword(self.getNextToken())
            if (
                crossSectionSource == "TABLES"
                or crossSectionSource == "TRANSMISSION"
            ):
                sample.totalCrossSectionSource = (
                    CrossSectionSource[crossSectionSource]
                )
            else:
                sample.totalCrossSectionSource = CrossSectionSource.FILE
                sample.crossSectionFilename = crossSectionSource
            sample.sampleTweakFactor = nthfloat(self.getNextToken(), 0)

            topHatW = nthfloat(self.getNextToken(), 0)
            if topHatW == 0:
                sample.topHatW = 0
                sample.FTMode = FTModes.NO_FT
            elif topHatW < 0:
                sample.topHatW = abs(topHatW)
                sample.FTMode = FTModes.SUB_AVERAGE
            else:
                sample.topHatW = topHatW
                sample.FTMode = FTModes.ABSOLUTE

            sample.minRadFT = nthfloat(self.getNextToken(), 0)
            sample.grBroadening = nthfloat(self.getNextToken(), 0)

            # Extract the resonance values.
            # Each row consists of the first 2 floats.
            # (minWavelength, maxWavelength) in the line.
            # If the marker line is encountered,
            # then the values has been parsed.
            line = self.getNextToken()
            while (
                    "to finish specifying wavelength range of resonance"
                    not in line
                    ):
                sample.resonanceValues.append(
                    tuple(extract_floats_from_string(line))
                )
                line = self.getNextToken()

            # Extract the exponential values.
            # Each row consists of the first 3 numbers.
            # (Amplitude, Decay, N) in the line.
            # If the marker line is encountered,
            # then the values has been parsed.
            line = self.getNextToken()
            while "to specify end of exponential parameter input" not in line:
                sample.exponentialValues.append(
                    tuple(extract_nums_from_string(line))
                )

                line = self.getNextToken()

            sample.normalisationCorrectionFactor = (
                nthfloat(self.getNextToken(), 0)
            )
            sample.fileSelfScattering = firstword(self.getNextToken())
            sample.normaliseTo = (
                NormalisationType[
                    NormalisationType(nthint(self.getNextToken(), 0)).name
                ]
            )
            sample.maxRadFT = nthfloat(self.getNextToken(), 0)
            sample.outputUnits = (
                OutputUnits[OutputUnits(nthint(self.getNextToken(), 0)).name]
            )
            sample.powerForBroadening = nthfloat(self.getNextToken(), 0)
            sample.stepSize = nthfloat(self.getNextToken(), 0)
            sample.runThisSample = boolifyNum(nthint(self.getNextToken(), 0))
            environmentValues = self.getNextToken()
            sample.scatteringFraction = nthfloat(environmentValues, 0)
            sample.attenuationCoefficient = nthfloat(environmentValues, 1)

            # Consume whitespace and the closing brace.
            self.consumeUpToDelim("}")

            return sample

        except Exception as e:
            raise ParserException(
                    "Whilst parsing Sample, an exception occured."
                    " The input file is most likely of an incorrect format, "
                    "and some attributes were missing."
            ) from e

    def parseContainer(self):
        """
        Intialises a Container object.
        Parses the attributes of the Container from the input stream.
        Raises a ParserException if any mandatory attributes are missing.
        Returns the parsed object.

        Parameters
        ----------
        None
        Returns
        -------
        container : Container
            The Container that was parsed from the input lines.
        """

        try:
            # Create a new instance of Container.
            container = Container()

            # Extract the name from the lines,
            # and then discard the unnecessary lines.
            container.name = (
                str(self.getNextToken()[:-2]).strip()
                .replace("CONTAINER", "").strip()
            )
            if not container.name:
                container.name = "CONTAINER"
            self.consumeWhitespace()

            # The number of files and period number are both stored
            # on the same line.
            # So we extract the 0th integer for the number of files,
            # and the 1st integer for the period number.
            dataFileInfo = self.getNextToken()
            numberOfFiles = nthint(dataFileInfo, 0)
            container.periodNumber = nthint(dataFileInfo, 1)

            # Extract data files
            dataFiles = []
            for _ in range(numberOfFiles):
                dataFiles.append(firstword(self.getNextToken()))

            # Create a DataFiles object from the dataFiles list constructed.
            container.dataFiles = DataFiles(dataFiles, container.name)

            # Construct composition
            composition = []
            line = self.getNextToken()
            # Extract the composition.
            # Each element in the composition consists of the first 'word',
            # integer at the second position, and float t the first position,
            # (Atomic Symbol, MassNo, Abundance) in the line.
            # If the marker line is encountered,
            # then the panel has been parsed.
            while "end of composition input" not in line:

                atomicSymbol = firstword(line)
                massNo = nthint(line, 1)
                abundance = nthfloat(line, 2)

                # Create an Element object and append to the composition list.
                composition.append(Element(atomicSymbol, massNo, abundance))
                line = self.getNextToken()
            # Create a Composition object from the dataFiles list constructed.
            container.composition = Composition(
                "Container",
                elements=composition
            )

            # For enumerated attributes,
            # where the member name of the attribute is
            # the first 'word' in the line, and we must get the member,
            # we do this: Enum[memberName].
            container.geometry = Geometry[firstword(self.getNextToken())]

            # Is the geometry FLATPLATE?
            if (
                (
                    container.geometry == Geometry.SameAsBeam
                    and config.geometry == Geometry.FLATPLATE
                )
                    or container.geometry == Geometry.FLATPLATE):
                # If is is FLATPLATE, then extract the upstream and downstream
                # thickness, the angle of rotation and sample width.
                thickness = self.getNextToken()
                container.upstreamThickness = nthfloat(thickness, 0)
                container.downstreamThickness = nthfloat(thickness, 1)

                geometryValues = self.getNextToken()
                container.angleOfRotation = nthfloat(geometryValues, 0)
                container.sampleWidth = nthfloat(geometryValues, 1)
            else:

                # Otherwise, it is CYLINDRICAL,
                # then extract the inner and outer
                # radii and the sample height.
                radii = self.getNextToken()
                container.innerRadius = nthfloat(radii, 0)
                container.outerRadius = nthfloat(radii, 1)
                container.sampleHeight = nthfloat(self.getNextToken(), 0)

            # Extract the density.
            density = nthfloat(self.getNextToken(), 0)

            # Take the absolute value of the density - since it could be -ve.
            container.density = abs(density)

            # Decide on the units of density.
            # -ve density means it is atomic (atoms/A^3)
            # +ve means it is chemical (gm/cm^3)
            container.densityUnits = (
                UnitsOfDensity.ATOMIC if
                density < 0
                else UnitsOfDensity.CHEMICAL
            )
            crossSectionSource = firstword(self.getNextToken())
            if (
                crossSectionSource == "TABLES"
                or crossSectionSource == "TRANSMISSION"
            ):
                container.totalCrossSectionSource = (
                    CrossSectionSource[crossSectionSource]
                )
            else:
                container.totalCrossSectionSource = CrossSectionSource.FILE
                container.crossSectionFilename = crossSectionSource
            container.tweakFactor = nthfloat(self.getNextToken(), 0)

            environmentValues = self.getNextToken()
            container.scatteringFraction = nthfloat(environmentValues, 0)
            container.attenuationCoefficient = nthfloat(environmentValues, 1)

            # Consume whitespace and the closing brace.
            self.consumeUpToDelim("}")

            return container

        except Exception as e:
            raise ParserException(
                    "Whilst parsing Container, an exception occured."
                    " The input file is most likely of an incorrect format, "
                    "and some attributes were missing."
            ) from e

    def makeParse(self, key):
        """
        Calls a parsing function from a dictionary of parsing functions
        by the input key.
        Returns the result of the called parsing function.
        Only use case is as a helper function during parsing.

        Parameters
        ----------
        key : str
            Parsing function to call
            (INSTRUMENT/BEAM/NORMALISATION/SAMPLE BACKGROUND/SAMPLE/CONTAINER)
        Returns
        -------
        NoneType
            if parsing INSTRUMENT/BEAM/NORMALISATION
        SampleBackground
            if parsing SAMPLE BACKGROUND
        Sample
            if parsing Sample
        Container
            if parsing Container
        """

        parsingFunctions = {
            "INSTRUMENT": self.parseInstrument,
            "BEAM": self.parseBeam,
            "NORMALISATION": self.parseNormalisation,
            "SAMPLE BACKGROUND": self.parseSampleBackground,
            "SAMPLE": self.parseSample,
            "CONTAINER": self.parseContainer,
        }
        # Return the result of the parsing function that was called.
        return parsingFunctions[key]()

    def sampleBackgroundHelper(self):
        """
        Helper method for parsing Sample Background and its
        Samples and their Containers.
        Returns the SampleBackground object.
        Parameters
        ----------
        None
        Returns
        -------
        SampleBackground
            The SampleBackground parsed from the lines.
        """

        # Parse sample background.
        sampleBackground = self.makeParse("SAMPLE BACKGROUND")

        self.consumeWhitespace()
        line = self.peekNextToken()

        # Parse all Samples and Containers belonging to the sample background.
        while "END" not in line and "SAMPLE BACKGROUND" not in line:
            if not line:
                raise ParserException("Unexpected EOF during parsing.")
            elif "GO" in line:
                self.getNextToken()
            elif "SAMPLE" in line and firstword(line) == "SAMPLE":
                sampleBackground.samples.append(self.makeParse("SAMPLE"))
            elif "CONTAINER" in line and firstword(line) == "CONTAINER":
                sampleBackground.samples[-1].containers.append(
                    self.makeParse("CONTAINER")
                )
            self.consumeWhitespace()
            line = self.peekNextToken()
        return sampleBackground

    def parse(self, config=False):
        """
        Parse the GudrunFile from its path.
        Assign objects from the file to the attributes of the class.
        Raises ParserException if Instrument,
        Beam or Normalisation are missing.

        Parameters
        ----------
        None
        Returns
        -------
        None
        """

        # Ensure only valid files are given.
        if not self.path:
            raise ParserException(
                "Path not supplied. Cannot parse from an empty path!"
            )
        if not isfile(self.path):
            raise ParserException(
                "The path supplied is invalid.\
                 Cannot parse from an invalid path"
            )
        parsing = ""
        KEYWORDS = {"INSTRUMENT": False, "BEAM": False, "NORMALISATION": False}

        # Decide the encoding
        import chardet
        with open(self.path, 'rb') as fp:
            encoding = chardet.detect(fp.read())['encoding']

        # Read the input stream into our attribute.
        with open(self.path, encoding=encoding) as fp:
            self.stream = fp.readlines()

        # Here we go! Get the first token and begin parsing.
        line = self.getNextToken()

        # Iterate through the file,
        # parsing the Instrument, Beam and Normalisation.
        while self.stream and not all(value for value in KEYWORDS.values()):
            if (
                firstword(line) in KEYWORDS.keys()
                and not KEYWORDS[firstword(line)]
            ):
                parsing = firstword(line)
                self.makeParse(parsing)
                KEYWORDS[parsing] = True
            line = self.getNextToken()

        # If we didn't parse each one of the keywords, then panic.
        if not all(KEYWORDS.values()) and not config:
            raise ParserException((
               'INSTRUMENT, BEAM and NORMALISATION'
               ' were not parsed. It\'s possible the file'
               ' supplied is of an incorrect format!'
            ))
        elif not KEYWORDS["INSTRUMENT"] and config:
            raise ParserException((
                'INSTRUMENT was not parsed. It\'s possible the file'
                ' supplied is of an incorrect format!'
            ))

        # Ignore whitespace.
        self.consumeWhitespace()
        line = self.peekNextToken()

        # Parse sample backgrounds, alongside their samples and containers.
        while self.stream:
            if ("SAMPLE BACKGROUND") in line and "{" in line:
                self.sampleBackgrounds.append(
                    self.sampleBackgroundHelper()
                )
            line = self.getNextToken()

    def __str__(self):
        """
        Returns the string representation of the GudrunFile object.

        Parameters
        ----------
        None

        Returns
        -------
        string : str
            String representation of GudrunFile.
        """

        LINEBREAK = "\n\n"
        header = "'  '  '        '  '/'" + LINEBREAK
        instrument = (
            "INSTRUMENT          {\n\n"
            + str(self.instrument)
            + LINEBREAK
            + "}"
        )
        beam = "BEAM          {\n\n" + str(self.beam) + LINEBREAK + "}"
        normalisation = (
            "NORMALISATION          {\n\n"
            + str(self.normalisation)
            + LINEBREAK
            + "}"
        )
        sampleBackgrounds = "\n".join(
            [str(x) for x in self.sampleBackgrounds]
        ).rstrip()
        footer = "\n\n\nEND\n1\nDate and Time last written:  {}\nN".format(
            time.strftime("%Y%m%d %H:%M:%S")
        )
        return (
            header
            + instrument
            + LINEBREAK
            + beam
            + LINEBREAK
            + normalisation
            + LINEBREAK
            + sampleBackgrounds
            + footer
        )

<<<<<<< HEAD
    def write_out(self, overwrite=False, path=""):
=======
    def write_out(self, path='', overwrite=False, writeParameters=False):
>>>>>>> 12db85e3
        """
        Writes out the string representation of the GudrunFile.
        If 'overwrite' is True, then the initial file is overwritten.
        Otherwise, it is written to 'gudpy_{initial filename}.txt'.

        Parameters
        ----------
        overwrite : bool, optional
            Overwrite the initial file? (default is False).
        path : str, optional
            Path to write to.
        Returns
        -------
        None
        """
<<<<<<< HEAD
        if not overwrite and not path:
            f = open(self.outpath, "w", encoding="utf-8")
        elif not path:
=======
        print(path)
        if path:
            f = open(
                path, "w", encoding="utf-8"
            )
        elif not overwrite:
            f = open(
                os.path.join(
                    self.instrument.GudrunInputFileDir,
                    self.outpath
                ), "w", encoding="utf-8")
        else:
>>>>>>> 12db85e3
            f = open(self.path, "w", encoding="utf-8")
        elif path:
            f = open(path, "w", encoding="utf-8")
        f.write(str(self))
        f.close()

        if writeParameters:
            for sb in self.sampleBackgrounds:
                for s in sb.samples:
                    if s.runThisSample:
                        gf = GudrunFile()
                        gf.__dict__ = deepcopy(self.__dict__)
                        gf.sampleBackgrounds = [deepcopy(sb)]
                        gf.sampleBackgrounds[0].samples = [deepcopy(s)]
                        gf.write_out(
                            path=os.path.join(
                                self.instrument.GudrunInputFileDir,
                                s.pathName()
                            )
                        )

    def dcs(self, path='', headless=True):
        """
        Call gudrun_dcs on the path supplied.
        If the path is its default value,
        then use the path attribute as the path.

        Parameters
        ----------
        overwrite : bool, optional
            Overwrite the initial file? (default is False).
        path : str, optional
            Path to parse from (default is empty, which indicates self.path).
        Returns
        -------
        subprocess.CompletedProcess
            The result of calling gudrun_dcs using subprocess.run.
            Can access stdout/stderr from this.
        """
        if not path:
            path = os.path.basename(self.path)
        if headless:
            try:
                gudrun_dcs = resolve("bin", f"gudrun_dcs{SUFFIX}")
                cwd = os.getcwd()
                os.chdir(self.instrument.GudrunInputFileDir)
                result = subprocess.run(
                    [gudrun_dcs, path], capture_output=True, text=True
                )
                os.chdir(cwd)
            except FileNotFoundError:
                os.chdir(cwd)
                return False
            return result
        else:
            if hasattr(sys, '_MEIPASS'):
                gudrun_dcs = os.path.join(sys._MEIPASS, f"gudrun_dcs{SUFFIX}")
            else:
                gudrun_dcs = resolve("bin", f"gudrun_dcs{SUFFIX}")
            if not os.path.exists(gudrun_dcs):
                return FileNotFoundError()
            else:
                proc = QProcess()
                proc.setProgram(gudrun_dcs)
                proc.setArguments([path])
                return (
                    proc,
                    self.write_out,
                    [
                        path,
                        False,
                        True
                    ]
                )

    def process(self, headless=True):
        """
        Write out the current state of the file,
        and then call gudrun_dcs on the file that
        was written out.

        Parameters
        ----------
        None
        Returns
        -------
        subprocess.CompletedProcess
            The result of calling gudrun_dcs using subprocess.run.
            Can access stdout/stderr from this.
        """
        cwd = os.getcwd()
        os.chdir(self.instrument.GudrunInputFileDir)
        self.write_out()
        dcs = self.dcs(path=self.outpath, headless=headless)
        os.chdir(cwd)
        return dcs

    def purge(self, *args, **kwargs):
        """
        Call Purge.purge() to purge the detectors.

        Parameters
        ----------
        None
        Returns
        -------
        subprocess.CompletedProcess
            The result of calling purge_det using subprocess.run.
            Can access stdout/stderr from this.
        """
        self.purgeFile = PurgeFile(self)
        result = self.purgeFile.purge(*args, **kwargs)
        if result:
            self.purged = True
        return result

    def convertToSample(self, container, persist=False):

        sample = container.convertToSample()

        if persist:
            for i, sampleBackground in enumerate(self.sampleBackgrounds):
                for sample in sampleBackground.samples:
                    if container in sample.containers:
                        sample.containers.remove(container)
                        break
            self.sampleBackgrounds[i].append(sample)
        return sample


if __name__ == "__main__":
    g = GudrunFile(
        path="/home/jared/GudPy/GudPy/tests/TestData/NIMROD-water/water.txt"
        )<|MERGE_RESOLUTION|>--- conflicted
+++ resolved
@@ -1310,11 +1310,7 @@
             + footer
         )
 
-<<<<<<< HEAD
-    def write_out(self, overwrite=False, path=""):
-=======
     def write_out(self, path='', overwrite=False, writeParameters=False):
->>>>>>> 12db85e3
         """
         Writes out the string representation of the GudrunFile.
         If 'overwrite' is True, then the initial file is overwritten.
@@ -1330,12 +1326,6 @@
         -------
         None
         """
-<<<<<<< HEAD
-        if not overwrite and not path:
-            f = open(self.outpath, "w", encoding="utf-8")
-        elif not path:
-=======
-        print(path)
         if path:
             f = open(
                 path, "w", encoding="utf-8"
@@ -1347,10 +1337,7 @@
                     self.outpath
                 ), "w", encoding="utf-8")
         else:
->>>>>>> 12db85e3
             f = open(self.path, "w", encoding="utf-8")
-        elif path:
-            f = open(path, "w", encoding="utf-8")
         f.write(str(self))
         f.close()
 
