--- conflicted
+++ resolved
@@ -1309,11 +1309,7 @@
             + footer
         )
 
-<<<<<<< HEAD
     def write_out(self, path='', overwrite=False, writeParameters=False):
-=======
-    def write_out(self, path='', overwrite=False):
->>>>>>> c8562555
         """
         Writes out the string representation of the GudrunFile.
         If 'overwrite' is True, then the initial file is overwritten.
@@ -1328,20 +1324,7 @@
         -------
         None
         """
-<<<<<<< HEAD
-
-        if not overwrite:
-            if not path:
-                f = open(
-                    os.path.join(
-                        self.instrument.GudrunInputFileDir,
-                        self.outpath
-                    ), "w", encoding="utf-8")
-            else:
-                f = open(
-                    path, "w", encoding="utf-8"
-                )
-=======
+
         if path:
             f = open(path, "w", encoding="utf-8")
         elif not overwrite:
@@ -1350,7 +1333,6 @@
                     self.instrument.GudrunInputFileDir,
                     self.outpath
                 ), "w", encoding="utf-8")
->>>>>>> c8562555
         else:
             f = open(self.path, "w", encoding="utf-8")
         f.write(str(self))
@@ -1413,17 +1395,8 @@
                     proc,
                     self.write_out,
                     [
-<<<<<<< HEAD
-                        os.path.join(
-                            self.instrument.GudrunInputFileDir,
-                            "gudpy.txt"
-                        ),
-                        False,
-                        True
-=======
                         path,
                         False
->>>>>>> c8562555
                     ]
                 )
 
