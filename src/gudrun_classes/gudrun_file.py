from src.gudrun_classes.exception import ParserException
import sys
import os
from os.path import isfile
import subprocess
import time
from copy import deepcopy
from src.scripts.utils import (
        extract_nums_from_string,
        firstword, boolifyNum,
        extract_ints_from_string,
        extract_floats_from_string,
<<<<<<< HEAD
        firstNFloats,
        firstNInts,
        nthfloat,
        nthint
)
=======
        extract_nums_from_string,
        count_occurrences)
>>>>>>> d522c570
from src.gudrun_classes.instrument import Instrument
from src.gudrun_classes.beam import Beam
from src.gudrun_classes.normalisation import Normalisation
from src.gudrun_classes.sample import Sample
from src.gudrun_classes.sample_background import SampleBackground
from src.gudrun_classes.container import Container
from src.gudrun_classes.composition import Composition
from src.gudrun_classes.element import Element
from src.gudrun_classes.data_files import DataFiles
from src.gudrun_classes.purge_file import PurgeFile
from src.gudrun_classes.enums import (
    Instruments, UnitsOfDensity, MergeWeights,
    Scales, NormalisationType, OutputUnits,
    Geometry
)
from src.gudrun_classes.config import geometry


class GudrunFile:
    """
    Class to represent a GudFile (files with .gud extension).
    .gud files are outputted by gudrun_dcs, via merge_routines
    each .gud file belongs to an individual sample.

    ...

    Attributes
    ----------
    path : str
        Path to the file.
    outpath : str
        Path to write to, when not overwriting the initial file.
    instrument : Instrument
        Instrument object extracted from the input file.
    beam : Beam
        Beam object extracted from the input file.
    normalisation : Normalisation
        Normalisation object extracted from the input file.
    sampleBackgrounds : SampleBackground[]
        List of SampleBackgrounds extracted from the input file.
    Methods
    -------
    parseInstrument(lines):
        Initialises an Intrument object and assigns it
        to the instrument attribute.
        Parses the attributes of the Instrument from the input lines.
    parseBeam(lines):
        Initialises a Beam object and assigns it to the beam attribute.
        Parses the attributes of the Beam from the input lines.
    parseNormalisation(lines):
        Initialises a Normalisation object and assigns it
        to the normalisation attribute.
        Parses the attributes of the Normalisation from the input lines.
    parseSampleBackground(lines):
        Initialises a SampleBackground object.
        Parses the attributes of the SampleBackground from the input lines.
        Returns the SampleBackground object.
    parseSample(lines):
        Initialises a Sample object.
        Parses the attributes of the Sample from the input lines.
        Returns the Sample object.
    parseContainer(lines):
        Initialises a Container object.
        Parses the attributes of the Container from the input lines.
        Returns the Container object.
    makeParse(lines, key):
        Uses the key to call a parsing function from a dictionary
        of parsing functions. The lines are passed as an argument.
        Returns the result of the called parsing function.
    sampleBackgroundHelper(lines):
        Parses the SampleBackground, its Samples and their Containers.
        Returns the SampleBackground object.
    parse():
        Parse the GudrunFile from its path.
        Assign objects from the file to the attributes of the class.
    write_out(overwrite=False)
        Writes out the string representation of the GudrunFile to a file.
    dcs(path=''):
        Call gudrun_dcs on the path supplied. If the path is its
        default value, then use the path attribute as the path.
    process():
        Write out the GudrunFile, and call gudrun_dcs on the outputted file.
    purge():
        Create a PurgeFile from the GudrunFile, and run purge_det on it.
    """

    def __init__(self, path=None):
        """
        Constructs all the necessary attributes for the GudrunFile object.
        Calls the GudrunFile's parse method,
        to parse the GudrunFile from its path.

        Parameters
        ----------
        path : str
            Path to the file.
        """

        self.path = path

        # Construct the outpath.
        fname = os.path.basename(self.path)
        ref_fname = "gudpy_{}".format(fname)
        dir = os.path.dirname(os.path.dirname(os.path.abspath(self.path)))
        self.outpath = "{}/{}".format(dir, ref_fname)

        self.instrument = None
        self.beam = None
        self.normalisation = None
        self.sampleBackgrounds = []

        # Parse the GudrunFile.
        self.parse()

    def parseInstrument(self, lines):
        """
        Intialises an Instrument object and assigns it to the
        instrument attribute.
        Parses the attributes of the Instrument from the input lines.
        Raises a ValueError if any mandatory attributes are missing.


        Parameters
        ----------
        lines : str
            Input lines to parse the Instrument from.
        Returns
        -------
        None
        """
        try:
            # Initialise instrument attribute to a new instance of Intrument.
            self.instrument = Instrument()

            # For string attributes,
            # we simply extract the firstword in the line.
            self.instrument.name = Instruments[firstword(lines[0])]
            self.instrument.GudrunInputFileDir = firstword(lines[1])
            self.instrument.dataFileDir = firstword(lines[2])
            self.instrument.dataFileType = firstword(lines[3])
            self.instrument.detectorCalibrationFileName = firstword(lines[4])

            # For single integer attributes,
            # we extract the zeroth int from the line.
            self.instrument.columnNoPhiVals = nthint(lines[5], 0)
            self.instrument.groupFileName = firstword(lines[6])
            self.instrument.deadtimeConstantsFileName = firstword(lines[7])

            # For N integer attributes,
            # we extract the first N integers from the line.
            self.instrument.spectrumNumbersForIncidentBeamMonitor = (
                extract_ints_from_string(lines[8])
            )

<<<<<<< HEAD
            # For integer pair attributes,
            # we extract the first 2 integers from the line.
            self.instrument.wavelengthRangeForMonitorNormalisation = (
                tuple(firstNFloats(lines[9], 2))
            )
            self.instrument.spectrumNumbersForTransmissionMonitor = (
                extract_ints_from_string(lines[10])
            )
=======
        self.instrument = Instrument()

        # Dictionary of key phrases for ensuring expected data is on
        # the expected lines.
        KEYPHRASES = {
            "name": "Instrument name",
            "GudrunInputFileDir": "Gudrun input file dir",
            "dataFileDir": "Data file dir",
            "dataFileType": "Data file type",
            "detectorCalibrationFileName": "Detector calibration",
            "columnNoPhiVals": "phi values",
            "groupFileName": "Groups file name",
            "deadtimeConstantsFileName": "Deadtime constants",
            "spectrumNumbersForIncidentBeamMonitor": [
                "Spectrum",
                "number",
                "incident",
            ],
            "wavelengthRangeForMonitorNormalisation": [
                "Wavelength",
                "range",
                "normalisation",
            ],
            "spectrumNumbersForTransmissionMonitor": [
                "Spectrum",
                "number",
                "transmission",
            ],
            "incidentMonitorQuietCountConst": ["Incident", "quiet", "count"],
            "transmissionMonitorQuietCountConst": [
                "Transmission",
                "quiet",
                "count",
            ],
            "channelNosSpikeAnalysis": "Channel numbers",
            "spikeAnalysisAcceptanceFactor": "Spike analysis acceptance",
            "wavelengthMin": ["Wavelength", "range", "step", "size"],
            "NoSmoothsOnMonitor": "smooths on monitor",
            "XMin": "x-scale",
            "groupsAcceptanceFactor": "Groups acceptance",
            "mergePower": "Merge power",
            "subSingleAtomScattering": ["single", "atom", "scattering?"],
            "mergeWeights": ["By", "?"],
            "incidentFlightPath": "Incident flight path",
            "spectrumNumberForOutputDiagnosticFiles": [
                "Spectrum",
                "number",
                "diagnostic",
            ],
            "neutronScatteringParametersFile": "Neutron scattering parameters",
            "scaleSelection": "Scale selection",
            "subWavelengthBinnedData": ["Subtract", "wavelength-binned"],
            "GudrunStartFolder": "Folder where Gudrun started",
            "startupFileFolder": "Folder containing the startup file",
            "logarithmicStepSize": "Logarithmic step size",
            "hardGroupEdges": "edges?",
            "numberIterations": "iterations",
            "tweakTweakFactors": "tweak",
        }

        # Extract marker line
        lines = [
            line
            for line in lines
            if "end input of specified values" not in line
        ]

        # Check if the grouping parameter panel
        # attribute is present in the file
        isGroupingParameterPanelUsed = [
            line
            for line in lines
            if "Group, Xmin, Xmax, Background factor" in line
        ]

        for line in isGroupingParameterPanelUsed:
            self.instrument.groupingParameterPanel.append(
                tuple(
                    extract_nums_from_string(line)
                )
            )

        isNXS = [
            line
            for line in lines
            if "NXS" in line or "nxs" in line or "NeXus" in line
        ]

        # If grouping parameter panel is not being used,
        # remove its key from the dict
        auxVars = deepcopy(self.instrument.__dict__)

        # Pop these attributes, we will deal with them separately.
        auxVars.pop("wavelengthMax", None)
        auxVars.pop("wavelengthStep", None)
        auxVars.pop("XMax", None)
        auxVars.pop("XStep", None)
        auxVars.pop("useLogarithmicBinning", None)
        auxVars.pop("nxsDefinitionFile", None)
        auxVars.pop("groupingParameterPanel", None)

        # Map the attributes of the Instrument class to line numbers.

        FORMAT_MAP = dict.fromkeys(auxVars.keys())
        FORMAT_MAP.update((k, i) for i, k in enumerate(FORMAT_MAP))
        # Categorise attributes by variables, for easier handling.

        if isGroupingParameterPanelUsed:
            for key in FORMAT_MAP.keys():
                if FORMAT_MAP[key] > FORMAT_MAP["XMin"]:
                    FORMAT_MAP[key] += len(isGroupingParameterPanelUsed)

        if isNXS:
            FORMAT_MAP["numberIterations"] += 1
            FORMAT_MAP["tweakTweakFactors"] += 1

        STRINGS = [
            x
            for x in self.instrument.__dict__.keys()
            if isinstance(self.instrument.__dict__[x], str)
            and not x == "nxsDefinitionFile"
        ]
        LISTS = [
            x
            for x in self.instrument.__dict__.keys()
            if isinstance(self.instrument.__dict__[x], list)
            and not x == "groupingParameterPanel"
        ]
        INTS = [
            x
            for x in self.instrument.__dict__.keys()
            if isinstance(self.instrument.__dict__[x], int)
            and not isinstance(self.instrument.__dict__[x], bool)
        ]
        FLOATS = [
            x
            for x in self.instrument.__dict__.keys()
            if isinstance(self.instrument.__dict__[x], float)
        ]
        BOOLS = [
            x
            for x in self.instrument.__dict__.keys()
            if isinstance(self.instrument.__dict__[x], bool)
        ]
        TUPLES = [
            x
            for x in self.instrument.__dict__.keys()
            if isinstance(self.instrument.__dict__[x], tuple)
        ]
        TUPLE_INTS = [
            x for x in TUPLES if iteristype(self.instrument.__dict__[x], int)
        ]
        TUPLE_FLOATS = [
            x for x in TUPLES if iteristype(self.instrument.__dict__[x], float)
        ]

        """
        Get all attributes that are strings:
            - Instrument name
            - Gudrun input file directory
            - Data file directory
            - Data file type
            - Detector calibration file name
            - Group file name
            - Deadtime constants file name
            - Neutron scattering parameters file
            - Gudrun start folder
            - Startup file folder
        """
>>>>>>> d522c570

            # For single float attributes,
            # we extract the zeroth float from the line.
            self.instrument.incidentMonitorQuietCountConst = (
                nthfloat(lines[11], 0)
            )
            self.instrument.transmissionMonitorQuietCountConst = (
                nthfloat(lines[12], 0)
            )

            self.instrument.channelNosSpikeAnalysis = (
                tuple(firstNInts(lines[13], 2))
            )
            self.instrument.spikeAnalysisAcceptanceFactor = (
                nthfloat(lines[14], 0)
            )

            # Extract wavelength range
            # Which consists of the first 3 floats
            # (min, max, step) in the line.
            wavelengthRange = firstNFloats(lines[15], 3)
            self.instrument.wavelengthMin = wavelengthRange[0]
            self.instrument.wavelengthMax = wavelengthRange[1]
            self.instrument.wavelengthStep = wavelengthRange[2]

            self.instrument.NoSmoothsOnMonitor = nthint(lines[16], 0)

            # Extract X range
            # Which consists of the first 3 floats
            # (min, max, step) in the line.
            XRange = firstNFloats(lines[17], 3)
            self.instrument.XMin = XRange[0]
            self.instrument.XMax = XRange[1]
            self.instrument.XStep = XRange[2]

            # If the XStep == -0.01, then enable logarithmic binning.
            self.instrument.useLogarithmicBinning = (
                self.instrument.XStep == -0.01
            )

            # Extract the grouping parameter panel.
            # Each row in the panel consists of the first 4 ints
            # (Group, XMin, XMax, Background Factor) in the line.
            # If the marker line is encountered,
            # then the panel has been parsed.
            i = 18
            line = lines[i]
            while "to end input of specified values" not in line:
                self.instrument.groupingParameterPanel.append(
                    tuple(firstNInts(line, 4))
                )
                i += 1

            # The groupingParameterPanel alters our indexing,
            # which can no longer be absolute,
            # we must account for the offset,
            # by adding 18+i+1+n for each next n attributes.
            # where i is the number of rows in the grouping parameter panel.

            self.instrument.groupsAcceptanceFactor = nthfloat(lines[i+1], 0)
            self.instrument.mergePower = nthint(lines[i+2], 0)

            # For boolean attributes, we convert the first
            # integer in the line to its boolean value.
            self.instrument.subSingleAtomScattering = (
                boolifyNum(nthint(lines[i+3], 0))
            )

            # For enumerated attributes, where the value  of the attribute is
            # the first integer in the line, and we must get the member,
            # we do this: Enum[Enum(value).name]
            self.instrument.mergeWeights = (
                MergeWeights[MergeWeights(nthint(lines[i+4], 0)).name]
            )
            self.instrument.incidentFlightPath = nthfloat(lines[i+5], 0)
            self.instrument.spectrumNumberForOutputDiagnosticFiles = (
                nthint(lines[i+6], 0)
            )
<<<<<<< HEAD
            self.instrument.neutronScatteringParametersFile = (
                firstword(lines[i+7])
=======

        """
        Get mergeWeights attribute.
        """
        key = "mergeWeights"
        isin_, i = isin(KEYPHRASES[key], lines)
        if not isin_:
            raise ValueError(
                "Whilst parsing INSTRUMENT, {} was not found".format(key)
>>>>>>> d522c570
            )
            self.instrument.scaleSelection = (
                Scales[Scales(nthint(lines[i+8], 0)).name]
            )
            self.instrument.subWavelengthBinnedData = (
                boolifyNum(nthint(lines[i+9], 0))
            )
            self.instrument.GudrunStartFolder = firstword(lines[i+10])
            self.instrument.startupFileFolder = firstword(lines[i+11])
            self.instrument.logarithmicStepSize = nthfloat(lines[i+12], 0)
            self.instrument.hardGroupEdges = (
                boolifyNum(nthint(lines[i+13], 0))
            )

            # If NeXus files are being used, then we expect a NeXus definition
            # file to be present, and extract it.
            if (
                self.instrument.dataFileType == "NXS"
                or self.instrument.dataFileType == "nxs"
            ):
                self.instrument.nxsDefinitionFile = firstword(lines[i+14])

                # Increment i to account for the NeXus definition file.
                i += 1
            self.instrument.numberIterations = nthint(lines[i+14], 0)
            self.instrument.tweakTweakFactors = (
                boolifyNum(nthint(lines[i+15], 0))
            )
        except Exception as e:
            raise ParserException(
                    "Whilst parsing Instrument, an exception occured."
                    " The input file is most likely of an incorrect format, "
                    "and some attributes were missing."
            ) from e

    def parseBeam(self, lines):
        """
        Intialises a Beam object and assigns it to the
        beam attribute.
        Parses the attributes of the Beam from the input lines.
        Raises a ValueError if any mandatory attributes are missing.


        Parameters
        ----------
        lines : str
            Input lines to parse the Beam from.
        Returns
        -------
        None
        """

        try:
            # Initialise beam attribute to a new instance of Beam.
            self.beam = Beam()

            # For enumerated attributes,
            # where the member name of the attribute is
            # the first 'word' in the line, and we must get the member,
            # we do this: Enum[memberName].
            self.beam.sampleGeometry = Geometry[firstword(lines[0])]

            # Set the global geometry.
            global geometry
            geometry = self.beam.sampleGeometry

            # For single integer attributes,
            # we extract the zeroth int from the line.
            self.beam.noBeamProfileValues = nthint(lines[1], 0)

            # For N float attributes,
            # we extract the first N floats from the line.
            self.beam.beamProfileValues = extract_floats_from_string(lines[2])

            # For single float attributes,
            # we extract the zeroth float from the line.
            self.beam.stepSizeAbsorption = nthfloat(lines[3], 0)
            self.beam.stepSizeMS = nthfloat(lines[3], 1)
            self.beam.noSlices = nthint(lines[3], 2)
            self.beam.angularStepForCorrections = nthfloat(lines[4], 0)

            # Extract the incident beam edges
            # relative to the centroid of the sample.
            self.beam.incidentBeamLeftEdge = nthfloat(lines[5], 0)
            self.beam.incidentBeamRightEdge = nthfloat(lines[5], 1)
            self.beam.incidentBeamTopEdge = nthfloat(lines[5], 2)
            self.beam.incidentBeamBottomEdge = nthfloat(lines[5], 3)

            # Extract the scattered beam edges
            # relative to the centroid of the sample.
            self.beam.scatteredBeamLeftEdge = nthfloat(lines[6], 0)
            self.beam.scatteredBeamRightEdge = nthfloat(lines[6], 1)
            self.beam.scatteredBeamTopEdge = nthfloat(lines[6], 2)
            self.beam.scatteredBeamBottomEdge = nthfloat(lines[6], 3)

            # For string attributes,
            # we simply extract the firstword in the line.
            self.beam.filenameIncidentBeamSpectrumParams = firstword(lines[7])

            self.beam.overallBackgroundFactor = nthfloat(lines[8], 0)
            self.beam.sampleDependantBackgroundFactor = nthfloat(lines[9], 0)
            self.beam.shieldingAttenuationCoefficient = nthfloat(lines[10], 0)
        except Exception as e:
            raise ParserException(
                    "Whilst parsing Beam, an exception occured."
                    " The input file is most likely of an incorrect format, "
                    "and some attributes were missing."
            ) from e

    def parseNormalisation(self, lines):
        """
        Intialises a Normalisation object and assigns it to the
        normalisation attribute.
        Parses the attributes of the Normalisation from the input lines.
        Raises a ValueError if any mandatory attributes are missing.


        Parameters
        ----------
        lines : str
            Input lines to parse the Normalisation from.
        Returns
        -------
        None
        """

<<<<<<< HEAD
        try:
            # Initialise normalisation attribute
            # to a new instance of Normalisation.
            self.normalisation = Normalisation()

            # The number of files and period number are both stored
            # on the same line.
            # So we extract the 0th integer for the number of files,
            # and the 1st integer for the period number.
            self.normalisation.numberOfFiles = nthint(lines[0], 0)
            self.normalisation.periodNumber = nthint(lines[0], 1)

            # Extract data files
            dataFiles = []
            for i in range(self.normalisation.numberOfFiles):
                dataFiles.append(firstword(lines[i+1]))

            # Create a DataFiles object from the dataFiles list constructed.
            self.normalisation.dataFiles = (
                DataFiles(dataFiles, "NORMALISATION")
=======
        self.normalisation = Normalisation()

        # Dictionary of key phrases for ensuring expected data is on
        # the expected lines.
        KEYPHRASES = {
            "forceCalculationOfCorrections": ["Force", "corrections?"],
            "geometry": "Geometry",
            "thickness": ["Upstream", "downstream", "thickness"],
            "angleOfRotationSampleWidth": "Angle of rotation",
            "density": "Density",
            "tempForNormalisationPC": "Placzek correction",
            "totalCrossSectionSource": "Total cross",
            "normalisationDifferentialCrossSectionFilename": [
                "Normalisation",
                "cross section",
                "filename",
            ],
            "lowerLimitSmoothedNormalisation": "Lower limit",
            "normalisationDegreeSmoothing": "Normalisation degree",
            "minNormalisationSignalBR": "background ratio",
        }

        # Count the number of data files and background data files.

        if not isin(["number", "files", "period"], lines) == (True, 0):
            raise ValueError((
                'Whilst parsing NORMALISATION, '
                'numberOfFilesPeriodNumber was not found'
            ))

        if not isin(["number", "files", "period"], deepcopy(lines[1:]))[0]:
            raise ValueError((
                'Whilst parsing NORMALISATION, '
                'numberOfFilesPeriodNumberBg was not found'
            ))

        numberFiles = extract_ints_from_string(lines[0])[0]
        numberFilesBG = extract_ints_from_string(lines[numberFiles + 1])[0]

        # Count the number of elements
        numberElements = count_occurrences(
            "Normalisation atomic composition", lines
        ) + count_occurrences("Composition", lines)

        # Map the attributes of the Beam class to line numbers.

        FORMAT_MAP = dict.fromkeys(self.normalisation.__dict__.keys())
        FORMAT_MAP.pop("dataFiles", None)
        FORMAT_MAP.pop("dataFilesBg", None)
        FORMAT_MAP.pop("composition", None)
        FORMAT_MAP.pop("densityUnits", None)
        FORMAT_MAP.update((k, i) for i, k in enumerate(FORMAT_MAP))

        # Index arithmetic to fix indexes,
        # which get skewed by data files and elements

        for key in FORMAT_MAP.keys():
            if FORMAT_MAP[key] > 0:
                FORMAT_MAP[key] += numberFiles

        marker = 0
        for key in FORMAT_MAP.keys():
            if FORMAT_MAP[key] - numberFiles == 1:
                marker = FORMAT_MAP[key]
                continue
            if marker:
                if FORMAT_MAP[key] > marker:
                    FORMAT_MAP[key] += numberFilesBG

        marker = 0
        for key in FORMAT_MAP.keys():
            if FORMAT_MAP[key] - numberFilesBG - numberFiles == 2:
                marker = FORMAT_MAP[key]
                continue
            if marker:
                if FORMAT_MAP[key] > marker:
                    FORMAT_MAP[key] += numberElements + 1

        # Categorise attributes by variables, for easier handling.
        STRINGS = [
            x
            for x in self.normalisation.__dict__.keys()
            if isinstance(self.normalisation.__dict__[x], str)
        ]
        INTS = [
            x
            for x in self.normalisation.__dict__.keys()
            if isinstance(self.normalisation.__dict__[x], int)
            and not isinstance(self.normalisation.__dict__[x], bool)
        ]
        FLOATS = [
            x
            for x in self.normalisation.__dict__.keys()
            if isinstance(self.normalisation.__dict__[x], float)
        ]
        BOOLS = [
            x
            for x in self.normalisation.__dict__.keys()
            if isinstance(self.normalisation.__dict__[x], bool)
        ]
        TUPLES = [
            x
            for x in self.normalisation.__dict__.keys()
            if isinstance(self.normalisation.__dict__[x], tuple)
        ]
        TUPLE_FLOATS = [
            x
            for x in TUPLES
            if iteristype(self.normalisation.__dict__[x], float)
        ]
        TUPLE_INTS = [
            x
            for x in TUPLES
            if iteristype(self.normalisation.__dict__[x], int)
        ]

        """
        Get all attributes that are strings:
            - Geometry
            - Total cross section source
            - Normalisation differential cross section filename
        """

        for key in STRINGS:
            isin_, i = isin(KEYPHRASES[key], lines)
            if not isin_:
                raise ValueError(
                    "Whilst parsing NORMALISATION, {} was not found".format(
                        key
                    )
                )
            if i != FORMAT_MAP[key]:
                FORMAT_MAP[key] = i
            self.normalisation.__dict__[key] = firstword(
                lines[FORMAT_MAP[key]]
>>>>>>> d522c570
            )

            # Calculate the index which we should continue from.
            i = 1 + self.normalisation.numberOfFiles

            # The number of background files and
            # background period number are both stored
            # on the same line.
            # So we extract the 0th integer for the number of background files,
            # and the 1st integer for the background riod number.
            self.normalisation.numberOfFilesBg = nthint(lines[i], 0)
            self.normalisation.periodNumberBg = nthint(lines[i], 1)

            # Extract background data files
            dataFilesBg = []
            for j in range(self.normalisation.numberOfFilesBg):
                dataFilesBg.append(firstword(lines[i+j+1]))

            # Create a DataFiles object from the dataFiles list constructed.
            self.normalisation.dataFilesBg = (
                DataFiles(dataFilesBg, "NORMALISATION BACKGROUND")
            )

            # Calculate the index which we should continue from.
            # Account for the number of data files
            # and number of background data files.
            j = 1 + i + self.normalisation.numberOfFilesBg

            # For boolean attributes, we convert the first
            # integer in the line to its boolean value.
            self.normalisation.forceCalculationOfCorrections = (
                boolifyNum(nthint(lines[j], 0))
            )

            # Construct composition
            composition = []
            n = 1
            line = lines[j+n]
            # Extract the composition.
            # Each element in the composition consists of the first 'word',
            # integer at the second position, and float t the first position,
            # (Atomic Symbol, MassNo, Abundance) in the line.
            # If the marker line is encountered,
            # then the panel has been parsed.
            while "end of composition input" not in line:
                atomicSymbol = firstword(line)
                massNo = nthint(line, 1)
                abundance = nthfloat(line, 2)

                # Create an Element object and append to the composition list.
                composition.append(
                    Element(atomicSymbol, massNo, abundance)
                )

                n += 1
                line = lines[j+n]

            # Create a Composition object from the dataFiles list constructed.
            self.normalisation.composition = (
                Composition(composition, "Normalisation")
            )

            # Calculate the index we must continue from.
            # By adding the number of elements+1 to the current index.
            j += n + 1

            # For enumerated attributes,
            # where the member name of the attribute is
            # the first 'word' in the line, and we must get the member,
            # we do this: Enum[memberName].
            self.normalisation.geometry = Geometry[firstword(lines[j])]

            # Is the geometry FLATPLATE?
            if (
                (
                    self.normalisation.geometry == Geometry.SameAsBeam
                    and geometry == Geometry.FLATPLATE
                )
                    or self.normalisation.geometry == Geometry.FLATPLATE):
                # If is is FLATPLATE, then extract the upstream and downstream
                # thickness, the angle of rotation and sample width.
                self.normalisation.upstreamThickness = nthfloat(lines[j+1], 0)
                self.normalisation.downstreamThickness = (
                    nthfloat(lines[j+1], 1)
                )
                self.normalisation.angleOfRotation = nthfloat(lines[j+2], 0)
                self.normalisation.sampleWidth = nthfloat(lines[j+2], 1)
            else:

                # Otherwise, it is CYLINDRICAL,
                # then extract the inner and outer
                # radii and the sample height.
                self.normalisation.innerRadius = nthfloat(lines[j+1], 0)
                self.normalisation.outerRadius = nthfloat(lines[j+1], 1)
                self.normalisation.sampleHeight = nthfloat(lines[j+2], 0)

            # Extract the density.
            density = nthfloat(lines[j+3], 0)

            # Take the absolute value of the density - since it could be -ve.
            self.normalisation.density = abs(density)

            # Decide on the units of density.
            # -ve density means it is atomic (atoms/A^3)
            # +ve means it is chemical (gm/cm^3)
            self.normalisation.densityUnits = (
                UnitsOfDensity.ATOMIC if
                density < 0
                else UnitsOfDensity.CHEMICAL
            )

            self.normalisation.tempForNormalisationPC = nthfloat(lines[j+4], 0)
            self.normalisation.totalCrossSectionSource = firstword(lines[j+5])
            self.normalisation.normalisationDifferentialCrossSectionFile = (
                firstword(lines[j+6])
            )
            self.normalisation.lowerLimitSmoothedNormalisation = (
                nthfloat(lines[j+7], 0)
            )
            self.normalisation.normalisationDegreeSmoothing = (
                nthfloat(lines[j+8], 0)
            )
            self.normalisation.minNormalisationSignalBR = (
                nthfloat(lines[j+9], 0)
            )
        except Exception as e:
            raise ParserException(
                    "Whilst parsing Normalisation, an exception occured."
                    " The input file is most likely of an incorrect format, "
                    "and some attributes were missing."
            ) from e

    def parseSampleBackground(self, lines):
        """
        Intialises a SampleBackground object.
        Parses the attributes of the SampleBackground from the input lines.
        Raises a ValueError if any mandatory attributes are missing.
        Returns the parsed object.

        Parameters
        ----------
        lines : str
            Input lines to parse the Instrument from.
        Returns
        -------
        sampleBackground : SampleBackground
            The SampleBackground that was parsed from the input lines.
        """

        try:
            sampleBackground = SampleBackground()

            sampleBackground.numberOfFiles = nthint(lines[0], 0)
            sampleBackground.periodNumber = nthint(lines[0], 1)

            dataFiles = []
            for i in range(sampleBackground.numberOfFiles):
                dataFiles.append(firstword(lines[i+1]))
            sampleBackground.dataFiles = (
                DataFiles(dataFiles, "SAMPLE BACKGROUND")
            )

            return sampleBackground
        except Exception as e:
            raise ParserException(
                    "Whilst parsing Sample Background, an exception occured."
                    " The input file is most likely of an incorrect format, "
                    "and some attributes were missing."
            ) from e

    def parseSample(self, lines):
        """
        Intialises a Sample object.
        Parses the attributes of the Sample from the input lines.
        Raises a ValueError if any mandatory attributes are missing.
        Returns the parsed object.

        Parameters
        ----------
        lines : str
            Input lines to parse the Instrument from.
        Returns
        -------
        sample : Sample
            The Sample that was parsed from the input lines.
        """

<<<<<<< HEAD
        try:
            # Create a new instance of Sample.
            sample = Sample()

            # Extract the sample name, and then discard whitespace lines.
            sample.name = str(lines[0][:-2]).strip()
            lines[:] = lines[2:]

            # The number of files and period number are both stored
            # on the same line.
            # So we extract the 0th integer for the number of files,
            # and the 1st integer for the period number.
            sample.numberOfFiles = nthint(lines[0], 0)
            sample.periodNumber = nthint(lines[0], 1)

            # Extract data files
            dataFiles = []
            for i in range(sample.numberOfFiles):
                dataFiles.append(firstword(lines[i+1]))

            # Create a DataFiles object from the dataFiles list constructed.
            sample.dataFiles = DataFiles(dataFiles, sample.name)

            # Calculate the index which we should continue from.
            i = 1 + sample.numberOfFiles

            # For boolean attributes, we convert the first
            # integer in the line to its boolean value.
            sample.forceCalculationOfCorrections = (
                boolifyNum(nthint(lines[i], 0))
=======
        sample = Sample()

        # Extract the name from the lines,
        # and then discard the unnecessary lines.
        sample.name = str(lines[0][:-2]).strip()
        lines[:] = lines[2:]

        # Dictionary of key phrases for ensuring expected data is on
        # the expected lines.
        KEYPHRASES = {
            "numberOfFilesPeriodNumber": ["files", "period"],
            "forceCalculationOfCorrections": ["Force", "corrections?"],
            "geometry": "Geometry",
            "thickness": ["Upstream", "downstream", "thickness"],
            "angleOfRotationSampleWidth": "Angle of rotation",
            "density": "Density",
            "tempForNormalisationPC": "Placzek correction",
            "totalCrossSectionSource": "Total cross",
            "sampleTweakFactor": "tweak factor",
            "topHatW": "Top hat width",
            "minRadFT": "Minimum radius for FT",
            "grBroadening": ["g(r)", "broadening"],
            "normalisationCorrectionFactor": "Normalisation correction factor",
            "fileSelfScattering": ["file", "self scattering", "function"],
            "normaliseTo": "Normalise",
            "maxRadFT": "Maximum radius for FT",
            "outputUnits": "Output units",
            "powerForBroadening": "Power for broadening",
            "stepSize": "Step size",
            "include": ["Analyse", "sample?"],
            "environementScatteringFuncAttenuationCoeff": [
                "environment",
                "scattering fraction",
                "attenuation coefficient",
            ],
        }

        # Discard lines which don't contain information.
        lines = [
            line
            for line in lines
            if "end of" not in line and "to finish" not in line
        ]

        # Count the number of files and the number of elements.
        numberFiles = count_occurrences("data files", lines)
        numberElements = count_occurrences(
            "Sample atomic composition", lines
        ) + count_occurrences("Composition", lines)

        # Count the number of resonance values
        numberResonanceValues = count_occurrences(
            "resonance wavelength", lines
        )

        resonanceLines = [
            line
            for line in lines
            if "resonance wavelength" in line
        ]

        resonanceValues = []
        for line in resonanceLines:
            resonanceWavelength = extract_floats_from_string(line)
            resonanceValues.append(tuple(resonanceWavelength))

        # Count the number of exponential values
        numberExponentialValues = count_occurrences(
            "amplitude and decay", lines
        )

        exponentialLines = [
            line
            for line in lines
            if "amplitude and decay" in line
        ]

        exponentialValues = []
        for line in exponentialLines:
            exponentialPair = extract_nums_from_string(line)
            exponentialValues.append(tuple(exponentialPair))

        # Map the attributes of the Sample class to line numbers.

        FORMAT_MAP = dict.fromkeys(sample.__dict__.keys())
        FORMAT_MAP.pop("name", None)
        FORMAT_MAP.pop("dataFiles", None)
        FORMAT_MAP.pop("composition", None)
        FORMAT_MAP.pop("sampleBackground", None)
        FORMAT_MAP.pop("containers", None)
        FORMAT_MAP.pop("runThisSample", None)
        FORMAT_MAP.pop("densityUnits", None)
        FORMAT_MAP.pop("resonanceValues", None)
        FORMAT_MAP.pop("exponentialValues", None)
        FORMAT_MAP.update((k, i) for i, k in enumerate(FORMAT_MAP))

        # Index arithmetic to fix indexes,
        # which get skewed by data files, elements,
        # resonance and exponential values

        for key in FORMAT_MAP.keys():
            if FORMAT_MAP[key] > 0:
                FORMAT_MAP[key] += numberFiles

        marker = 0
        for key in FORMAT_MAP.keys():
            if FORMAT_MAP[key] - numberFiles == 1:
                marker = FORMAT_MAP[key]
                continue
            if marker:
                if FORMAT_MAP[key] > marker:
                    FORMAT_MAP[key] += numberElements

        marker = FORMAT_MAP["grBroadening"]
        for key in FORMAT_MAP.keys():
            if FORMAT_MAP[key] > marker:
                FORMAT_MAP[key] += (
                    numberResonanceValues + numberExponentialValues
                )

        # Categorise attributes by variables, for easier handling.
        STRINGS = [
            x
            for x in sample.__dict__.keys()
            if isinstance(sample.__dict__[x], str)
        ]
        INTS = [
            x
            for x in sample.__dict__.keys()
            if isinstance(sample.__dict__[x], int)
            and not isinstance(sample.__dict__[x], bool)
        ]
        FLOATS = [
            x
            for x in sample.__dict__.keys()
            if isinstance(sample.__dict__[x], float)
        ]
        BOOLS = [
            x
            for x in sample.__dict__.keys()
            if isinstance(sample.__dict__[x], bool)
            and not x == "runThisSample"
        ]
        TUPLES = [
            x
            for x in sample.__dict__.keys()
            if isinstance(sample.__dict__[x], tuple)
        ]
        TUPLE_FLOATS = [
            x for x in TUPLES if iteristype(sample.__dict__[x], float)
        ]
        TUPLE_INTS = [x for x in TUPLES if iteristype(sample.__dict__[x], int)]

        # Resonance values
        sample.resonanceValues = resonanceValues
        sample.exponentialValues = exponentialValues

        """
        Get all attributes that are strings:
            - Geometry
            - Total cross section source
            - File containing self scattering as a function of wavelength [A]
        """

        for key in STRINGS:
            try:
                isin_, i = isin(KEYPHRASES[key], lines)
                if not isin_:
                    raise ValueError(
                        "Whilst parsing {}, {} was not found".format(
                            sample.name, key
                        )
                    )
                if i != FORMAT_MAP[key]:
                    FORMAT_MAP[key] = i
                sample.__dict__[key] = firstword(lines[FORMAT_MAP[key]])
            except KeyError:
                continue

        """
        Get all attributes that are integers:
            - Temperature for normalisation Placzek correction
            - Top hat width (1/\u212b) for cleaning up Fourier Transform
            - Normalise to
            - Output units
        """

        for key in INTS:
            if key == "densityUnits":
                continue
            isin_, i = isin(KEYPHRASES[key], lines)
            if not isin_:
                raise ValueError(
                    "Whilst parsing {}, {} was not found".format(
                        sample.name, key
                    )
                )
            if i != FORMAT_MAP[key]:
                FORMAT_MAP[key] = i
            sample.__dict__[key] = int(firstword(lines[FORMAT_MAP[key]]))

        """
        Get all attributes that are floats (doubles):
            - Density of atoms
            - Sample tweak factor
            - Minimum radius for Fourier Transform
            - g(r) broadening at r= 1A
            - Maximum radius for Fourier Transform
            - Power for broadening function
            - Step size
        """

        for key in FLOATS:
            isin_, i = isin(KEYPHRASES[key], lines)
            if not isin_:
                raise ValueError(
                    "Whilst parsing {}, {} was not found".format(
                        sample.name, key
                    )
                )
            if i != FORMAT_MAP[key]:
                FORMAT_MAP[key] = i
            if key == "density":
                density = float(firstword(lines[FORMAT_MAP[key]]))
                if density < 0:
                    density = abs(density)
                    sample.densityUnits = UnitsOfDensity.ATOMIC
                else:
                    sample.densityUnits = UnitsOfDensity.CHEMICAL
                sample.__dict__[key] = density
            else:
                sample.__dict__[key] = float(firstword(lines[FORMAT_MAP[key]]))

        """
        Get all attributes that are boolean values:
            - Force calculation of corrections?
            - Analyse this sample?
        """

        for key in BOOLS:
            isin_, i = isin(KEYPHRASES[key], lines)
            if not isin_:
                raise ValueError(
                    "Whilst parsing {}, {} was not found".format(
                        sample.name, key
                    )
                )
            if i != FORMAT_MAP[key]:
                FORMAT_MAP[key] = i
            sample.__dict__[key] = boolifyNum(
                int(firstword(lines[FORMAT_MAP[key]]))
            )

        """
        Get all attributes that need to be stored as a tuple of floats:
            - Upstream and downstream thickness
            - Angle of rotation and sample width
            - Sample environment scattering fraction
                and attenuation coefficient
        """

        for key in TUPLE_FLOATS:
            isin_, i = isin(KEYPHRASES[key], lines)
            if not isin_:
                raise ValueError(
                    "Whilst parsing {}, {} was not found".format(
                        sample.name, key
                    )
                )
            if i != FORMAT_MAP[key]:
                FORMAT_MAP[key] = i
            sample.__dict__[key] = tuple(
                extract_floats_from_string(lines[FORMAT_MAP[key]])
>>>>>>> d522c570
            )

            # Construct composition
            composition = []
            n = 1
            line = lines[i+n]
            # Extract the composition.
            # Each element in the composition consists of the first 'word',
            # integer at the second position, and float t the first position,
            # (Atomic Symbol, MassNo, Abundance) in the line.
            # If the marker line is encountered,
            # then the panel has been parsed.
            while "end of composition input" not in line:
                atomicSymbol = firstword(line)
                massNo = nthint(line, 1)
                abundance = nthfloat(line, 2)

                # Create an Element object and append to the composition list.
                composition.append(Element(atomicSymbol, massNo, abundance))
                n += 1
                line = lines[i+n]

            # Create a Composition object from the dataFiles list constructed.
            sample.composition = Composition(composition, "Sample")

            # Calculate the index we must continue from.
            # By adding the number of elements+1 to the current index.
            i += n + 1

            # For enumerated attributes,
            # where the member name of the attribute is
            # the first 'word' in the line, and we must get the member,
            # we do this: Enum[memberName].
            sample.geometry = Geometry[firstword(lines[i])]

            # Is the geometry FLATPLATE?
            if (
                (
                    sample.geometry == Geometry.SameAsBeam
                    and geometry == Geometry.FLATPLATE
                )
<<<<<<< HEAD
                    or sample.geometry == Geometry.FLATPLATE):
                # If is is FLATPLATE, then extract the upstream and downstream
                # thickness, the angle of rotation and sample width.
                sample.upstreamThickness = nthfloat(lines[i+1], 0)
                sample.downstreamThickness = nthfloat(lines[i+1], 1)
                sample.angleOfRotation = nthfloat(lines[i+2], 0)
                sample.sampleWidth = nthfloat(lines[i+2], 1)
            else:

                # Otherwise, it is CYLINDRICAL,
                # then extract the inner and outer
                # radii and the sample height.
                sample.innerRadius = nthfloat(lines[i+1], 0)
                sample.outerRadius = nthfloat(lines[i+1], 1)
                sample.sampleHeight = nthfloat(lines[i+2], 0)

            # Extract the density.
            density = nthfloat(lines[i+3], 0)

            # Decide on the units of density.
            # -ve density means it is atomic (atoms/A^3)
            # +ve means it is chemical (gm/cm^3)
            sample.density = abs(density)
            sample.densityUnits = (
                UnitsOfDensity.ATOMIC if
                density < 0
                else UnitsOfDensity.CHEMICAL
            )
            sample.tempForNormalisationPC = nthfloat(lines[i+4], 0)
            sample.totalCrossSectionSource = firstword(lines[i+5])
            sample.sampleTweakFactor = nthfloat(lines[i+6], 0)
            sample.topHatW = nthfloat(lines[i+7], 0)
            sample.minRadFT = nthfloat(lines[i+8], 0)
            sample.grBroadening = nthfloat(lines[i+9], 0)

            # Extract the resonance values.
            # Each row consists of the first 2 floats.
            # (minWavelength, maxWavelength) in the line.
            # If the marker line is encountered,
            # then the values has been parsed.
            n = 10
            line = lines[i+n]
            while (
                    "to finish specifying wavelength range of resonance"
                    not in line
                    ):
                sample.resonanceValues.append(
                    tuple(extract_floats_from_string(line))
=======
            if i != FORMAT_MAP[key]:
                FORMAT_MAP[key] = i
            sample.__dict__[key] = tuple(
                extract_ints_from_string(lines[FORMAT_MAP[key]])
            )

        # Get all of the sample datafiles and their information.

        dataFiles = []
        for j in range(sample.numberOfFilesPeriodNumber[0]):
            curr = lines[FORMAT_MAP["numberOfFilesPeriodNumber"] + j + 1]
            if "data files" in curr:
                dataFiles.append(firstword(curr))
            else:
                raise ValueError(
                    "Number of data files does not\
                     match number of data files specified"
>>>>>>> d522c570
                )
                n += 1
                line = lines[i+n]
            i += n + 1

            # Extract the exponential values.
            # Each row consists of the first 3 numbers.
            # (Amplitude, Decay, N) in the line.
            # If the marker line is encountered,
            # then the values has been parsed.
            n = 0
            line = lines[i+n]
            while "to specify end of exponential parameter input" not in line:
                sample.exponentialValues.append(
                    tuple(extract_nums_from_string(line))
                )
                n += 1
                line = lines[i+n]
            i += n + 1

            sample.normalisationCorrectionFactor = nthfloat(lines[i], 0)
            sample.fileSelfScattering = firstword(lines[i+1])
            sample.normaliseTo = (
                NormalisationType[
                    NormalisationType(nthint(lines[i+2], 0)).name
                ]
            )
            sample.maxRadFT = nthfloat(lines[i+3], 0)
            sample.outputUnits = (
                OutputUnits[OutputUnits(nthint(lines[i+4], 0)).name]
            )
            sample.powerForBroadening = nthfloat(lines[i+5], 0)
            sample.stepSize = nthfloat(lines[i+6], 0)
            sample.include = boolifyNum(nthint(lines[i+7], 0))
            sample.scatteringFraction = nthfloat(lines[i+8], 0)
            sample.attenuationCoefficient = nthfloat(lines[i+8], 1)

            return sample
        except Exception as e:
            raise ParserException(
                    "Whilst parsing Sample, an exception occured."
                    " The input file is most likely of an incorrect format, "
                    "and some attributes were missing."
            ) from e

    def parseContainer(self, lines):
        """
        Intialises a Container object.
        Parses the attributes of the Container from the input lines.
        Raises a ValueError if any mandatory attributes are missing.
        Returns the parsed object.

        Parameters
        ----------
        lines : str
            Input lines to parse the Instrument from.
        Returns
        -------
        container : Container
            The Container that was parsed from the input lines.
        """

        try:
            # Create a new instance of Container.
            container = Container()

            # Extract the name from the lines,
            # and then discard the unnecessary lines.
            container.name = str(lines[0][:-2]).strip()
            lines[:] = lines[2:]

            # The number of files and period number are both stored
            # on the same line.
            # So we extract the 0th integer for the number of files,
            # and the 1st integer for the period number.
            container.numberOfFiles = nthint(lines[0], 0)
            container.periodNumber = nthint(lines[0], 1)

            # Extract data files
            dataFiles = []
            for i in range(container.numberOfFiles):
                dataFiles.append(firstword(lines[i+1]))

            # Create a DataFiles object from the dataFiles list constructed.
            container.dataFiles = DataFiles(dataFiles, container.name)

            # Calculate the index which we should continue from.
            i = 1 + container.numberOfFiles

            # Construct composition
            composition = []
            n = 0
            line = lines[i+n]
            # Extract the composition.
            # Each element in the composition consists of the first 'word',
            # integer at the second position, and float t the first position,
            # (Atomic Symbol, MassNo, Abundance) in the line.
            # If the marker line is encountered,
            # then the panel has been parsed.
            while "end of composition input" not in line:
                atomicSymbol = firstword(line)
                massNo = nthint(line, 1)
                abundance = nthfloat(line, 2)

                # Create an Element object and append to the composition list.
                composition.append(Element(atomicSymbol, massNo, abundance))
                n += 1
                line = lines[i+n]

            # Create a Composition object from the dataFiles list constructed.
            container.composition = Composition(composition, "Container")

            # Calculate the index we must continue from.
            # By adding the number of elements+1 to the current index.
            i += n + 1

            # For enumerated attributes,
            # where the member name of the attribute is
            # the first 'word' in the line, and we must get the member,
            # we do this: Enum[memberName].
            container.geometry = Geometry[firstword(lines[i])]

            # Is the geometry FLATPLATE?
            if (
                (
                    container.geometry == Geometry.SameAsBeam
                    and geometry == Geometry.FLATPLATE
                )
                    or container.geometry == Geometry.FLATPLATE):
                # If is is FLATPLATE, then extract the upstream and downstream
                # thickness, the angle of rotation and sample width.
                container.upstreamThickness = nthfloat(lines[i+1], 0)
                container.downstreamThickness = nthfloat(lines[i+1], 1)
                container.angleOfRotation = nthfloat(lines[i+2], 0)
                container.sampleWidth = nthfloat(lines[i+2], 1)
            else:

                # Otherwise, it is CYLINDRICAL,
                # then extract the inner and outer
                # radii and the sample height.
                container.innerRadius = nthfloat(lines[i+1], 0)
                container.outerRadius = nthfloat(lines[i+1], 1)
                container.sampleHeight = nthfloat(lines[i+2], 0)

            # Extract the density.
            density = nthfloat(lines[i+3], 0)

            # Take the absolute value of the density - since it could be -ve.
            container.density = abs(density)

            # Decide on the units of density.
            # -ve density means it is atomic (atoms/A^3)
            # +ve means it is chemical (gm/cm^3)
            container.densityUnits = (
                UnitsOfDensity.ATOMIC if
                density < 0
                else UnitsOfDensity.CHEMICAL
            )
            container.totalCrossSectionSource = firstword(lines[i+4])
            container.tweakFactor = nthfloat(lines[i+5], 0)
            container.scatteringFraction = nthfloat(lines[i+6], 0)
            container.attenuationCoefficient = nthfloat(lines[i+6], 1)

            return container
        except Exception as e:
            raise ParserException(
                    "Whilst parsing Container, an exception occured."
                    " The input file is most likely of an incorrect format, "
                    "and some attributes were missing."
            ) from e

    def makeParse(self, lines, key):
        """
        Calls a parsing function from a dictionary of parsing functions
        by the input key. The input lines are passed as an argument.
        Returns the result of the called parsing function.
        Only use case is as a helper function during parsing.

        Parameters
        ----------
        lines : list
            List of strings. Each element of the list is a line from the
            input file.
        key : str
            Parsing function to call
            (INSTRUMENT/BEAM/NORMALISATION/SAMPLE BACKGROUND/SAMPLE/CONTAINER)
        Returns
        -------
        NoneType
            if parsing INSTRUMENT/BEAM/NORMALISATION
        SampleBackground
            if parsing SAMPLE BACKGROUND
        Sample
            if parsing Sample
        Container
            if parsing Container
        """

        parsingFunctions = {
            "INSTRUMENT": self.parseInstrument,
            "BEAM": self.parseBeam,
            "NORMALISATION": self.parseNormalisation,
            "SAMPLE BACKGROUND": self.parseSampleBackground,
            "SAMPLE": self.parseSample,
            "CONTAINER": self.parseContainer,
        }
        # Return the result of the parsing function that was called.
        return parsingFunctions[key](lines)

    def sampleBackgroundHelper(self, lines):
        """
        Helper method for parsing Sample Background and its
        Samples and their Containers.
        Returns the SampleBackground object.
        Parameters
        ----------
        lines : list
            List of strings. Each element of the list is a line from the
            input file.
        Returns
        -------
        SampleBackground
            The SampleBackground parsed from the lines.
        """

        KEYWORDS = {
            "SAMPLE BACKGROUND": None,
            "SAMPLE": [],
            "CONTAINER": Container,
        }

        # Iterate through the lines, parsing any Samples,
        #  backgrounds and containers found
        parsing = ""
        start = end = 0
        for i, line in enumerate(lines):
            for key in KEYWORDS.keys():
                if key in line and firstword(line) in KEYWORDS.keys():
                    parsing = key
                    start = i
                    break
            if line[0] == "}":
                end = i
                if parsing == "SAMPLE BACKGROUND":
                    start += 2
                slice = deepcopy(lines[start: end - 1])
                if parsing == "SAMPLE":
                    KEYWORDS[parsing].append(self.makeParse(slice, parsing))
                elif parsing == "CONTAINER":
                    KEYWORDS["SAMPLE"][-1].containers.append(
                        deepcopy(self.makeParse(slice, parsing))
                    )
                else:
                    KEYWORDS[parsing] = self.makeParse(slice, parsing)
                start = end = 0
        KEYWORDS["SAMPLE BACKGROUND"].samples = KEYWORDS["SAMPLE"]

        return KEYWORDS["SAMPLE BACKGROUND"]

    def parse(self):
        """
        Parse the GudrunFile from its path.
        Assign objects from the file to the attributes of the class.
        Raises ValueError if Instrument, Beam or Normalisation are missing.

        Parameters
        ----------
        None
        Returns
        -------
        None
        """

        # Ensure only valid files are given.
        if not self.path:
            raise ValueError(
                "Path not supplied. Cannot parse from an empty path!"
            )
        if not isfile(self.path):
            raise ValueError(
                "The path supplied is invalid.\
                 Cannot parse from an invalid path"
            )
        parsing = ""

        start = end = 0
        KEYWORDS = {"INSTRUMENT": False, "BEAM": False, "NORMALISATION": False}

        # Iterate through the file,
        # parsing the Instrument, Beam and Normalisation.
        with open(self.path, encoding="utf-8") as fp:
            lines = fp.readlines()
            split = 0
            for i, line in enumerate(lines):
                if (
                    firstword(line) in KEYWORDS.keys()
                    and not KEYWORDS[firstword(line)]
                ):
                    parsing = firstword(line)
                    start = i
                elif line[0] == "}":
                    end = i
                    slice = deepcopy(lines[start + 2: end - 1])
                    self.makeParse(slice, parsing)
                    KEYWORDS[parsing] = True
                    if parsing == "NORMALISATION":
                        split = end
                        break
                    start = end = 0

            # If we didn't parse each one of the keywords, then panic
            if not all(KEYWORDS.values()):
                raise ValueError((
                    'INSTRUMENT, BEAM and NORMALISATION'
                    ' were not parsed. It\'s possible the file'
                    ' supplied is of an incorrect format!'
                ))
            # Get everything after the final item parsed
            lines_split = deepcopy(lines[split + 1:])
            start = end = 0
            found = False

            # Parse sample backgrounds and
            # corresponding samples and containers.
            for i, line in enumerate(lines_split):
                if ("SAMPLE BACKGROUND" in line and "{" in line) and not found:
                    start = i
                    found = True
                    continue
                elif (
                    ("SAMPLE BACKGROUND" in line and "{" in line)
                    or ("END" in line)
                ) and found:
                    end = i
                    found = False
                    slice = deepcopy(lines_split[start:end])
                    self.sampleBackgrounds.append(
                        self.sampleBackgroundHelper(slice)
                    )
                    start = end + 1
                else:
                    continue

    def __str__(self):
        """
        Returns the string representation of the GudrunFile object.

        Parameters
        ----------
        None

        Returns
        -------
        string : str
            String representation of GudrunFile.
        """

        LINEBREAK = "\n\n"
        header = "'  '  '        '  '/'" + LINEBREAK
        instrument = (
            "INSTRUMENT          {\n\n"
            + str(self.instrument)
            + LINEBREAK
            + "}"
        )
        beam = "BEAM          {\n\n" + str(self.beam) + LINEBREAK + "}"
        normalisation = (
            "NORMALISATION          {\n\n"
            + str(self.normalisation)
            + LINEBREAK
            + "}"
        )
        sampleBackgrounds = "\n".join(
            [str(x) for x in self.sampleBackgrounds]
        ).rstrip()
        footer = "\n\n\nEND\n1\nDate and Time last written:  {}\nN".format(
            time.strftime("%Y%m%d %H:%M:%S")
        )
        return (
            header
            + instrument
            + LINEBREAK
            + beam
            + LINEBREAK
            + normalisation
            + LINEBREAK
            + sampleBackgrounds
            + footer
        )

    def write_out(self, overwrite=False):
        """
        Writes out the string representation of the GudrunFile.
        If 'overwrite' is True, then the initial file is overwritten.
        Otherwise, it is written to 'gudpy_{initial filename}.txt'.

        Parameters
        ----------
        overwrite : bool, optional
            Overwrite the initial file? (default is False).

        Returns
        -------
        None
        """
        if not overwrite:
            f = open(self.outpath, "w", encoding="utf-8")
        else:
            f = open(self.path, "w", encoding="utf-8")
        f.write(str(self))
        f.close()

    def dcs(self, path=''):
        """
        Purge detectors and then call gudrun_dcs on the path supplied.
        If the path is its default value,
        then use the path attribute as the path.

        Parameters
        ----------
        overwrite : bool, optional
            Overwrite the initial file? (default is False).
        path : str, optional
            Path to parse from (default is empty, which indicates self.path).
        Returns
        -------
        subprocess.CompletedProcess
            The result of calling gudrun_dcs using subprocess.run.
            Can access stdout/stderr from this.
        """
        if not path:
            path = self.path
        self.purge()
        try:
            result = subprocess.run(
                ["bin/gudrun_dcs", path], capture_output=True, text=True
            )
        except FileNotFoundError:
            gudrun_dcs = sys._MEIPASS + os.sep + "gudrun_dcs"
            result = subprocess.run(
                [gudrun_dcs, path], capture_output=True, text=True
            )
        return result

    def process(self):
        """
        Write out the current state of the file, then
        purge detectors and then call gudrun_dcs on the file that
        was written out.

        Parameters
        ----------
        None
        Returns
        -------
        subprocess.CompletedProcess
            The result of calling gudrun_dcs using subprocess.run.
            Can access stdout/stderr from this.
        """
        self.write_out()
        return self.dcs(path=self.outpath)

    def purge(self):
        """
        Create a PurgeFile from the GudrunFile,
        and then call Purge.purge() to purge the detectors.

        Parameters
        ----------
        None
        Returns
        -------
        subprocess.CompletedProcess
            The result of calling purge_det using subprocess.run.
            Can access stdout/stderr from this.
        """
        purge = PurgeFile(self)
        return purge.purge()


if __name__ == "__main__":
    g = GudrunFile(
        path="/home/jared/GudPy/GudPy/tests/TestData/NIMROD-water/water.txt"
        )
    # print(g.dcs())<|MERGE_RESOLUTION|>--- conflicted
+++ resolved
@@ -10,16 +10,11 @@
         firstword, boolifyNum,
         extract_ints_from_string,
         extract_floats_from_string,
-<<<<<<< HEAD
         firstNFloats,
         firstNInts,
         nthfloat,
         nthint
 )
-=======
-        extract_nums_from_string,
-        count_occurrences)
->>>>>>> d522c570
 from src.gudrun_classes.instrument import Instrument
 from src.gudrun_classes.beam import Beam
 from src.gudrun_classes.normalisation import Normalisation
@@ -174,7 +169,6 @@
                 extract_ints_from_string(lines[8])
             )
 
-<<<<<<< HEAD
             # For integer pair attributes,
             # we extract the first 2 integers from the line.
             self.instrument.wavelengthRangeForMonitorNormalisation = (
@@ -183,177 +177,6 @@
             self.instrument.spectrumNumbersForTransmissionMonitor = (
                 extract_ints_from_string(lines[10])
             )
-=======
-        self.instrument = Instrument()
-
-        # Dictionary of key phrases for ensuring expected data is on
-        # the expected lines.
-        KEYPHRASES = {
-            "name": "Instrument name",
-            "GudrunInputFileDir": "Gudrun input file dir",
-            "dataFileDir": "Data file dir",
-            "dataFileType": "Data file type",
-            "detectorCalibrationFileName": "Detector calibration",
-            "columnNoPhiVals": "phi values",
-            "groupFileName": "Groups file name",
-            "deadtimeConstantsFileName": "Deadtime constants",
-            "spectrumNumbersForIncidentBeamMonitor": [
-                "Spectrum",
-                "number",
-                "incident",
-            ],
-            "wavelengthRangeForMonitorNormalisation": [
-                "Wavelength",
-                "range",
-                "normalisation",
-            ],
-            "spectrumNumbersForTransmissionMonitor": [
-                "Spectrum",
-                "number",
-                "transmission",
-            ],
-            "incidentMonitorQuietCountConst": ["Incident", "quiet", "count"],
-            "transmissionMonitorQuietCountConst": [
-                "Transmission",
-                "quiet",
-                "count",
-            ],
-            "channelNosSpikeAnalysis": "Channel numbers",
-            "spikeAnalysisAcceptanceFactor": "Spike analysis acceptance",
-            "wavelengthMin": ["Wavelength", "range", "step", "size"],
-            "NoSmoothsOnMonitor": "smooths on monitor",
-            "XMin": "x-scale",
-            "groupsAcceptanceFactor": "Groups acceptance",
-            "mergePower": "Merge power",
-            "subSingleAtomScattering": ["single", "atom", "scattering?"],
-            "mergeWeights": ["By", "?"],
-            "incidentFlightPath": "Incident flight path",
-            "spectrumNumberForOutputDiagnosticFiles": [
-                "Spectrum",
-                "number",
-                "diagnostic",
-            ],
-            "neutronScatteringParametersFile": "Neutron scattering parameters",
-            "scaleSelection": "Scale selection",
-            "subWavelengthBinnedData": ["Subtract", "wavelength-binned"],
-            "GudrunStartFolder": "Folder where Gudrun started",
-            "startupFileFolder": "Folder containing the startup file",
-            "logarithmicStepSize": "Logarithmic step size",
-            "hardGroupEdges": "edges?",
-            "numberIterations": "iterations",
-            "tweakTweakFactors": "tweak",
-        }
-
-        # Extract marker line
-        lines = [
-            line
-            for line in lines
-            if "end input of specified values" not in line
-        ]
-
-        # Check if the grouping parameter panel
-        # attribute is present in the file
-        isGroupingParameterPanelUsed = [
-            line
-            for line in lines
-            if "Group, Xmin, Xmax, Background factor" in line
-        ]
-
-        for line in isGroupingParameterPanelUsed:
-            self.instrument.groupingParameterPanel.append(
-                tuple(
-                    extract_nums_from_string(line)
-                )
-            )
-
-        isNXS = [
-            line
-            for line in lines
-            if "NXS" in line or "nxs" in line or "NeXus" in line
-        ]
-
-        # If grouping parameter panel is not being used,
-        # remove its key from the dict
-        auxVars = deepcopy(self.instrument.__dict__)
-
-        # Pop these attributes, we will deal with them separately.
-        auxVars.pop("wavelengthMax", None)
-        auxVars.pop("wavelengthStep", None)
-        auxVars.pop("XMax", None)
-        auxVars.pop("XStep", None)
-        auxVars.pop("useLogarithmicBinning", None)
-        auxVars.pop("nxsDefinitionFile", None)
-        auxVars.pop("groupingParameterPanel", None)
-
-        # Map the attributes of the Instrument class to line numbers.
-
-        FORMAT_MAP = dict.fromkeys(auxVars.keys())
-        FORMAT_MAP.update((k, i) for i, k in enumerate(FORMAT_MAP))
-        # Categorise attributes by variables, for easier handling.
-
-        if isGroupingParameterPanelUsed:
-            for key in FORMAT_MAP.keys():
-                if FORMAT_MAP[key] > FORMAT_MAP["XMin"]:
-                    FORMAT_MAP[key] += len(isGroupingParameterPanelUsed)
-
-        if isNXS:
-            FORMAT_MAP["numberIterations"] += 1
-            FORMAT_MAP["tweakTweakFactors"] += 1
-
-        STRINGS = [
-            x
-            for x in self.instrument.__dict__.keys()
-            if isinstance(self.instrument.__dict__[x], str)
-            and not x == "nxsDefinitionFile"
-        ]
-        LISTS = [
-            x
-            for x in self.instrument.__dict__.keys()
-            if isinstance(self.instrument.__dict__[x], list)
-            and not x == "groupingParameterPanel"
-        ]
-        INTS = [
-            x
-            for x in self.instrument.__dict__.keys()
-            if isinstance(self.instrument.__dict__[x], int)
-            and not isinstance(self.instrument.__dict__[x], bool)
-        ]
-        FLOATS = [
-            x
-            for x in self.instrument.__dict__.keys()
-            if isinstance(self.instrument.__dict__[x], float)
-        ]
-        BOOLS = [
-            x
-            for x in self.instrument.__dict__.keys()
-            if isinstance(self.instrument.__dict__[x], bool)
-        ]
-        TUPLES = [
-            x
-            for x in self.instrument.__dict__.keys()
-            if isinstance(self.instrument.__dict__[x], tuple)
-        ]
-        TUPLE_INTS = [
-            x for x in TUPLES if iteristype(self.instrument.__dict__[x], int)
-        ]
-        TUPLE_FLOATS = [
-            x for x in TUPLES if iteristype(self.instrument.__dict__[x], float)
-        ]
-
-        """
-        Get all attributes that are strings:
-            - Instrument name
-            - Gudrun input file directory
-            - Data file directory
-            - Data file type
-            - Detector calibration file name
-            - Group file name
-            - Deadtime constants file name
-            - Neutron scattering parameters file
-            - Gudrun start folder
-            - Startup file folder
-        """
->>>>>>> d522c570
 
             # For single float attributes,
             # we extract the zeroth float from the line.
@@ -432,20 +255,10 @@
             self.instrument.spectrumNumberForOutputDiagnosticFiles = (
                 nthint(lines[i+6], 0)
             )
-<<<<<<< HEAD
+
             self.instrument.neutronScatteringParametersFile = (
                 firstword(lines[i+7])
-=======
-
-        """
-        Get mergeWeights attribute.
-        """
-        key = "mergeWeights"
-        isin_, i = isin(KEYPHRASES[key], lines)
-        if not isin_:
-            raise ValueError(
-                "Whilst parsing INSTRUMENT, {} was not found".format(key)
->>>>>>> d522c570
+
             )
             self.instrument.scaleSelection = (
                 Scales[Scales(nthint(lines[i+8], 0)).name]
@@ -572,7 +385,7 @@
         None
         """
 
-<<<<<<< HEAD
+
         try:
             # Initialise normalisation attribute
             # to a new instance of Normalisation.
@@ -593,143 +406,6 @@
             # Create a DataFiles object from the dataFiles list constructed.
             self.normalisation.dataFiles = (
                 DataFiles(dataFiles, "NORMALISATION")
-=======
-        self.normalisation = Normalisation()
-
-        # Dictionary of key phrases for ensuring expected data is on
-        # the expected lines.
-        KEYPHRASES = {
-            "forceCalculationOfCorrections": ["Force", "corrections?"],
-            "geometry": "Geometry",
-            "thickness": ["Upstream", "downstream", "thickness"],
-            "angleOfRotationSampleWidth": "Angle of rotation",
-            "density": "Density",
-            "tempForNormalisationPC": "Placzek correction",
-            "totalCrossSectionSource": "Total cross",
-            "normalisationDifferentialCrossSectionFilename": [
-                "Normalisation",
-                "cross section",
-                "filename",
-            ],
-            "lowerLimitSmoothedNormalisation": "Lower limit",
-            "normalisationDegreeSmoothing": "Normalisation degree",
-            "minNormalisationSignalBR": "background ratio",
-        }
-
-        # Count the number of data files and background data files.
-
-        if not isin(["number", "files", "period"], lines) == (True, 0):
-            raise ValueError((
-                'Whilst parsing NORMALISATION, '
-                'numberOfFilesPeriodNumber was not found'
-            ))
-
-        if not isin(["number", "files", "period"], deepcopy(lines[1:]))[0]:
-            raise ValueError((
-                'Whilst parsing NORMALISATION, '
-                'numberOfFilesPeriodNumberBg was not found'
-            ))
-
-        numberFiles = extract_ints_from_string(lines[0])[0]
-        numberFilesBG = extract_ints_from_string(lines[numberFiles + 1])[0]
-
-        # Count the number of elements
-        numberElements = count_occurrences(
-            "Normalisation atomic composition", lines
-        ) + count_occurrences("Composition", lines)
-
-        # Map the attributes of the Beam class to line numbers.
-
-        FORMAT_MAP = dict.fromkeys(self.normalisation.__dict__.keys())
-        FORMAT_MAP.pop("dataFiles", None)
-        FORMAT_MAP.pop("dataFilesBg", None)
-        FORMAT_MAP.pop("composition", None)
-        FORMAT_MAP.pop("densityUnits", None)
-        FORMAT_MAP.update((k, i) for i, k in enumerate(FORMAT_MAP))
-
-        # Index arithmetic to fix indexes,
-        # which get skewed by data files and elements
-
-        for key in FORMAT_MAP.keys():
-            if FORMAT_MAP[key] > 0:
-                FORMAT_MAP[key] += numberFiles
-
-        marker = 0
-        for key in FORMAT_MAP.keys():
-            if FORMAT_MAP[key] - numberFiles == 1:
-                marker = FORMAT_MAP[key]
-                continue
-            if marker:
-                if FORMAT_MAP[key] > marker:
-                    FORMAT_MAP[key] += numberFilesBG
-
-        marker = 0
-        for key in FORMAT_MAP.keys():
-            if FORMAT_MAP[key] - numberFilesBG - numberFiles == 2:
-                marker = FORMAT_MAP[key]
-                continue
-            if marker:
-                if FORMAT_MAP[key] > marker:
-                    FORMAT_MAP[key] += numberElements + 1
-
-        # Categorise attributes by variables, for easier handling.
-        STRINGS = [
-            x
-            for x in self.normalisation.__dict__.keys()
-            if isinstance(self.normalisation.__dict__[x], str)
-        ]
-        INTS = [
-            x
-            for x in self.normalisation.__dict__.keys()
-            if isinstance(self.normalisation.__dict__[x], int)
-            and not isinstance(self.normalisation.__dict__[x], bool)
-        ]
-        FLOATS = [
-            x
-            for x in self.normalisation.__dict__.keys()
-            if isinstance(self.normalisation.__dict__[x], float)
-        ]
-        BOOLS = [
-            x
-            for x in self.normalisation.__dict__.keys()
-            if isinstance(self.normalisation.__dict__[x], bool)
-        ]
-        TUPLES = [
-            x
-            for x in self.normalisation.__dict__.keys()
-            if isinstance(self.normalisation.__dict__[x], tuple)
-        ]
-        TUPLE_FLOATS = [
-            x
-            for x in TUPLES
-            if iteristype(self.normalisation.__dict__[x], float)
-        ]
-        TUPLE_INTS = [
-            x
-            for x in TUPLES
-            if iteristype(self.normalisation.__dict__[x], int)
-        ]
-
-        """
-        Get all attributes that are strings:
-            - Geometry
-            - Total cross section source
-            - Normalisation differential cross section filename
-        """
-
-        for key in STRINGS:
-            isin_, i = isin(KEYPHRASES[key], lines)
-            if not isin_:
-                raise ValueError(
-                    "Whilst parsing NORMALISATION, {} was not found".format(
-                        key
-                    )
-                )
-            if i != FORMAT_MAP[key]:
-                FORMAT_MAP[key] = i
-            self.normalisation.__dict__[key] = firstword(
-                lines[FORMAT_MAP[key]]
->>>>>>> d522c570
             )
 
             # Calculate the index which we should continue from.
@@ -917,7 +593,6 @@
             The Sample that was parsed from the input lines.
         """
 
-<<<<<<< HEAD
         try:
             # Create a new instance of Sample.
             sample = Sample()
@@ -948,281 +623,6 @@
             # integer in the line to its boolean value.
             sample.forceCalculationOfCorrections = (
                 boolifyNum(nthint(lines[i], 0))
-=======
-        sample = Sample()
-
-        # Extract the name from the lines,
-        # and then discard the unnecessary lines.
-        sample.name = str(lines[0][:-2]).strip()
-        lines[:] = lines[2:]
-
-        # Dictionary of key phrases for ensuring expected data is on
-        # the expected lines.
-        KEYPHRASES = {
-            "numberOfFilesPeriodNumber": ["files", "period"],
-            "forceCalculationOfCorrections": ["Force", "corrections?"],
-            "geometry": "Geometry",
-            "thickness": ["Upstream", "downstream", "thickness"],
-            "angleOfRotationSampleWidth": "Angle of rotation",
-            "density": "Density",
-            "tempForNormalisationPC": "Placzek correction",
-            "totalCrossSectionSource": "Total cross",
-            "sampleTweakFactor": "tweak factor",
-            "topHatW": "Top hat width",
-            "minRadFT": "Minimum radius for FT",
-            "grBroadening": ["g(r)", "broadening"],
-            "normalisationCorrectionFactor": "Normalisation correction factor",
-            "fileSelfScattering": ["file", "self scattering", "function"],
-            "normaliseTo": "Normalise",
-            "maxRadFT": "Maximum radius for FT",
-            "outputUnits": "Output units",
-            "powerForBroadening": "Power for broadening",
-            "stepSize": "Step size",
-            "include": ["Analyse", "sample?"],
-            "environementScatteringFuncAttenuationCoeff": [
-                "environment",
-                "scattering fraction",
-                "attenuation coefficient",
-            ],
-        }
-
-        # Discard lines which don't contain information.
-        lines = [
-            line
-            for line in lines
-            if "end of" not in line and "to finish" not in line
-        ]
-
-        # Count the number of files and the number of elements.
-        numberFiles = count_occurrences("data files", lines)
-        numberElements = count_occurrences(
-            "Sample atomic composition", lines
-        ) + count_occurrences("Composition", lines)
-
-        # Count the number of resonance values
-        numberResonanceValues = count_occurrences(
-            "resonance wavelength", lines
-        )
-
-        resonanceLines = [
-            line
-            for line in lines
-            if "resonance wavelength" in line
-        ]
-
-        resonanceValues = []
-        for line in resonanceLines:
-            resonanceWavelength = extract_floats_from_string(line)
-            resonanceValues.append(tuple(resonanceWavelength))
-
-        # Count the number of exponential values
-        numberExponentialValues = count_occurrences(
-            "amplitude and decay", lines
-        )
-
-        exponentialLines = [
-            line
-            for line in lines
-            if "amplitude and decay" in line
-        ]
-
-        exponentialValues = []
-        for line in exponentialLines:
-            exponentialPair = extract_nums_from_string(line)
-            exponentialValues.append(tuple(exponentialPair))
-
-        # Map the attributes of the Sample class to line numbers.
-
-        FORMAT_MAP = dict.fromkeys(sample.__dict__.keys())
-        FORMAT_MAP.pop("name", None)
-        FORMAT_MAP.pop("dataFiles", None)
-        FORMAT_MAP.pop("composition", None)
-        FORMAT_MAP.pop("sampleBackground", None)
-        FORMAT_MAP.pop("containers", None)
-        FORMAT_MAP.pop("runThisSample", None)
-        FORMAT_MAP.pop("densityUnits", None)
-        FORMAT_MAP.pop("resonanceValues", None)
-        FORMAT_MAP.pop("exponentialValues", None)
-        FORMAT_MAP.update((k, i) for i, k in enumerate(FORMAT_MAP))
-
-        # Index arithmetic to fix indexes,
-        # which get skewed by data files, elements,
-        # resonance and exponential values
-
-        for key in FORMAT_MAP.keys():
-            if FORMAT_MAP[key] > 0:
-                FORMAT_MAP[key] += numberFiles
-
-        marker = 0
-        for key in FORMAT_MAP.keys():
-            if FORMAT_MAP[key] - numberFiles == 1:
-                marker = FORMAT_MAP[key]
-                continue
-            if marker:
-                if FORMAT_MAP[key] > marker:
-                    FORMAT_MAP[key] += numberElements
-
-        marker = FORMAT_MAP["grBroadening"]
-        for key in FORMAT_MAP.keys():
-            if FORMAT_MAP[key] > marker:
-                FORMAT_MAP[key] += (
-                    numberResonanceValues + numberExponentialValues
-                )
-
-        # Categorise attributes by variables, for easier handling.
-        STRINGS = [
-            x
-            for x in sample.__dict__.keys()
-            if isinstance(sample.__dict__[x], str)
-        ]
-        INTS = [
-            x
-            for x in sample.__dict__.keys()
-            if isinstance(sample.__dict__[x], int)
-            and not isinstance(sample.__dict__[x], bool)
-        ]
-        FLOATS = [
-            x
-            for x in sample.__dict__.keys()
-            if isinstance(sample.__dict__[x], float)
-        ]
-        BOOLS = [
-            x
-            for x in sample.__dict__.keys()
-            if isinstance(sample.__dict__[x], bool)
-            and not x == "runThisSample"
-        ]
-        TUPLES = [
-            x
-            for x in sample.__dict__.keys()
-            if isinstance(sample.__dict__[x], tuple)
-        ]
-        TUPLE_FLOATS = [
-            x for x in TUPLES if iteristype(sample.__dict__[x], float)
-        ]
-        TUPLE_INTS = [x for x in TUPLES if iteristype(sample.__dict__[x], int)]
-
-        # Resonance values
-        sample.resonanceValues = resonanceValues
-        sample.exponentialValues = exponentialValues
-
-        """
-        Get all attributes that are strings:
-            - Geometry
-            - Total cross section source
-            - File containing self scattering as a function of wavelength [A]
-        """
-
-        for key in STRINGS:
-            try:
-                isin_, i = isin(KEYPHRASES[key], lines)
-                if not isin_:
-                    raise ValueError(
-                        "Whilst parsing {}, {} was not found".format(
-                            sample.name, key
-                        )
-                    )
-                if i != FORMAT_MAP[key]:
-                    FORMAT_MAP[key] = i
-                sample.__dict__[key] = firstword(lines[FORMAT_MAP[key]])
-            except KeyError:
-                continue
-
-        """
-        Get all attributes that are integers:
-            - Temperature for normalisation Placzek correction
-            - Top hat width (1/\u212b) for cleaning up Fourier Transform
-            - Normalise to
-            - Output units
-        """
-
-        for key in INTS:
-            if key == "densityUnits":
-                continue
-            isin_, i = isin(KEYPHRASES[key], lines)
-            if not isin_:
-                raise ValueError(
-                    "Whilst parsing {}, {} was not found".format(
-                        sample.name, key
-                    )
-                )
-            if i != FORMAT_MAP[key]:
-                FORMAT_MAP[key] = i
-            sample.__dict__[key] = int(firstword(lines[FORMAT_MAP[key]]))
-
-        """
-        Get all attributes that are floats (doubles):
-            - Density of atoms
-            - Sample tweak factor
-            - Minimum radius for Fourier Transform
-            - g(r) broadening at r= 1A
-            - Maximum radius for Fourier Transform
-            - Power for broadening function
-            - Step size
-        """
-
-        for key in FLOATS:
-            isin_, i = isin(KEYPHRASES[key], lines)
-            if not isin_:
-                raise ValueError(
-                    "Whilst parsing {}, {} was not found".format(
-                        sample.name, key
-                    )
-                )
-            if i != FORMAT_MAP[key]:
-                FORMAT_MAP[key] = i
-            if key == "density":
-                density = float(firstword(lines[FORMAT_MAP[key]]))
-                if density < 0:
-                    density = abs(density)
-                    sample.densityUnits = UnitsOfDensity.ATOMIC
-                else:
-                    sample.densityUnits = UnitsOfDensity.CHEMICAL
-                sample.__dict__[key] = density
-            else:
-                sample.__dict__[key] = float(firstword(lines[FORMAT_MAP[key]]))
-
-        """
-        Get all attributes that are boolean values:
-            - Force calculation of corrections?
-            - Analyse this sample?
-        """
-
-        for key in BOOLS:
-            isin_, i = isin(KEYPHRASES[key], lines)
-            if not isin_:
-                raise ValueError(
-                    "Whilst parsing {}, {} was not found".format(
-                        sample.name, key
-                    )
-                )
-            if i != FORMAT_MAP[key]:
-                FORMAT_MAP[key] = i
-            sample.__dict__[key] = boolifyNum(
-                int(firstword(lines[FORMAT_MAP[key]]))
-            )
-
-        """
-        Get all attributes that need to be stored as a tuple of floats:
-            - Upstream and downstream thickness
-            - Angle of rotation and sample width
-            - Sample environment scattering fraction
-                and attenuation coefficient
-        """
-
-        for key in TUPLE_FLOATS:
-            isin_, i = isin(KEYPHRASES[key], lines)
-            if not isin_:
-                raise ValueError(
-                    "Whilst parsing {}, {} was not found".format(
-                        sample.name, key
-                    )
-                )
-            if i != FORMAT_MAP[key]:
-                FORMAT_MAP[key] = i
-            sample.__dict__[key] = tuple(
-                extract_floats_from_string(lines[FORMAT_MAP[key]])
->>>>>>> d522c570
             )
 
             # Construct composition
@@ -1264,7 +664,6 @@
                     sample.geometry == Geometry.SameAsBeam
                     and geometry == Geometry.FLATPLATE
                 )
-<<<<<<< HEAD
                     or sample.geometry == Geometry.FLATPLATE):
                 # If is is FLATPLATE, then extract the upstream and downstream
                 # thickness, the angle of rotation and sample width.
@@ -1313,25 +712,6 @@
                     ):
                 sample.resonanceValues.append(
                     tuple(extract_floats_from_string(line))
-=======
-            if i != FORMAT_MAP[key]:
-                FORMAT_MAP[key] = i
-            sample.__dict__[key] = tuple(
-                extract_ints_from_string(lines[FORMAT_MAP[key]])
-            )
-
-        # Get all of the sample datafiles and their information.
-
-        dataFiles = []
-        for j in range(sample.numberOfFilesPeriodNumber[0]):
-            curr = lines[FORMAT_MAP["numberOfFilesPeriodNumber"] + j + 1]
-            if "data files" in curr:
-                dataFiles.append(firstword(curr))
-            else:
-                raise ValueError(
-                    "Number of data files does not\
-                     match number of data files specified"
->>>>>>> d522c570
                 )
                 n += 1
                 line = lines[i+n]
