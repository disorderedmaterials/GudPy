--- conflicted
+++ resolved
@@ -92,9 +92,8 @@
         self.standardDeviation = (10, 10)
         self.ignoreBad = True
 
-<<<<<<< HEAD
         self.collectGudrunFileAttributes()
-=======
+
     def write_out(self, path=""):
         """
         Writes out the string representation of the PurgeFile to
@@ -116,7 +115,6 @@
             f = open(path, "w", encoding="utf-8")
             f.write(str(self))
         f.close()
->>>>>>> 35fb5645
 
     def collectGudrunFileAttributes(self):
         """
