--- conflicted
+++ resolved
@@ -1,8 +1,4 @@
-<<<<<<< HEAD
 from src.scripts.utils import bjoin, numifyBool
-=======
-from src.scripts.utils import spacify, numifyBool, bjoin
->>>>>>> d522c570
 from src.gudrun_classes.data_files import DataFiles
 from src.gudrun_classes.composition import Composition
 from src.gudrun_classes.enums import (
@@ -213,10 +209,7 @@
                 sameseps=True
             )
         )
-<<<<<<< HEAD
-=======
-
->>>>>>> d522c570
+
         selfScatteringLine = (
             f'{self.fileSelfScattering}{TAB}'
             f'Name of file containing self scattering'
