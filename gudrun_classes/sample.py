try:
    from utils import spacify, numifyBool
    from data_files import DataFiles
    from composition import Composition
    from enums import UnitsOfDensity
except ModuleNotFoundError:
    from scripts.utils import spacify, numifyBool
    from gudrun_classes.data_files import DataFiles
    from gudrun_classes.composition import Composition
    from gudrun_classes.enums import UnitsOfDensity


class Sample:
    """
    Class to represent a Sample.

    ...

    Attributes
    ----------
    name : str
        Name of the sample.
    numberOfFilesPeriodNumber : tuple(int, int)
        Number of data files and their period number.
    dataFiles : DataFiles
        DataFiles object storing data files belonging to the container.
    forceCalculationOfCorrections : bool
        Decide whether to force calculations of corrections or read them
        from the file, if it exists.
    composition : Composition
        Composition object storing the atomic composition of the sample.
    geometry : str
        Geometry of the sample (FLATPLATE / CYLINDRICAL).
    thickness : tuple(float, float)
        Upstream and downstream thickness.
    angleOfRotationSampleWidth : tuple(float, float)
        Angle of rotation of the sample and its width.
<<<<<<< HEAD
    density : str
        Density of the sample
    densityUnits : int
        0 = atoms/Angstrom^3, 1 = gm/cm^3
=======
    densityOfAtoms : str
        Density of atoms in the sample (atoms/Angstrom^3)
>>>>>>> 40f53bd6
    overallBackgroundFactor : float
        Background factor.
    totalCrossSectionSource : str
        TABLES / TRANSMISSION monitor / filename
    sampleTweakFactor : float
        Tweak factor for the sample.
    topHatW : float
        Width of top hat function for Fourier transform.
    minRadFT : float
        Minimum radius for Fourier transform.
<<<<<<< HEAD
    grBroadening : float
=======
    gor : float
>>>>>>> 40f53bd6
        Broadening of g(r) at r = 1 Angstrom
    expAandD : tuple(float, float, int)
        Sample exponential paramaters.
    normalisationCorrectionFactor : float
        Factor to multiply normalisation by prior to dividing into sample.
    fileSelfScattering : str
        Name of file containing scattering as a function of wavelength.
    normaliseTo : int
        Normalisationt type required on the final merged DCS data.
        0 = nothing, 1 = <f>^2, 2 = <f^2>
    maxRadFT : float
        Maximum radiues for Fourier transform.
    outputUnits : int
        Output units for final merged DCS, barns/atom/sr or cm^-1/sr
    powerForBroadening : float
        Broadening power
        0 = constant, 0.5 = sqrt(r), 1 = r
    stepSize : int
        Step size in radius for final g(r).
    include : bool
        Should the sample be included in analysis?
    environementScatteringFuncAttenuationCoeff : tuple(float, float)
        Sample environment factors used to compensate
        for different attenuation and scattering in different containers.
    containers : Container[]
        List of Container objects attached to this sample.
    runThisSample : bool
        Should this sample be ran?
    Methods
    -------
    """
    def __init__(self):
        """
        Constructs all the necessary attributes for the Sample object.

        Parameters
        ----------
        None
        """
        self.name = ""
        self.numberOfFilesPeriodNumber = (0, 0)
        self.dataFiles = DataFiles([], "SAMPLE")
        self.forceCalculationOfCorrections = False
        self.composition = Composition([], "SAMPLE")
        self.geometry = ""
        self.thickness = (0.0, 0.0)
        self.angleOfRotationSampleWidth = (0.0, 0.0)
        self.density = 0.0
        self.densityUnits = 0
        self.tempForNormalisationPC = 0
        self.totalCrossSectionSource = ""
        self.sampleTweakFactor = 0.0
        self.topHatW = 0.0
        self.minRadFT = 0.0
        self.grBroadening = 0.0
        self.expAandD = (0.0, 0.0, 0)
        self.normalisationCorrectionFactor = 0.0
        self.fileSelfScattering = ""
        self.normaliseTo = 0
        self.maxRadFT = 0.0
        self.outputUnits = 0
        self.powerForBroadening = 0.0
        self.stepSize = 0.0
        self.include = False
        self.environementScatteringFuncAttenuationCoeff = (0.0, 0.0)

        self.containers = []
        self.runThisSample = True

    def __str__(self):
        """
        Returns the string representation of the Sample object.

        Parameters
        ----------
        None

        Returns
        -------
        string : str
            String representation of Sample.
        """

        TAB = "          "

        dataFilesLine = (
            f'{str(self.dataFiles)}\n'
            if len(self.dataFiles.dataFiles) > 0
            else
            ''
        )
<<<<<<< HEAD

        if self.densityUnits == UnitsOfDensity.ATOMIC.value:
            units = 'atoms/\u212b^3'
            density = self.density*-1
        elif self.density == UnitsOfDensity.CHEMICAL.value:
            units = 'gm/cm^3'
            density = self.density

        densityLine = (
            f'{density}{TAB}'
            f'Density {units}?\n'
        )
=======
>>>>>>> 40f53bd6

        selfScatteringLine = (
            f'{self.fileSelfScattering}{TAB}'
            f'Name of file containing self scattering'
            f' as a function of wavelength [\u212b]\n'
        )

        sampleEnvironmentLine = (
            f'{spacify(self.environementScatteringFuncAttenuationCoeff)}'
            f'{TAB}'
            f'Sample environment scattering fraction'
            f' and attenuation coefficient [per \u212b]\n'
        )

        SAMPLE_CONTAINERS = (
            "\n".join([str(x) for x in self.containers])
            if len(self.containers) > 0
            else
            ''
        )

        return (
            f'\n{self.name}{TAB}{{\n\n'
            f'{spacify(self.numberOfFilesPeriodNumber)}{TAB}'
            f'Number of  files and period number\n'
            f'{dataFilesLine}'
            f'{numifyBool(self.forceCalculationOfCorrections)}{TAB}'
            f'Force calculation of sample corrections?\n'
            f'{str(self.composition)}\n'
            f'*  0  0{TAB}* 0 0 to specify end of composition input\n'
            f'{self.geometry}{TAB}'
            f'Geometry\n'
            f'{spacify(self.thickness)}{TAB}'
            f'Upstream and downstream thickness [cm]\n'
            f'{spacify(self.angleOfRotationSampleWidth)}{TAB}'
            f'Angle of rotation and sample width (cm)\n'
<<<<<<< HEAD
            f'{densityLine}'
=======
            f'{self.densityOfAtoms}{TAB}'
            f'Density atoms/\u212b^3?\n'
>>>>>>> 40f53bd6
            f'{self.tempForNormalisationPC}{TAB}'
            f'Temperature for sample Placzek correction\n'
            f'{self.totalCrossSectionSource}{TAB}'
            f'Total cross section source\n'
            f'{self.sampleTweakFactor}{TAB}'
            f'Sample tweak factor\n'
            f'{self.topHatW}{TAB}'
            f'Top hat width (1/\u212b) for cleaning up Fourier Transform\n'
            f'{self.minRadFT}{TAB}'
            f'Minimum radius for FT  [\u212b]\n'
<<<<<<< HEAD
            f'{self.grBroadening}{TAB}'
=======
            f'{self.gor}{TAB}'
>>>>>>> 40f53bd6
            f'g(r) broadening at r = 1\u212b [\u212b]\n'
            f'0  0{TAB}0  0{TAB} to finish specifying wavelength'
            ' range of resonance\n'
            f'{spacify(self.expAandD)}{TAB}'
            f'Exponential amplitude and decay [1/\u212b]\n'
            f'*  0  0{TAB}* 0 0 to specify end of exponential parameter input'
            f'\n'
            f'{self.normalisationCorrectionFactor}{TAB}'
            f'Normalisation correction factor\n'
            f'{selfScatteringLine}'
            f'{self.normaliseTo}{TAB}'
            f'Normalise to:Nothing\n'
            f'{self.maxRadFT}{TAB}'
            f'Maximum radius for FT [\u212b]\n'
            f'{self.outputUnits}{TAB}'
            f'Output units: b/atom/sr\n'
            f'{self.powerForBroadening}{TAB}'
            f'Power for broadening function e.g. 0.5\n'
            f'{self.stepSize}{TAB}'
            f'Step size [\u212b]\n'
            f'{numifyBool(self.include)}{TAB}'
            f'Analyse this sample?\n'
            f'{sampleEnvironmentLine}'
            f'\n}}\n\n'
            f'{SAMPLE_CONTAINERS}'
            f'\nGO\n'
        )<|MERGE_RESOLUTION|>--- conflicted
+++ resolved
@@ -35,15 +35,10 @@
         Upstream and downstream thickness.
     angleOfRotationSampleWidth : tuple(float, float)
         Angle of rotation of the sample and its width.
-<<<<<<< HEAD
     density : str
         Density of the sample
     densityUnits : int
         0 = atoms/Angstrom^3, 1 = gm/cm^3
-=======
-    densityOfAtoms : str
-        Density of atoms in the sample (atoms/Angstrom^3)
->>>>>>> 40f53bd6
     overallBackgroundFactor : float
         Background factor.
     totalCrossSectionSource : str
@@ -54,11 +49,7 @@
         Width of top hat function for Fourier transform.
     minRadFT : float
         Minimum radius for Fourier transform.
-<<<<<<< HEAD
     grBroadening : float
-=======
-    gor : float
->>>>>>> 40f53bd6
         Broadening of g(r) at r = 1 Angstrom
     expAandD : tuple(float, float, int)
         Sample exponential paramaters.
@@ -150,8 +141,6 @@
             else
             ''
         )
-<<<<<<< HEAD
-
         if self.densityUnits == UnitsOfDensity.ATOMIC.value:
             units = 'atoms/\u212b^3'
             density = self.density*-1
@@ -163,8 +152,6 @@
             f'{density}{TAB}'
             f'Density {units}?\n'
         )
-=======
->>>>>>> 40f53bd6
 
         selfScatteringLine = (
             f'{self.fileSelfScattering}{TAB}'
@@ -201,12 +188,7 @@
             f'Upstream and downstream thickness [cm]\n'
             f'{spacify(self.angleOfRotationSampleWidth)}{TAB}'
             f'Angle of rotation and sample width (cm)\n'
-<<<<<<< HEAD
             f'{densityLine}'
-=======
-            f'{self.densityOfAtoms}{TAB}'
-            f'Density atoms/\u212b^3?\n'
->>>>>>> 40f53bd6
             f'{self.tempForNormalisationPC}{TAB}'
             f'Temperature for sample Placzek correction\n'
             f'{self.totalCrossSectionSource}{TAB}'
@@ -217,11 +199,7 @@
             f'Top hat width (1/\u212b) for cleaning up Fourier Transform\n'
             f'{self.minRadFT}{TAB}'
             f'Minimum radius for FT  [\u212b]\n'
-<<<<<<< HEAD
             f'{self.grBroadening}{TAB}'
-=======
-            f'{self.gor}{TAB}'
->>>>>>> 40f53bd6
             f'g(r) broadening at r = 1\u212b [\u212b]\n'
             f'0  0{TAB}0  0{TAB} to finish specifying wavelength'
             ' range of resonance\n'
