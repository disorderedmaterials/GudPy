--- conflicted
+++ resolved
@@ -5,42 +5,6 @@
 from copy import deepcopy
 from shutil import copyfile
 
-<<<<<<< HEAD
-try:
-    sys.path.insert(1, os.path.join(sys.path[0], "../gudrun_classes"))
-    sys.path.insert(2, os.path.join(sys.path[0], "../scripts"))
-    from utils import spacify, numifyBool
-    from gudrun_file import GudrunFile
-    from beam import Beam
-    from composition import Composition
-    from container import Container
-    from data_files import DataFiles
-    from element import Element
-    from instrument import Instrument
-    from normalisation import Normalisation
-    from sample_background import SampleBackground
-    from sample import Sample
-    from enums import (
-        Scales, UnitsOfDensity, MergeWeights, NormalisationType, OutputUnits
-    )
-except ModuleNotFoundError:
-    sys.path.insert(1, os.path.join(sys.path[0], "gudrun_classes"))
-    sys.path.insert(2, os.path.join(sys.path[0], "scripts"))
-    from scripts.utils import spacify, numifyBool
-    from gudrun_classes.gudrun_file import GudrunFile
-    from gudrun_classes.beam import Beam
-    from gudrun_classes.composition import Composition
-    from gudrun_classes.container import Container
-    from gudrun_classes.data_files import DataFiles
-    from gudrun_classes.element import Element
-    from gudrun_classes.instrument import Instrument
-    from gudrun_classes.normalisation import Normalisation
-    from gudrun_classes.sample_background import SampleBackground
-    from gudrun_classes.sample import Sample
-    from gudrun_classes.enums import (
-        Scales, UnitsOfDensity, MergeWeights, NormalisationType, OutputUnits
-    )
-=======
 from utils import spacify, numifyBool
 from gudrun_file import GudrunFile
 from beam import Beam
@@ -52,8 +16,9 @@
 from normalisation import Normalisation
 from sample_background import SampleBackground
 from sample import Sample
-from enums import Scales, UnitsOfDensity, MergeWeights
->>>>>>> 824b14e7
+from enums import (
+    Scales, UnitsOfDensity, MergeWeights, NormalisationType, OutputUnits
+)
 
 
 class TestGudPyIO(TestCase):
