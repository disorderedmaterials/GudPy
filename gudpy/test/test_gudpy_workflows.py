import os
from copy import deepcopy
from shutil import copyfile
from unittest import TestCase
import re
import math

from core.composition import Composition, Component
from core.gudrun_file import GudrunFile
<<<<<<< HEAD
from core.io.gud_file import GudFile
from core.iterators import (
    InelasticitySubtractionIterator,
    DensityIterator,
    ThicknessIterator,
    TweakFactorIterator,
    CompositionIterator
=======
from core.iterators.thickness_iterator import ThicknessIterator
from core.iterators.density_iterator import DensityIterator
from core.iterators.tweak_factor_iterator import TweakFactorIterator
from core.iterators.composition_iterator import CompositionIterator
from core.gud_file import GudFile
from core.iterators.wavelength_subtraction_iterator import (
    WavelengthSubtractionIterator
>>>>>>> bedfb021
)
from core.enums import Format


class TestGudPyWorkflows(TestCase):
    def setUp(self) -> None:

        path = os.path.abspath("test/TestData/NIMROD-water/water.txt")

        self.g = GudrunFile(os.path.abspath(path), format=Format.TXT)

        self.keepsakes = os.listdir()

        copyfile(self.g.path, "test/TestData/NIMROD-water/good_water.txt")
        g = GudrunFile(
            os.path.abspath("test/TestData/NIMROD-water/good_water.txt"),
            format=Format.TXT
        )

        from pathlib import Path
        dataFileDir = Path("test/TestData/NIMROD-water/raw").absolute()
        g.instrument.dataFileDir = str(dataFileDir) + "/"

        g.write_out(overwrite=True)
        self.g = g
        return super().setUp()

    def tearDown(self) -> None:

        [os.remove(f) for f in os.listdir() if f not in self.keepsakes]
        return super().tearDown()

    def testGudPyDCS(self):

        self.g.dcs()
        gfPath = self.g.sampleBackgrounds[0].samples[0].dataFiles[0]
        gfPath = gfPath.replace(self.g.instrument.dataFileType, 'gud')
        gf1 = GudFile(
            os.path.join(
                self.g.instrument.GudrunInputFileDir, gfPath
            )
        )
        dcsLevelPercentage = re.findall(r'\d*[.]?\d*%', gf1.err)[0]
        dcsLevelPercentage = float(dcsLevelPercentage.replace('%', ''))
        self.assertAlmostEqual(dcsLevelPercentage, 14.1, 0)

        gfPath = self.g.sampleBackgrounds[0].samples[1].dataFiles.dataFiles[0]
        gfPath = gfPath.replace(self.g.instrument.dataFileType, 'gud')
        gf2 = GudFile(
            os.path.join(
                self.g.instrument.GudrunInputFileDir, gfPath
            )
        )
        dcsLevelPercentage = re.findall(r'\d*[.]?\d*%', gf2.result)[0]
        dcsLevelPercentage = float(dcsLevelPercentage.replace('%', ''))
        self.assertAlmostEqual(dcsLevelPercentage, 100.0, 0)

        gfPath = self.g.sampleBackgrounds[0].samples[2].dataFiles[0]
        gfPath = gfPath.replace(self.g.instrument.dataFileType, 'gud')
        gf3 = GudFile(
            os.path.join(
                self.g.instrument.GudrunInputFileDir, gfPath
            )
        )
        dcsLevelPercentage = re.findall(r'\d*[.]?\d*%', gf3.result)[0]
        dcsLevelPercentage = float(dcsLevelPercentage.replace('%', ''))
        self.assertAlmostEqual(dcsLevelPercentage, 98.0, 0)

        gfPath = self.g.sampleBackgrounds[0].samples[3].dataFiles.dataFiles[0]
        gfPath = gfPath.replace(self.g.instrument.dataFileType, 'gud')
        gf4 = GudFile(
            os.path.join(
                self.g.instrument.GudrunInputFileDir, gfPath
            )
        )
        dcsLevelPercentage = re.findall(r'\d*[.]?\d*%', gf4.err)[0]
        dcsLevelPercentage = float(dcsLevelPercentage.replace('%', ''))
        self.assertAlmostEqual(dcsLevelPercentage, 13.0, 0)

        for sample in self.g.sampleBackgrounds[0].samples:

            mintFilename = (
                sample.dataFiles[0].replace(
                    self.g.instrument.dataFileType, "mint01"
                )
            )

            actualMintFile = f'test/TestData/water-ref/plain/{mintFilename}'

            actualData = open(
                os.path.join(
                    self.g.instrument.GudrunInputFileDir, mintFilename
                ),
                "r", encoding="utf-8"
            ).readlines()[10:]
            expectedData = open(
                actualMintFile, "r", encoding="utf-8"
            ).readlines()[10:]
            close = 0
            total = 0
            for a, b in zip(actualData, expectedData):

                for x, y in zip(a.split(), b.split()):
                    if x == '#' or y == '#':
                        continue
                    total += 1
                    if math.isclose(
                        float(x.strip()),
                        float(y.strip()),
                        rel_tol=0.01
                    ):
                        close += 1
            self.assertTrue((close / total) >= 0.95)

    def testGudPyIterateByTweakFactor(self):

        self.g.purge()
        tweakFactorIterator = TweakFactorIterator(self.g)
        tweakFactorIterator.iterate(5)

        gfPath = self.g.sampleBackgrounds[0].samples[0].dataFiles.dataFiles[0]
        gfPath = gfPath.replace(self.g.instrument.dataFileType, 'gud')
        gf1 = GudFile(
            os.path.join(
                self.g.instrument.GudrunInputFileDir, gfPath
            )
        )
        dcsLevelPercentage = re.findall(r'\d*[.]?\d*%', gf1.result)[0]
        dcsLevelPercentage = float(dcsLevelPercentage.replace('%', ''))
        self.assertAlmostEqual(dcsLevelPercentage, 100.0, 0)

        gfPath = self.g.sampleBackgrounds[0].samples[1].dataFiles[0]
        gfPath = gfPath.replace(self.g.instrument.dataFileType, 'gud')
        gf2 = GudFile(
            os.path.join(
                self.g.instrument.GudrunInputFileDir, gfPath
            )
        )
        dcsLevelPercentage = re.findall(r'\d*[.]?\d*%', gf2.result)[0]
        dcsLevelPercentage = float(dcsLevelPercentage.replace('%', ''))
        self.assertAlmostEqual(dcsLevelPercentage, 100.0, 0)

        gfPath = self.g.sampleBackgrounds[0].samples[2].dataFiles.dataFiles[0]
        gfPath = gfPath.replace(self.g.instrument.dataFileType, 'gud')
        gf3 = GudFile(
            os.path.join(
                self.g.instrument.GudrunInputFileDir, gfPath
            )
        )
        dcsLevelPercentage = re.findall(r'\d*[.]?\d*%', gf3.result)[0]
        dcsLevelPercentage = float(dcsLevelPercentage.replace('%', ''))
        self.assertAlmostEqual(dcsLevelPercentage, 100.0, 0)

        gfPath = self.g.sampleBackgrounds[0].samples[3].dataFiles[0]
        gfPath = gfPath.replace(self.g.instrument.dataFileType, 'gud')
        gf4 = GudFile(
            os.path.join(
                self.g.instrument.GudrunInputFileDir, gfPath
            )
        )
        dcsLevelPercentage = re.findall(r'\d*[.]?\d*%', gf4.result)[0]
        dcsLevelPercentage = float(dcsLevelPercentage.replace('%', ''))
        self.assertAlmostEqual(dcsLevelPercentage, 100.0, 0)

    def testGudPyIterateByThickness(self):

        self.g.purge()
        thicknessIterator = ThicknessIterator(self.g)
        thicknessIterator.iterate(5)

        gfPath = self.g.sampleBackgrounds[0].samples[0].dataFiles.dataFiles[0]
        gfPath = gfPath.replace(self.g.instrument.dataFileType, 'gud')
        gf1 = GudFile(
            os.path.join(
                self.g.instrument.GudrunInputFileDir, gfPath
            )
        )
        dcsLevelPercentage = re.findall(r'\d*[.]?\d*%', gf1.result)[0]
        dcsLevelPercentage = float(dcsLevelPercentage.replace('%', ''))
        self.assertAlmostEqual(dcsLevelPercentage, 100.0, 0)

        gfPath = self.g.sampleBackgrounds[0].samples[1].dataFiles[0]
        gfPath = gfPath.replace(self.g.instrument.dataFileType, 'gud')
        gf2 = GudFile(
            os.path.join(
                self.g.instrument.GudrunInputFileDir, gfPath
            )
        )
        dcsLevelPercentage = re.findall(r'\d*[.]?\d*%', gf2.result)[0]
        dcsLevelPercentage = float(dcsLevelPercentage.replace('%', ''))
        self.assertAlmostEqual(dcsLevelPercentage, 100.0, 0)

        gfPath = self.g.sampleBackgrounds[0].samples[2].dataFiles.dataFiles[0]
        gfPath = gfPath.replace(self.g.instrument.dataFileType, 'gud')
        gf3 = GudFile(
            os.path.join(
                self.g.instrument.GudrunInputFileDir, gfPath
            )
        )
        dcsLevelPercentage = re.findall(r'\d*[.]?\d*%', gf3.result)[0]
        dcsLevelPercentage = float(dcsLevelPercentage.replace('%', ''))
        self.assertAlmostEqual(dcsLevelPercentage, 100.0, 0)

        gfPath = self.g.sampleBackgrounds[0].samples[3].dataFiles[0]
        gfPath = gfPath.replace(self.g.instrument.dataFileType, 'gud')
        gf4 = GudFile(
            os.path.join(
                self.g.instrument.GudrunInputFileDir, gfPath
            )
        )
        dcsLevelPercentage = re.findall(r'\d*[.]?\d*%', gf4.result)[0]
        dcsLevelPercentage = float(dcsLevelPercentage.replace('%', ''))
        self.assertAlmostEqual(dcsLevelPercentage, 100.0, 0)

    def testGudPyIterateByDensity(self):

        self.g.purge()
        densityIterator = DensityIterator(self.g)
        densityIterator.iterate(5)

        gfPath = self.g.sampleBackgrounds[0].samples[0].dataFiles.dataFiles[0]
        gfPath = gfPath.replace(self.g.instrument.dataFileType, 'gud')
        gf1 = GudFile(
            os.path.join(
                self.g.instrument.GudrunInputFileDir, gfPath
            )
        )
        dcsLevelPercentage = re.findall(r'\d*[.]?\d*%', gf1.result)[0]
        dcsLevelPercentage = float(dcsLevelPercentage.replace('%', ''))
        self.assertAlmostEqual(dcsLevelPercentage, 100.0, 0)

        gfPath = self.g.sampleBackgrounds[0].samples[1].dataFiles[0]
        gfPath = gfPath.replace(self.g.instrument.dataFileType, 'gud')
        gf2 = GudFile(
            os.path.join(
                self.g.instrument.GudrunInputFileDir, gfPath
            )
        )
        dcsLevelPercentage = re.findall(r'\d*[.]?\d*%', gf2.result)[0]
        dcsLevelPercentage = float(dcsLevelPercentage.replace('%', ''))
        self.assertAlmostEqual(dcsLevelPercentage, 100.0, 0)

        gfPath = self.g.sampleBackgrounds[0].samples[2].dataFiles.dataFiles[0]
        gfPath = gfPath.replace(self.g.instrument.dataFileType, 'gud')
        gf3 = GudFile(
            os.path.join(
                self.g.instrument.GudrunInputFileDir, gfPath
            )
        )
        dcsLevelPercentage = re.findall(r'\d*[.]?\d*%', gf3.result)[0]
        dcsLevelPercentage = float(dcsLevelPercentage.replace('%', ''))
        self.assertAlmostEqual(dcsLevelPercentage, 100.0, 0)

        gfPath = self.g.sampleBackgrounds[0].samples[3].dataFiles[0]
        gfPath = gfPath.replace(self.g.instrument.dataFileType, 'gud')
        gf4 = GudFile(
            os.path.join(
                self.g.instrument.GudrunInputFileDir, gfPath
            )
        )
        dcsLevelPercentage = re.findall(r'\d*[.]?\d*%', gf4.result)[0]
        dcsLevelPercentage = float(dcsLevelPercentage.replace('%', ''))
        self.assertAlmostEqual(dcsLevelPercentage, 100.0, 0)

    def testIterateByThickness(self):

        self.g.purge()
        thicknessIterator = ThicknessIterator(self.g)
        thicknessIterator.iterate(5)

        gfPath = self.g.sampleBackgrounds[0].samples[0].dataFiles.dataFiles[0]
        gfPath = gfPath.replace(self.g.instrument.dataFileType, 'gud')
        gf1 = GudFile(
            os.path.join(
                self.g.instrument.GudrunInputFileDir, gfPath
            )
        )
        dcsLevelPercentage = re.findall(r'\d*[.]?\d*%', gf1.result)[0]
        dcsLevelPercentage = float(dcsLevelPercentage.replace('%', ''))
        self.assertAlmostEqual(dcsLevelPercentage, 100.0, 0)

        gfPath = self.g.sampleBackgrounds[0].samples[1].dataFiles[0]
        gfPath = gfPath.replace(self.g.instrument.dataFileType, 'gud')
        gf2 = GudFile(
            os.path.join(
                self.g.instrument.GudrunInputFileDir, gfPath
            )
        )
        dcsLevelPercentage = re.findall(r'\d*[.]?\d*%', gf2.result)[0]
        dcsLevelPercentage = float(dcsLevelPercentage.replace('%', ''))
        self.assertAlmostEqual(dcsLevelPercentage, 100.0, 0)

        gfPath = self.g.sampleBackgrounds[0].samples[2].dataFiles.dataFiles[0]
        gfPath = gfPath.replace(self.g.instrument.dataFileType, 'gud')
        gf3 = GudFile(
            os.path.join(
                self.g.instrument.GudrunInputFileDir, gfPath
            )
        )
        dcsLevelPercentage = re.findall(r'\d*[.]?\d*%', gf3.result)[0]
        dcsLevelPercentage = float(dcsLevelPercentage.replace('%', ''))
        self.assertAlmostEqual(dcsLevelPercentage, 100.0, 0)

        gfPath = self.g.sampleBackgrounds[0].samples[3].dataFiles[0]
        gfPath = gfPath.replace(self.g.instrument.dataFileType, 'gud')
        gf4 = GudFile(
            os.path.join(
                self.g.instrument.GudrunInputFileDir, gfPath
            )
        )
        dcsLevelPercentage = re.findall(r'\d*[.]?\d*%', gf4.result)[0]
        dcsLevelPercentage = float(dcsLevelPercentage.replace('%', ''))
        self.assertAlmostEqual(dcsLevelPercentage, 100.0, 0)

    def testIterateByComposition(self):

        g = deepcopy(self.g)
        g.purge()

        g.sampleBackgrounds[0].samples[0].runThisSample = False
        g.sampleBackgrounds[0].samples[2].runThisSample = False
        g.sampleBackgrounds[0].samples[3].runThisSample = False
        sample = g.sampleBackgrounds[0].samples[1]

        composition = Composition("Sample")

        h2 = Component("H[2]")
        h2.parse()
        o = Component("O")
        o.parse()

        composition.addComponent(h2, 1)
        composition.addComponent(o, 1)

        sample.composition = composition

        compositionIterator = CompositionIterator(g)
        compositionIterator.setComponent(h2, 1)
        compositionIterator.iterate(10, 3)
        self.assertAlmostEqual(
            sample.composition.weightedComponents[0].ratio, 2, 1
        )

        self.assertEqual(
            sample.composition.weightedComponents[1].ratio, 1
        )

    def testGudPyIterateBySubtractingWavelength(self):

        for i in range(1, 4):
            self.g.purge()
            inelasticitySubtractionIterator = (
                InelasticitySubtractionIterator(self.g)
            )
            inelasticitySubtractionIterator.iterate(i)

            for sample in [
                    x
                    for x in self.g.sampleBackgrounds[0].samples
                    if x.runThisSample
            ]:
                mintFilename = (
                    sample.dataFiles[0].replace(
                        self.g.instrument.dataFileType, "mint01"
                    )
                )

                actualMintFile = (
                    f'test/TestData/water-ref/wavelength{i}/'
                    f'{mintFilename}'
                )

                actualData = open(
                    os.path.join(
                        self.g.instrument.GudrunInputFileDir,
                        mintFilename
                    ), "r", encoding="utf-8"
                ).readlines()[10:]
                expectedData = open(
                    actualMintFile, "r", encoding="utf-8"
                ).readlines()[10:]
                close = 0
                total = 0
                for a, b in zip(actualData, expectedData):

                    for x, y in zip(a.split(), b.split()):
                        if x == '#' or y == '#':
                            continue
                        total += 1
                        if math.isclose(
                            float(x.strip()),
                            float(y.strip()),
                            rel_tol=0.02
                        ):
                            close += 1
                self.assertTrue((close / total) >= 0.95)

                msubFilename = (
                    sample.dataFiles[0].replace(
                        self.g.instrument.dataFileType, "msubw01"
                    )
                )

                actualMsubFilename = (
                    f'test/TestData/water-ref/wavelength{i}/{msubFilename}'
                )

                actualData = open(
                    os.path.join(
                        self.g.instrument.GudrunInputFileDir,
                        msubFilename
                    ), "r", encoding="utf-8"
                ).readlines()[10:]
                expectedData = open(
                    actualMsubFilename, "r", encoding="utf-8"
                ).readlines()[10:]
                close = 0
                total = 0
                for a, b in zip(actualData, expectedData):

                    for x, y in zip(a.split(), b.split()):
                        if x == '#' or y == '#':
                            continue

                        total += 1
                        if math.isclose(
                            float(x.strip()),
                            float(y.strip()),
                            rel_tol=0.02
                        ):
                            close += 1
                self.assertTrue((close / total) >= 0.95)<|MERGE_RESOLUTION|>--- conflicted
+++ resolved
@@ -7,7 +7,6 @@
 
 from core.composition import Composition, Component
 from core.gudrun_file import GudrunFile
-<<<<<<< HEAD
 from core.io.gud_file import GudFile
 from core.iterators import (
     InelasticitySubtractionIterator,
@@ -15,15 +14,6 @@
     ThicknessIterator,
     TweakFactorIterator,
     CompositionIterator
-=======
-from core.iterators.thickness_iterator import ThicknessIterator
-from core.iterators.density_iterator import DensityIterator
-from core.iterators.tweak_factor_iterator import TweakFactorIterator
-from core.iterators.composition_iterator import CompositionIterator
-from core.gud_file import GudFile
-from core.iterators.wavelength_subtraction_iterator import (
-    WavelengthSubtractionIterator
->>>>>>> bedfb021
 )
 from core.enums import Format
 
