import os
from enum import Enum
from unittest import TestCase
import random
from copy import deepcopy
from shutil import copyfile

from core.exception import ParserException
from core.utils import spacify, numifyBool
from core.gudrun_file import GudrunFile
from core.beam import Beam
from core.composition import Composition
from core.container import Container
from core.data_files import DataFiles
from core.element import Element
from core.instrument import Instrument
from core.normalisation import Normalisation
from core.sample_background import SampleBackground
from core.sample import Sample
from core.enums import (
    CrossSectionSource, FTModes, Instruments, Scales, UnitsOfDensity,
    MergeWeights, NormalisationType, OutputUnits,
    Geometry, Format
)


class TestGudPyIO(TestCase):

    def setUp(self) -> None:
        path = "TestData/NIMROD-water/water.txt"

        if os.name == "nt":
            from pathlib import Path
            dirpath = Path().resolve() / "test/" / Path(path)
        else:
            dirpath = (
                "/".join(os.path.realpath(__file__).split("/")[:-1])
                + "/"
                + path
            )
        self.expectedInstrument = {
            "name": Instruments.NIMROD,
            "GudrunInputFileDir":
            os.path.abspath(os.path.dirname(os.path.abspath(dirpath))),
            "dataFileDir": "NIMROD-water/raw/",
            "dataFileType": "raw",
            "detectorCalibrationFileName": (
                'StartupFiles/NIMROD/NIMROD84modules'
                '+9monitors+LAB5Oct2012Detector.dat'),
            "columnNoPhiVals": 4,
            "groupFileName": (
                'StartupFiles/NIMROD/NIMROD84modules'
                '+9monitors+LAB5Oct2012Groups.dat'),
            "deadtimeConstantsFileName":
                "StartupFiles/NIMROD/NIMRODdeadtimeNone.cor",
            "spectrumNumbersForIncidentBeamMonitor": [4, 5],
            "wavelengthRangeForMonitorNormalisation": [0, 0],
            "spectrumNumbersForTransmissionMonitor": [8, 9],
            "incidentMonitorQuietCountConst": 0.0001,
            "transmissionMonitorQuietCountConst": 0.0001,
            "channelNosSpikeAnalysis": [0, 0],
            "spikeAnalysisAcceptanceFactor": 5,
            "wavelengthMin": 0.05,
            "wavelengthMax": 12.0,
            "wavelengthStep": 0.1,
            "NoSmoothsOnMonitor": 200,
            "XMin": 0.01,
            "XMax": 50.0,
            "XStep": -0.025,
            "useLogarithmicBinning": False,
            "groupingParameterPanel": [],
            "groupsAcceptanceFactor": 1.0,
            "mergePower": 4,
            "subSingleAtomScattering": False,
            "mergeWeights": MergeWeights.CHANNEL,
            "incidentFlightPath": 20.0,
            "spectrumNumberForOutputDiagnosticFiles": 0,
            "neutronScatteringParametersFile":
                "StartupFiles/NIMROD/sears91_gudrun.dat",
            "scaleSelection": Scales.Q,
            "subWavelengthBinnedData": 0,
            "GudrunStartFolder": os.path.abspath("../bin"),
            "startupFileFolder": "StartupFiles",
            "logarithmicStepSize": 0.04,
            "hardGroupEdges": True,
            "nxsDefinitionFile": "",
            "goodDetectorThreshold": 0,
            "yamlignore": {
                "GudrunInputFileDir",
                "GudrunStartFolder",
                "startupFileFolder",
                "goodDetectorThreshold",
                "yamlignore"
            }
        }

        self.expectedBeam = {
            "sampleGeometry": Geometry.FLATPLATE,
            "beamProfileValues": [1.0, 1.0],
            "stepSizeAbsorption": 0.05,
            "stepSizeMS": 0.2,
            "noSlices": 100,
            "angularStepForCorrections": 10,
            "incidentBeamLeftEdge": -1.5,
            "incidentBeamRightEdge": 1.5,
            "incidentBeamBottomEdge": -1.5,
            "incidentBeamTopEdge": 1.5,
            "scatteredBeamLeftEdge": -2.1,
            "scatteredBeamRightEdge": 2.1,
            "scatteredBeamBottomEdge": -2.1,
            "scatteredBeamTopEdge": 2.1,
            "filenameIncidentBeamSpectrumParams":
                "StartupFiles/NIMROD/spectrum000.dat",
            "overallBackgroundFactor": 1.0,
            "sampleDependantBackgroundFactor": 0.0,
            "shieldingAttenuationCoefficient": 0.0,
            "yamlignore": {
                "yamlignore"
            }
        }

        self.expectedNormalisation = {
            "periodNumber": 1,
            "dataFiles": DataFiles(["NIMROD00016702_V.raw"], "NORMALISATION"),
            "periodNumberBg": 1,
            "dataFilesBg": DataFiles(
                [
                    "NIMROD00016698_EmptyInst.raw",
                    "NIMROD00016703_EmptyInst.raw",
                ],
                "NORMALISATION BACKGROUND",
            ),
            "forceCalculationOfCorrections": True,
            "composition": Composition(
                "Normalisation", [Element("V", 0.0, 1.0)]
            ),
            "geometry": Geometry.SameAsBeam,
            "upstreamThickness": 0.15,
            "downstreamThickness": 0.15,
            "angleOfRotation": 0.0,
            "sampleWidth": 5.0,
            "innerRadius": 0.0,
            "outerRadius": 0.0,
            "sampleHeight": 0.0,
            "density": 0.0721,
            "densityUnits": UnitsOfDensity.ATOMIC,
            "tempForNormalisationPC": 200.0,
            "totalCrossSectionSource": CrossSectionSource.TABLES,
            "crossSectionFilename": "",
            "normalisationDifferentialCrossSectionFile": "*",
            "lowerLimitSmoothedNormalisation": 0.01,
            "normalisationDegreeSmoothing": 1.00,
            "minNormalisationSignalBR": 0.0,
            "yamlignore": {
                "yamlignore"
            }
        }

        self.expectedContainerA = {
            "name": "N9",
            "periodNumber": 1,
            "dataFiles": DataFiles(
                [
                    "NIMROD00016694_Empty_N9.raw",
                    "NIMROD00016699_Empty_N9.raw",
                    "NIMROD00016704_Empty_N9.raw",
                ],
                "N9",
            ),
            "composition": Composition(
                "Container"
            ),
            "geometry": Geometry.SameAsBeam,
            "upstreamThickness": 0.1,
            "downstreamThickness": 0.1,
            "angleOfRotation": 0.0,
            "sampleWidth": 5.0,
            "innerRadius": 0.0,
            "outerRadius": 0.0,
            "sampleHeight": 0.0,
            "density": 0.0542,
            "densityUnits": UnitsOfDensity.ATOMIC,
            "totalCrossSectionSource": CrossSectionSource.TABLES,
            "crossSectionFilename": "",
            "tweakFactor": 1.0,
            "scatteringFraction": 1.0,
            "attenuationCoefficient": 0.0,
            "runAsSample": False,
            "topHatW": 0.0,
            "FTMode": FTModes.SUB_AVERAGE,
            "minRadFT": 0.0,
            "maxRadFT": 0.0,
            "grBroadening": 0.0,
            "powerForBroadening": 0.0,
            "stepSize": 0.0,
            "yamlignore": {
                "runAsSample",
                "topHatW",
                "FTMode",
                "minRadFT",
                "maxRadFT",
                "grBroadening",
                "powerForBroadening",
                "stepSize",
                "yamlignore"
            }
        }

        self.expectedContainerA["composition"].elements = [
            Element("Ti", 0.0, 7.16),
            Element("Zr", 0.0, 3.438)
        ]

        self.expectedContainerB = {
            "name": "N10",
            "periodNumber": 1,
            "dataFiles": DataFiles(
                [
                    "NIMROD00016695_Empty_N10.raw",
                    "NIMROD00016700_Empty_N10.raw",
                    "NIMROD00016705_Empty_N10.raw",
                ],
                "N10",
            ),
            "composition": Composition(
                "Container"
            ),
            "geometry": Geometry.SameAsBeam,
            "upstreamThickness": 0.1,
            "downstreamThickness": 0.1,
            "angleOfRotation": 0.0,
            "sampleWidth": 5.0,
            "innerRadius": 0.0,
            "outerRadius": 0.0,
            "sampleHeight": 0.0,
            "density": 0.0542,
            "densityUnits": UnitsOfDensity.ATOMIC,
            "totalCrossSectionSource": CrossSectionSource.TABLES,
            "crossSectionFilename": "",
            "tweakFactor": 1.0,
            "scatteringFraction": 1.0,
            "attenuationCoefficient": 0.0,
            "runAsSample": False,
            "topHatW": 0.0,
            "FTMode": FTModes.SUB_AVERAGE,
            "minRadFT": 0.0,
            "maxRadFT": 0.0,
            "grBroadening": 0.0,
            "powerForBroadening": 0.0,
            "stepSize": 0.0,
            "yamlignore": {
                "runAsSample",
                "topHatW",
                "FTMode",
                "minRadFT",
                "maxRadFT",
                "grBroadening",
                "powerForBroadening",
                "stepSize",
                "yamlignore"
            }
        }

        self.expectedContainerB["composition"].elements = [
            Element("Ti", 0.0, 7.16),
            Element("Zr", 0.0, 3.438)
        ]

        self.expectedContainerC = {
            "name": "N6",
            "periodNumber": 1,
            "dataFiles": DataFiles(
                ["NIMROD00014908_Empty_N6.raw"], "N6"
            ),
            "composition": Composition(
                "Container"
            ),
            "geometry": Geometry.SameAsBeam,
            "upstreamThickness": 0.1,
            "downstreamThickness": 0.1,
            "angleOfRotation": 0.0,
            "sampleWidth": 5.0,
            "innerRadius": 0.0,
            "outerRadius": 0.0,
            "sampleHeight": 0.0,
            "density": 0.0542,
            "densityUnits": UnitsOfDensity.ATOMIC,
            "totalCrossSectionSource": CrossSectionSource.TABLES,
            "crossSectionFilename": "",
            "tweakFactor": 1.0,
            "scatteringFraction": 1.0,
            "attenuationCoefficient": 0.0,
            "runAsSample": False,
            "topHatW": 0.0,
            "FTMode": FTModes.SUB_AVERAGE,
            "minRadFT": 0.0,
            "maxRadFT": 0.0,
            "grBroadening": 0.0,
            "powerForBroadening": 0.0,
            "stepSize": 0.0,
            "yamlignore": {
                "runAsSample",
                "topHatW",
                "FTMode",
                "minRadFT",
                "maxRadFT",
                "grBroadening",
                "powerForBroadening",
                "stepSize",
                "yamlignore"
            }
        }

        self.expectedContainerC["composition"].elements = [
            Element("Ti", 0.0, 7.16),
            Element("Zr", 0.0, 3.438)
        ]

        self.expectedContainerD = {
            "name": "N8",
            "periodNumber": 1,
            "dataFiles": DataFiles(
                ["NIMROD00016994_Empty_N8.raw"], "N8"
            ),
            "composition": Composition(
                "Container"
            ),
            "geometry": Geometry.SameAsBeam,
            "upstreamThickness": 0.1,
            "downstreamThickness": 0.1,
            "angleOfRotation": 0.0,
            "sampleWidth": 5.0,
            "innerRadius": 0.0,
            "outerRadius": 0.0,
            "sampleHeight": 0.0,
            "density": 0.0542,
            "densityUnits": UnitsOfDensity.ATOMIC,
            "totalCrossSectionSource": CrossSectionSource.TABLES,
            "crossSectionFilename": "",
            "tweakFactor": 1.0,
            "scatteringFraction": 1.0,
            "attenuationCoefficient": 0.0,
            "runAsSample": False,
            "topHatW": 0.0,
            "FTMode": FTModes.SUB_AVERAGE,
            "minRadFT": 0.0,
            "maxRadFT": 0.0,
            "grBroadening": 0.0,
            "powerForBroadening": 0.0,
            "stepSize": 0.0,
            "yamlignore": {
                "runAsSample",
                "topHatW",
                "FTMode",
                "minRadFT",
                "maxRadFT",
                "grBroadening",
                "powerForBroadening",
                "stepSize",
                "yamlignore"
            }
        }

        self.expectedContainerD["composition"].elements = [
            Element("Ti", 0.0, 7.16),
            Element("Zr", 0.0, 3.438)
        ]

        self.expectedSampleA = {
            "name": "H2O, Can N9",
            "periodNumber": 1,
            "dataFiles": DataFiles(
                [
                    "NIMROD00016608_H2O_in_N9.raw",
                    "NIMROD00016610_H2O_in_N9.raw",
                ],
                "H2O, Can N9",
            ),
            "forceCalculationOfCorrections": True,
            "composition": Composition(
                "Sample"
            ),
            "geometry": Geometry.SameAsBeam,
            "upstreamThickness": 0.05,
            "downstreamThickness": 0.05,
            "angleOfRotation": 0.0,
            "sampleWidth": 5.0,
            "innerRadius": 0.0,
            "outerRadius": 0.0,
            "sampleHeight": 0.0,
            "density": 0.1,
            "densityUnits": UnitsOfDensity.ATOMIC,
            "tempForNormalisationPC": 0.0,
            "totalCrossSectionSource": CrossSectionSource.TRANSMISSION,
            "crossSectionFilename": "",
            "sampleTweakFactor": 1.0,
            "topHatW": 10.0,
            "FTMode": FTModes.SUB_AVERAGE,
            "minRadFT": 0.8,
            "grBroadening": 0.1,
            "resonanceValues": [],
            "exponentialValues": [[0.0, 1.5, 0]],
            "normalisationCorrectionFactor": 1.0,
            "fileSelfScattering": "NIMROD00016608_H2O_in_N9.msubw01",
            "normaliseTo": NormalisationType.NOTHING,
            "maxRadFT": 50.0,
            "outputUnits": OutputUnits.BARNS_ATOM_SR,
            "powerForBroadening": 0.5,
            "stepSize": 0.03,
            "runThisSample": True,
            "scatteringFraction": 1.0,
            "attenuationCoefficient": 0.0,
            "containers": [self.expectedContainerA],
            "yamlignore": {
                "yamlignore",
            }
        }

        self.expectedSampleA["composition"].elements = [
            Element("H", 0.0, 2.0),
            Element("O", 0.0, 1.0)
        ]

        self.expectedSampleB = {
            "name": "D2O, Can N10",
            "periodNumber": 1,
            "dataFiles": DataFiles(
                [
                    "NIMROD00016609_D2O_in_N10.raw",
                    "NIMROD00016611_D2O_in_N10.raw",
                ],
                "D2O, Can N10",
            ),
            "forceCalculationOfCorrections": True,
            "composition": Composition(
                "Sample"
            ),
            "geometry": Geometry.SameAsBeam,
            "upstreamThickness": 0.05,
            "downstreamThickness": 0.05,
            "angleOfRotation": 0.0,
            "sampleWidth": 5.0,
            "innerRadius": 0.0,
            "outerRadius": 0.0,
            "sampleHeight": 0.0,
            "density": 0.1,
            "densityUnits": UnitsOfDensity.ATOMIC,
            "tempForNormalisationPC": 0.0,
            "totalCrossSectionSource": CrossSectionSource.TRANSMISSION,
            "crossSectionFilename": "",
            "sampleTweakFactor": 1.0,
            "topHatW": 10.0,
            "FTMode": FTModes.SUB_AVERAGE,
            "minRadFT": 0.8,
            "grBroadening": 0.0,
            "resonanceValues": [],
            "exponentialValues": [[0.0, 1.5, 0]],
            "normalisationCorrectionFactor": 1.0,
            "fileSelfScattering": "NIMROD00016609_D2O_in_N10.msubw01",
            "normaliseTo": NormalisationType.NOTHING,
            "maxRadFT": 50.0,
            "outputUnits": OutputUnits.BARNS_ATOM_SR,
            "powerForBroadening": 0.0,
            "stepSize": 0.03,
            "runThisSample": True,
            "scatteringFraction": 1.0,
            "attenuationCoefficient": 0.0,
            "containers": [self.expectedContainerB],
            "yamlignore": {
                "yamlignore"
            }
        }

        self.expectedSampleB["composition"].elements = [
            Element("H", 2.0, 2.0),
            Element("O", 0.0, 1.0)
        ]

        self.expectedSampleC = {
            "name": "HDO, Can N6",
            "periodNumber": 1,
            "dataFiles": DataFiles(
                [
                    "NIMROD00016741_HDO_in_N6.raw",
                    "NIMROD00016743_HDO_in_N6.raw",
                ],
                "HDO, Can N6",
            ),
            "forceCalculationOfCorrections": True,
            "composition": Composition(
                "Sample"
            ),
            "geometry": Geometry.SameAsBeam,
            "upstreamThickness": 0.05,
            "downstreamThickness": 0.05,
            "angleOfRotation": 0.0,
            "sampleWidth": 5.0,
            "innerRadius": 0.0,
            "outerRadius": 0.0,
            "sampleHeight": 0.0,
            "density": 0.1,
            "densityUnits": UnitsOfDensity.ATOMIC,
            "tempForNormalisationPC": 0.0,
            "totalCrossSectionSource": CrossSectionSource.TRANSMISSION,
            "crossSectionFilename": "",
            "sampleTweakFactor": 1.0,
            "topHatW": 10.0,
            "FTMode": FTModes.SUB_AVERAGE,
            "minRadFT": 0.8,
            "grBroadening": 0.1,
            "resonanceValues": [],
            "exponentialValues": [[0.0, 1.5, 0]],
            "normalisationCorrectionFactor": 1.0,
            "fileSelfScattering": "NIMROD00016741_HDO_in_N6.msubw01",
            "normaliseTo": NormalisationType.NOTHING,
            "maxRadFT": 50.0,
            "outputUnits": OutputUnits.BARNS_ATOM_SR,
            "powerForBroadening": 0.5,
            "stepSize": 0.03,
            "runThisSample": True,
            "scatteringFraction": 1.0,
            "attenuationCoefficient": 0.0,
            "containers": [self.expectedContainerC],
            "yamlignore": {
                "yamlignore"
            }
        }

        self.expectedSampleC["composition"].elements = [
            Element("H", 0.0, 1.0),
            Element("O", 0.0, 1.0),
            Element("H", 2.0, 1.0),
        ]

        self.expectedSampleD = {
            "name": "Null Water, Can N8",
            "periodNumber": 1,
            "dataFiles": DataFiles(
                [
                    "NIMROD00016742_NullWater_in_N8.raw",
                    "NIMROD00016744_NullWater_in_N8.raw",
                ],
                "Null Water, Can N8",
            ),
            "forceCalculationOfCorrections": True,
            "composition": Composition(
                "Sample",
            ),
            "geometry": Geometry.SameAsBeam,
            "upstreamThickness": 0.05,
            "downstreamThickness": 0.05,
            "angleOfRotation": 0.0,
            "sampleWidth": 5.0,
            "innerRadius": 0.0,
            "outerRadius": 0.0,
            "sampleHeight": 0.0,
            "density": 0.1,
            "densityUnits": UnitsOfDensity.ATOMIC,
            "tempForNormalisationPC": 0.0,
            "totalCrossSectionSource": CrossSectionSource.TRANSMISSION,
            "crossSectionFilename": "",
            "sampleTweakFactor": 1.0,
            "topHatW": 10.0,
            "FTMode": FTModes.SUB_AVERAGE,
            "minRadFT": 0.8,
            "grBroadening": 0.1,
            "resonanceValues": [],
            "exponentialValues": [[0.0, 1.5, 0]],
            "normalisationCorrectionFactor": 1.0,
            "fileSelfScattering": "NIMROD00016742_NullWater_in_N8.msubw01",
            "normaliseTo": NormalisationType.NOTHING,
            "maxRadFT": 50.0,
            "outputUnits": OutputUnits.BARNS_ATOM_SR,
            "powerForBroadening": 0.5,
            "stepSize": 0.03,
            "runThisSample": True,
            "scatteringFraction": 1.0,
            "attenuationCoefficient": 0.0,
            "containers": [self.expectedContainerD],
            "yamlignore": {
                "yamlignore"
            }
        }

        self.expectedSampleD["composition"].elements = [
            Element("H", 0.0, 1.281),
            Element("O", 0.0, 1.0),
            Element("H", 2.0, 0.7185)
        ]

        self.expectedSampleBackground = {
            "periodNumber": 1,
            "dataFiles": DataFiles(
                [
                    "NIMROD00016698_EmptyInst.raw",
                    "NIMROD00016703_EmptyInst.raw",
                ],
                "SAMPLE BACKGROUND",
            ),
            "samples": [
                self.expectedSampleA,
                self.expectedSampleB,
                self.expectedSampleC,
            ],
            "writeAllSamples": True,
            "yamlignore": {
                "writeAllSamples",
                "yamlignore"
            }
        }

        self.goodInstrument = Instrument()
        self.goodInstrument.__dict__ = self.expectedInstrument
        self.goodBeam = Beam()
        self.goodBeam.__dict__ = self.expectedBeam
        self.goodNormalisation = Normalisation()
        self.goodNormalisation.__dict__ = self.expectedNormalisation
        self.goodSampleBackground = SampleBackground()
        self.goodSampleBackground.periodNumber = (
            self.expectedSampleBackground["periodNumber"]
        )
        self.goodSampleBackground.dataFiles = self.expectedSampleBackground[
            "dataFiles"
        ]
        self.goodSampleBackground.samples.append(Sample())
        self.goodSampleBackground.samples[0].__dict__ = deepcopy(
            self.expectedSampleBackground["samples"][0]
        )
        self.goodSampleBackground.samples[0].containers[0] = Container()
        self.goodSampleBackground.samples[0].containers[
            0
        ].__dict__ = self.expectedContainerA

        self.g = GudrunFile(dirpath, format=Format.TXT)

        self.dicts = [
            self.expectedInstrument,
            self.expectedBeam,
            self.expectedNormalisation,
            self.expectedContainerA,
            self.expectedContainerB,
            self.expectedContainerC,
            self.expectedContainerD,
            self.expectedSampleA,
            self.expectedSampleB,
            self.expectedSampleC,
            self.expectedSampleD,
            self.expectedSampleBackground,
        ]

        self.keepsakes = os.listdir()

        copyfile(self.g.loadFile, "test/TestData/NIMROD-water/good_water.txt")
        g = GudrunFile(
            "test/TestData/NIMROD-water/good_water.txt",
            format=Format.TXT)

<<<<<<< HEAD
        g.write_out(self.g.loadFile,
                    overwrite=True)
=======
        g.write_out(self.g.loadFile, overwrite=True)
>>>>>>> 870072fb
        return super().setUp()

    def tearDown(self) -> None:

        [os.remove(f) for f in os.listdir() if f not in self.keepsakes]
        return super().tearDown()

    def testLoadGudrunFile(self):

        self.assertIsInstance(self.g, GudrunFile)

        instrumentAttrsDict = self.g.instrument.__dict__

        for key in instrumentAttrsDict.keys():
            self.assertEqual(
                self.expectedInstrument[key], instrumentAttrsDict[key]
            )

        beamAttrsDict = self.g.beam.__dict__

        for key in beamAttrsDict.keys():
            self.assertEqual(self.expectedBeam[key], beamAttrsDict[key])

        normalisationAttrsDict = self.g.normalisation.__dict__

        for key in normalisationAttrsDict.keys():
            if isinstance(
                normalisationAttrsDict[key], (DataFiles, Composition)
            ):
                self.assertEqual(
                    str(self.expectedNormalisation[key]),
                    str(normalisationAttrsDict[key]),
                )
            else:
                self.assertEqual(
                    self.expectedNormalisation[key],
                    normalisationAttrsDict[key],
                )

        self.assertEqual(len(self.g.sampleBackgrounds), 1)

        sampleBackgroundsAttrsDict = self.g.sampleBackgrounds[0].__dict__

        for key in sampleBackgroundsAttrsDict.keys():
            if key == "samples":
                for i, sample in enumerate(self.expectedSampleBackground[key]):
                    sampleAttrsDict = (
                        deepcopy(
                            self.g.sampleBackgrounds[0].samples[i].__dict__
                        )
                    )
                    for key_ in sampleAttrsDict.keys():

                        if key_ == "containers":
                            for j, container in enumerate(sample[key_]):
                                containerAttrsDict = (
                                    self.g.sampleBackgrounds[0]
                                    .samples[i]
                                    .containers[j]
                                    .__dict__
                                )

                                for _key in containerAttrsDict.keys():

                                    if isinstance(
                                        container[_key],
                                        (DataFiles, Composition),
                                    ):
                                        self.assertEqual(
                                            str(container[_key]),
                                            str(containerAttrsDict[_key]),
                                        )
                                    else:
                                        self.assertEqual(
                                            container[_key],
                                            containerAttrsDict[_key],
                                        )

                        elif isinstance(
                            sample[key_], (DataFiles, Composition)
                        ):
                            self.assertEqual(
                                str(sample[key_]), str(sampleAttrsDict[key_])
                            )
                        else:
                            self.assertEqual(
                                sample[key_], sampleAttrsDict[key_]
                            )

            elif isinstance(sampleBackgroundsAttrsDict[key], DataFiles):
                self.assertEqual(
                    str(self.expectedSampleBackground[key]),
                    str(sampleBackgroundsAttrsDict[key]),
                )
            else:
                self.assertEqual(
                    self.expectedSampleBackground[key],
                    sampleBackgroundsAttrsDict[key],
                )

    def testWriteGudrunFile(self):
        self.g.write_out(self.g.loadFile, overwrite=True)
        with open(
            self.g.loadFile,
            encoding="utf-8"
        ) as f:
            outlines = "\n".join(f.readlines()[:-5])
            self.assertEqual(
                outlines, "\n".join(str(self.g).splitlines(keepends=True)[:-5])
            )

        def valueInLines(value, lines):
            if isinstance(value, str):
                self.assertTrue(value in lines)
            elif isinstance(value, (list, tuple)):
                if len(value) == 0:
                    return
                elif isinstance(value[0], dict):
                    for val in value:
                        for val_ in val.values():
                            valueInLines(val_, lines)
                elif isinstance(value[0], (list, tuple)):
                    for val in value:
                        self.assertTrue(
                            spacify(val) in lines
                            or spacify(val, num_spaces=2) in lines
                        )
                else:
                    self.assertTrue(
                        spacify(value) in lines
                        or spacify(value, num_spaces=2) in lines
                        or spacify([int(x) for x in value]) in lines
                        or spacify(
                            [int(x) for x in value], num_spaces=2
                        ) in lines
                    )
            elif isinstance(value, bool):
                self.assertTrue(str(numifyBool(value)) in lines)
            elif isinstance(value, Enum):
                self.assertTrue(
                    str(value.value) in lines
                    or value.name in lines
                )
            else:
                if "        " in str(value):
                    self.assertTrue(str(value).split("        ")[0] in lines)
                elif isinstance(value, str):
                    self.assertTrue(
                        str(value) in lines
                        or str(int(value)) in lines
                    )

        for dic in self.dicts:
            for value in dic.values():
                if isinstance(value, list):
                    for val in value:
                        if isinstance(val, dict):
                            for val_ in val.values():
                                valueInLines(val_, outlines)
                        else:
                            valueInLines(val, outlines)
                else:
                    valueInLines(value, outlines)
        inlines = ""
        with open(self.g.loadFile) as f:
            inlines = f.read()
        for dic in self.dicts:
            for value in dic.values():
                if isinstance(value, list):
                    for val in value:
                        if isinstance(val, dict):
                            for val_ in val.values():
                                valueInLines(val_, inlines)
                        else:
                            valueInLines(val, inlines)
                else:
                    if (
                        value == os.path.abspath("../bin")
                        or value == os.path.sep
                        or value == os.path.join("../bin", "StartupFiles")
                        or value == self.g.instrument.GudrunInputFileDir
                    ):
                        continue
                    valueInLines(value, inlines)

    def testRewriteGudrunFile(self):
        self.g.write_out(self.g.loadFile, overwrite=True)
        copyPath = os.path.join(
            self.g.instrument.GudrunInputFileDir,
            "copyGF.txt"
        )
        g1 = GudrunFile(
            self.g.path,
            format=Format.TXT
        )
        g1.instrument.GudrunInputFileDir = self.g.instrument.GudrunInputFileDir
        g1.write_out(copyPath, overwrite=True)

        def compareString(string1, string2):
            return string1 == string2

        with open(
                copyPath,
                "r",
                encoding="utf-8"
        ) as f:
            fileContent = "\n".join(f.readlines()[:-5])
            self.assertEqual(
                compareString(
                    fileContent,
                    "\n".join(
                        str(self.g).splitlines(keepends=True)[:-5])),
                True
            )
            self.assertEqual(
                compareString(
                    fileContent,
                    "\n".join(
                        str(g1).splitlines(keepends=True)[:-5])),
                True
            )

            with open(
                os.path.join(
                    self.g.path
                ),
                encoding="utf-8"
            ) as fg:
                self.assertEqual(
                    "\n".join(
                        fg.readlines()[:-5]
                    ),
                    fileContent
                )

    def testReloadGudrunFile(self):
        self.g.write_out(self.g.loadFile, overwrite=True)
        g1 = GudrunFile(
            self.g.path,
            format=Format.TXT
        )
        g1.instrument.GudrunInputFileDir = self.g.instrument.GudrunInputFileDir
        self.assertEqual(
            "\n".join(str(g1).splitlines(keepends=True)[:-5]),
            "\n".join(str(self.g).splitlines(keepends=True)[:-5])
        )

    def testLoadEmptyGudrunFile(self):
        f = open("test_data.txt", "w", encoding="utf-8")
        f.close()
        with self.assertRaises(ParserException) as cm:
            GudrunFile("test_data.txt", format=Format.TXT)
        self.assertEqual((
            'INSTRUMENT, BEAM and NORMALISATION'
            ' were not parsed. It\'s possible the file'
            ' supplied is of an incorrect format!'
        ),
            str(cm.exception),
        )

    def testLoadMissingInstrument(self):
        with open("test_data.txt", "w", encoding="utf-8") as f:
            f.write("'  '  '        '  '/'\n\n")
            f.write("BEAM        {\n\n" + str(self.goodBeam) + "\n\n}\n\n")
            f.write(
                "NORMALISATION        {\n\n"
                + str(self.goodNormalisation)
                + "\n\n}\n\n"
            )

        with self.assertRaises(ParserException) as cm:
            GudrunFile("test_data.txt", format=Format.TXT)
        self.assertEqual((
            'INSTRUMENT, BEAM and NORMALISATION'
            ' were not parsed. It\'s possible the file'
            ' supplied is of an incorrect format!'
        ),
            str(cm.exception),
        )

    def testLoadMissingBeam(self):
        with open("test_data.txt", "w", encoding="utf-8") as f:
            f.write("'  '  '        '  '/'\n\n")
            f.write(
                "INSTRUMENT        {\n\n" + str(self.goodInstrument)
                + "\n\n}\n\n"
            )
            f.write(
                "NORMALISATION        {\n\n"
                + str(self.goodNormalisation)
                + "\n\n}"
            )
        with self.assertRaises(ParserException) as cm:
            GudrunFile("test_data.txt", format=Format.TXT)
        self.assertEqual((
            'INSTRUMENT, BEAM and NORMALISATION'
            ' were not parsed. It\'s possible the file'
            ' supplied is of an incorrect format!'
        ),
            str(cm.exception),
        )

    def testLoadMissingNormalisation(self):
        with open("test_data.txt", "w", encoding="utf-8") as f:
            f.write("'  '  '        '  '/'\n\n")
            f.write(
                "INSTRUMENT        {\n\n" + str(self.goodInstrument)
                + "\n\n}\n\n"
            )
            f.write("BEAM        {\n\n" + str(self.goodBeam) + "\n\n}\n\n")

        with self.assertRaises(ParserException) as cm:
            GudrunFile("test_data.txt", format=Format.TXT)
        self.assertEqual((
            'INSTRUMENT, BEAM and NORMALISATION'
            ' were not parsed. It\'s possible the file'
            ' supplied is of an incorrect format!'
        ),
            str(cm.exception),
        )

    def testLoadMissingInstrumentAndBeam(self):
        with open("test_data.txt", "w", encoding="utf-8") as f:
            f.write("'  '  '        '  '/'\n\n")
            f.write(
                "NORMALISATION        {\n\n"
                + str(self.goodNormalisation)
                + "\n\n}"
            )

        with self.assertRaises(ParserException) as cm:
            GudrunFile("test_data.txt", format=Format.TXT)
        self.assertEqual((
            'INSTRUMENT, BEAM and NORMALISATION'
            ' were not parsed. It\'s possible the file supplied'
            ' is of an incorrect format!'),
            str(cm.exception),
        )

    def testLoadMissingInstrumentAndNormalisation(self):
        with open("test_data.txt", "w", encoding="utf-8") as f:
            f.write("'  '  '        '  '/'\n\n")
            f.write("BEAM        {\n\n" + str(self.goodBeam) + "\n\n}")

        with self.assertRaises(ParserException) as cm:
            GudrunFile("test_data.txt", format=Format.TXT)
        self.assertEqual((
            'INSTRUMENT, BEAM and NORMALISATION'
            ' were not parsed. It\'s possible the file'
            ' supplied is of an incorrect format!'
        ),
            str(cm.exception),
        )

    def testLoadMissingNormalisationAndBeam(self):
        with open("test_data.txt", "w", encoding="utf-8") as f:
            f.write("'  '  '        '  '/'\n\n")
            f.write(
                "INSTRUMENT        {\n\n" + str(self.goodInstrument) + "\n\n}"
            )

        with self.assertRaises(ParserException) as cm:
            GudrunFile("test_data.txt", format=Format.TXT)
        self.assertEqual((
            'INSTRUMENT, BEAM and NORMALISATION'
            ' were not parsed. It\'s possible the file'
            ' supplied is of an incorrect format!'
        ),
            str(cm.exception),
        )

    def testLoadMissingInstrumentAttributesSeq(self):

        expectedInstrument = deepcopy(self.expectedInstrument)
        expectedInstrument.pop("XMax", None)
        expectedInstrument.pop("XStep", None)
        expectedInstrument.pop("wavelengthMax", None)
        expectedInstrument.pop("wavelengthStep", None)
        expectedInstrument.pop("useLogarithmicBinning", None)
        expectedInstrument.pop("nxsDefinitionFile", None)
        expectedInstrument.pop("groupingParameterPanel", None)
        expectedInstrument.pop("goodDetectorThreshold", None)
        expectedInstrument.pop("yamlignore", None)
        for i in range(len(expectedInstrument.keys())):

            badInstrument = str(self.goodInstrument).split("\n")
            del badInstrument[i]
            badInstrument = "\n".join(badInstrument)

            with open("test_data.txt", "w", encoding="utf-8") as f:
                f.write("'  '  '        '  '/'\n\n")
                f.write(
                    "INSTRUMENT        {\n\n" + str(badInstrument) + "\n\n}"
                )

            with self.assertRaises(ParserException) as cm:
                GudrunFile("test_data.txt", format=Format.TXT)
                self.assertEqual(
                    "Whilst parsing Instrument, an exception occured."
                    " The input file is most likely of an incorrect format, "
                    "and some attributes were missing.",
                    str(cm.exception)
                )

    def testLoadMissingInstrumentAttributesRand(self):

        expectedInstrument = deepcopy(self.expectedInstrument)
        expectedInstrument.pop("XMax", None)
        expectedInstrument.pop("XStep", None)
        expectedInstrument.pop("wavelengthMax", None)
        expectedInstrument.pop("wavelengthStep", None)
        expectedInstrument.pop("useLogarithmicBinning", None)
        expectedInstrument.pop("nxsDefinitionFile", None)
        expectedInstrument.pop("groupingParameterPanel", None)
        expectedInstrument.pop("goodDetectorThreshold", None)
        expectedInstrument.pop("yamlignore", None)
        for i in range(50):

            key = random.choice(list(expectedInstrument))
            j = list(expectedInstrument).index(key)

            badInstrument = str(self.goodInstrument).split("\n")
            del badInstrument[j]
            badInstrument = "\n".join(badInstrument)

            with open("test_data.txt", "w", encoding="utf-8") as f:
                f.write("'  '  '        '  '/'\n\n")
                f.write(
                    "INSTRUMENT        {\n\n" + str(badInstrument) + "\n\n}"
                )
            with self.assertRaises(ParserException) as cm:
                GudrunFile("test_data.txt", format=Format.TXT)
                self.assertEqual(
                    "Whilst parsing Instrument, an exception occured."
                    " The input file is most likely of an incorrect format, "
                    "and some attributes were missing.",
                    str(cm.exception)
                )

    def testLoadMissingBeamAttributesSeq(self):

        expectedBeam = deepcopy(self.expectedBeam)
        expectedBeam.pop("incidentBeamRightEdge", None)
        expectedBeam.pop("incidentBeamTopEdge", None)
        expectedBeam.pop("incidentBeamBottomEdge", None)
        expectedBeam.pop("scatteredBeamRightEdge", None)
        expectedBeam.pop("scatteredBeamTopEdge", None)
        expectedBeam.pop("scatteredBeamBottomEdge", None)
        expectedBeam.pop("stepSizeMS", None)
        expectedBeam.pop("noSlices", None)
        expectedBeam.pop("yamlignore", None)

        for i in range(len(expectedBeam.keys())):
            badBeam = str(self.goodBeam).split("\n")
            del badBeam[i]
            badBeam = "\n".join(badBeam)

            with open("test_data.txt", "w", encoding="utf-8") as f:
                f.write("'  '  '        '  '/'\n\n")
                f.write(
                    "INSTRUMENT        {\n\n"
                    + str(self.goodInstrument)
                    + "\n\n}"
                )
                f.write("\n\nBEAM        {\n\n" + str(badBeam) + "\n\n}")

            with self.assertRaises(ParserException) as cm:
                GudrunFile("test_data.txt", format=Format.TXT)
                self.assertEqual(
                    "Whilst parsing Beam, an exception occured."
                    " The input file is most likely of an incorrect format, "
                    "and some attributes were missing.",
                    str(cm.exception)
                )

    def testLoadMissingBeamAttributesRand(self):

        expectedBeam = deepcopy(self.expectedBeam)
        expectedBeam.pop("incidentBeamRightEdge", None)
        expectedBeam.pop("incidentBeamTopEdge", None)
        expectedBeam.pop("incidentBeamBottomEdge", None)
        expectedBeam.pop("scatteredBeamRightEdge", None)
        expectedBeam.pop("scatteredBeamTopEdge", None)
        expectedBeam.pop("scatteredBeamBottomEdge", None)
        expectedBeam.pop("stepSizeMS", None)
        expectedBeam.pop("noSlices", None)
        expectedBeam.pop("yamlignore", None)

        for i in range(50):

            key = random.choice(list(expectedBeam))
            j = list(expectedBeam).index(key)

            badBeam = str(self.goodBeam).split("\n")
            del badBeam[j]
            badBeam = "\n".join(badBeam)

            with open("test_data.txt", "w", encoding="utf-8") as f:
                f.write("'  '  '        '  '/'\n\n")
                f.write(
                    "INSTRUMENT        {\n\n"
                    + str(self.goodInstrument)
                    + "\n\n}"
                )
                f.write("\n\nBEAM        {\n\n" + str(badBeam) + "\n\n}")

            with self.assertRaises(ParserException) as cm:
                GudrunFile("test_data.txt", format=Format.TXT)
                self.assertEqual(
                    "Whilst parsing Beam, an exception occured."
                    " The input file is most likely of an incorrect format, "
                    "and some attributes were missing.",
                    str(cm.exception)
                )

    def testLoadMissingNormalisationAttributesSeq(self):

        expectedNormalisation = deepcopy(self.expectedNormalisation)
        expectedNormalisation.pop("dataFiles", None)
        expectedNormalisation.pop("dataFilesBg", None)
        expectedNormalisation.pop("composition", None)
        expectedNormalisation.pop("densityUnits", None)
        expectedNormalisation.pop("innerRadius", None)
        expectedNormalisation.pop("outerRadius", None)
        expectedNormalisation.pop("sampleHeight", None)
        expectedNormalisation.pop("crossSectionFilename")
        expectedNormalisation.pop("yamlignore", None)

        self.goodNormalisation.dataFiles = DataFiles([], "")
        self.goodNormalisation.composition = (
            Composition("")
        )
        for i in range(len(expectedNormalisation.keys())):

            badNormalisation = str(self.goodNormalisation).split("\n")
            del badNormalisation[i]
            badNormalisation = "\n".join(badNormalisation)

            with open("test_data.txt", "w", encoding="utf-8") as f:
                f.write("'  '  '        '  '/'\n\n")
                f.write(
                    "INSTRUMENT        {\n\n"
                    + str(self.goodInstrument)
                    + "\n\n}"
                )
                f.write("\n\nBEAM        {\n\n" + str(self.goodBeam) + "\n\n}")
                f.write(
                    "\n\nNORMALISATION        {\n\n"
                    + str(badNormalisation)
                    + "\n\n}"
                )

            with self.assertRaises(ParserException) as cm:
                GudrunFile("test_data.txt", format=Format.TXT)
                self.assertEqual(
                    "Whilst parsing Beam, an exception occured."
                    " The input file is most likely of an incorrect format, "
                    "and some attributes were missing.",
                    str(cm.exception)
                )

    def testLoadMissingNormalisationAttributesRand(self):

        expectedNormalisation = deepcopy(self.expectedNormalisation)
        expectedNormalisation.pop("dataFiles", None)
        expectedNormalisation.pop("dataFilesBg", None)
        expectedNormalisation.pop("composition", None)
        expectedNormalisation.pop("densityUnits", None)
        expectedNormalisation.pop("innerRadius", None)
        expectedNormalisation.pop("outerRadius", None)
        expectedNormalisation.pop("sampleHeight", None)
        expectedNormalisation.pop("crossSectionFilename")
        expectedNormalisation.pop("yamlignore", None)

        self.goodNormalisation.dataFiles = DataFiles([], "")
        self.goodNormalisation.composition = (
            Composition("")
        )
        for i in range(50):

            key = random.choice(list(expectedNormalisation))

            j = list(expectedNormalisation).index(key)

            badNormalisation = str(self.goodNormalisation).split("\n")
            del badNormalisation[j]
            badNormalisation = "\n".join(badNormalisation)

            with open("test_data.txt", "w", encoding="utf-8") as f:
                f.write("'  '  '        '  '/'\n\n")
                f.write(
                    "INSTRUMENT        {\n\n"
                    + str(self.goodInstrument)
                    + "\n\n}"
                )
                f.write("\n\nBEAM        {\n\n" + str(self.goodBeam) + "\n\n}")
                f.write(
                    "\n\nNORMALISATION        {\n\n"
                    + str(badNormalisation)
                    + "\n\n}"
                )

            with self.assertRaises(ParserException) as cm:
                GudrunFile("test_data.txt", format=Format.TXT)
                self.assertEqual(
                    "Whilst parsing Normalisation, an exception occured."
                    " The input file is most likely of an incorrect format, "
                    "and some attributes were missing.",
                    str(cm.exception)
                )

    def testLoadMissingSampleBackgroundAttributes(self):
        badSampleBackground = str(self.goodSampleBackground).split("\n")
        del badSampleBackground[2]
        badSampleBackground = "\n".join(badSampleBackground)
        with open("test_data.txt", "w", encoding="utf-8") as f:
            f.write("'  '  '        '  '/'\n\n")
            f.write(
                "INSTRUMENT        {\n\n" + str(self.goodInstrument) + "\n\n}"
            )
            f.write("\n\nBEAM        {\n\n" + str(self.goodBeam) + "\n\n}")
            f.write(
                "\n\nNORMALISATION        {\n\n"
                + str(self.goodNormalisation)
                + "\n\n}"
            )
            f.write("\n\n{}\n\nEND".format(str(badSampleBackground)))
        with self.assertRaises(ParserException) as cm:
            GudrunFile("test_data.txt", format=Format.TXT)
            self.assertEqual(
                "Whilst parsing Sample Background, an exception occured."
                " The input file is most likely of an incorrect format, "
                "and some attributes were missing.",
                str(cm.exception)
            )

    def testLoadMissingSampleAttributesSeq(self):

        expectedSampleA = deepcopy(self.expectedSampleA)
        expectedSampleA.pop("name", None)
        expectedSampleA.pop("dataFiles", None)
        expectedSampleA.pop("composition", None)
        expectedSampleA.pop("containers", None)
        expectedSampleA.pop("densityUnits", None)
        expectedSampleA.pop("innerRadius", None)
        expectedSampleA.pop("outerRadius", None)
        expectedSampleA.pop("sampleHeight", None)
        expectedSampleA.pop("resonanceValues", None)
        expectedSampleA.pop("exponentialValues", None)
        expectedSampleA.pop("crossSectionFilename", None)
        expectedSampleA.pop("FTMode", None)
        expectedSampleA.pop("yamlignore", None)

        self.goodSampleBackground.samples[0].dataFiles = DataFiles([], "")
        self.goodSampleBackground.samples[0].composition = (
            Composition("")
        )
        self.goodSampleBackground.samples[0].resonanceValues = []
        self.goodSampleBackground.samples[0].exponentialValues = []
        for i in range(len(expectedSampleA.keys())):

            self.goodSampleBackground.samples = [
                self.goodSampleBackground.samples[0]
            ]
            sbgStr = str(self.goodSampleBackground)
            badSampleBackground = sbgStr.split("\n")
            del badSampleBackground[i + 10]
            badSampleBackground = "\n".join(badSampleBackground)
            with open("test_data.txt", "w", encoding="utf-8") as f:
                f.write("'  '  '        '  '/'\n\n")
                f.write(
                    "INSTRUMENT        {\n\n"
                    + str(self.goodInstrument)
                    + "\n\n}"
                )
                f.write("\n\nBEAM        {\n\n" + str(self.goodBeam) + "\n\n}")
                f.write(
                    "\n\nNORMALISATION        {\n\n"
                    + str(self.goodNormalisation)
                    + "\n\n}"
                )
                f.write("\n\n{}\n\nEND".format(str(badSampleBackground)))

            with self.assertRaises(ParserException) as cm:
                GudrunFile("test_data.txt", format=Format.TXT)
                self.assertEqual(
                    "Whilst parsing Sample, an exception occured."
                    " The input file is most likely of an incorrect format, "
                    "and some attributes were missing.",
                    str(cm.exception)
                )

    def testLoadMissingSampleAttributesRand(self):

        expectedSampleA = deepcopy(self.expectedSampleA)
        expectedSampleA.pop("name", None)
        expectedSampleA.pop("dataFiles", None)
        expectedSampleA.pop("composition", None)
        expectedSampleA.pop("containers", None)
        expectedSampleA.pop("densityUnits", None)
        expectedSampleA.pop("innerRadius", None)
        expectedSampleA.pop("outerRadius", None)
        expectedSampleA.pop("sampleHeight", None)
        expectedSampleA.pop("resonanceValues", None)
        expectedSampleA.pop("exponentialValues", None)
        expectedSampleA.pop("crossSectionFilename", None)
        expectedSampleA.pop("FTMode", None)
        expectedSampleA.pop("yamlignore", None)

        self.goodSampleBackground.samples[0].dataFiles = DataFiles([], "")
        self.goodSampleBackground.samples[0].composition = (
            Composition("")
        )
        self.goodSampleBackground.samples[0].resonanceValues = []
        self.goodSampleBackground.samples[0].exponentialValues = []
        for i in range(50):
            key = random.choice(list(expectedSampleA))
            j = list(expectedSampleA).index(key)

            self.goodSampleBackground.samples = [
                self.goodSampleBackground.samples[0]
            ]
            sbgStr = str(self.goodSampleBackground)
            badSampleBackground = sbgStr.split("\n")
            del badSampleBackground[j + 10]

            badSampleBackground = "\n".join(badSampleBackground)
            with open("test_data.txt", "w", encoding="utf-8") as f:
                f.write("'  '  '        '  '/'\n\n")
                f.write(
                    "INSTRUMENT        {\n\n"
                    + str(self.goodInstrument)
                    + "\n\n}"
                )
                f.write("\n\nBEAM        {\n\n" + str(self.goodBeam) + "\n\n}")
                f.write(
                    "\n\nNORMALISATION        {\n\n"
                    + str(self.goodNormalisation)
                    + "\n\n}"
                )
                f.write("\n\n{}\n\nEND".format(str(badSampleBackground)))

            with self.assertRaises(ParserException) as cm:
                GudrunFile("test_data.txt", format=Format.TXT)
                self.assertEqual(
                    "Whilst parsing Sample, an exception occured."
                    " The input file is most likely of an incorrect format, "
                    "and some attributes were missing.",
                    str(cm.exception)
                )

    def testLoadMissingContainerAttributesSeq(self):

        expectedContainerA = deepcopy(self.expectedContainerA)
        expectedContainerA.pop("name", None)
        expectedContainerA.pop("dataFiles", None)
        expectedContainerA.pop("composition", None)
        expectedContainerA.pop("densityUnits", None)
        expectedContainerA.pop("innerRadius", None)
        expectedContainerA.pop("outerRadius", None)
        expectedContainerA.pop("sampleHeight", None)
        expectedContainerA.pop("geometry", None)
        expectedContainerA.pop("attenuationCoefficient", None)
        expectedContainerA.pop("crossSectionFilename", None)
        expectedContainerA.pop("runAsSample", None)
        expectedContainerA.pop("topHatW", None)
        expectedContainerA.pop("FTMode", None)
        expectedContainerA.pop("minRadFT", None)
        expectedContainerA.pop("maxRadFT", None)
        expectedContainerA.pop("grBroadening", None)
        expectedContainerA.pop("powerForBroadening", None)
        expectedContainerA.pop("stepSize", None)
        expectedContainerA.pop("yamlignore", None)

        self.goodSampleBackground.samples[0].containers[0].dataFiles = (
            DataFiles([], "")
        )
        self.goodSampleBackground.samples[0].containers[0].composition = (
            Composition("")
        )
        for i in range(len(expectedContainerA.keys())):
            self.goodSampleBackground.samples = [
                self.goodSampleBackground.samples[0]
            ]
            sbgStr = str(self.goodSampleBackground)
            badSampleBackground = sbgStr.split("\n")
            del badSampleBackground[i + 44]
            badSampleBackground = "\n".join(badSampleBackground)

            with open("test_data.txt", "w", encoding="utf-8") as f:
                f.write("'  '  '        '  '/'\n\n")
                f.write(
                    "INSTRUMENT        {\n\n"
                    + str(self.goodInstrument)
                    + "\n\n}"
                )
                f.write("\n\nBEAM        {\n\n" + str(self.goodBeam) + "\n\n}")
                f.write(
                    "\n\nNORMALISATION        {\n\n"
                    + str(self.goodNormalisation)
                    + "\n\n}"
                )
                f.write("\n\n{}\n\nEND".format(str(badSampleBackground)))
            with self.assertRaises(ParserException) as cm:
                GudrunFile("test_data.txt", format=Format.TXT)
                self.assertEqual(
                    "Whilst parsing Container, an exception occured."
                    " The input file is most likely of an incorrect format, "
                    "and some attributes were missing.",
                    str(cm.exception)
                )

    def testLoadMissingContainerAttributesRand(self):

        expectedContainerA = deepcopy(self.expectedContainerA)
        expectedContainerA.pop("name", None)
        expectedContainerA.pop("dataFiles", None)
        expectedContainerA.pop("composition", None)
        expectedContainerA.pop("densityUnits", None)
        expectedContainerA.pop("innerRadius", None)
        expectedContainerA.pop("outerRadius", None)
        expectedContainerA.pop("sampleHeight", None)
        expectedContainerA.pop("geometry", None)
        expectedContainerA.pop("attenuationCoefficient", None)
        expectedContainerA.pop("crossSectionFilename", None)
        expectedContainerA.pop("runAsSample", None)
        expectedContainerA.pop("topHatW", None)
        expectedContainerA.pop("FTMode", None)
        expectedContainerA.pop("minRadFT", None)
        expectedContainerA.pop("maxRadFT", None)
        expectedContainerA.pop("grBroadening", None)
        expectedContainerA.pop("powerForBroadening", None)
        expectedContainerA.pop("stepSize", None)
        expectedContainerA.pop("yamlignore", None)

        self.goodSampleBackground.samples[0].containers[0].dataFiles = (
            DataFiles([], "")
        )
        self.goodSampleBackground.samples[0].containers[0].composition = (
            Composition("")
        )
        for i in range(50):
            key = random.choice(list(expectedContainerA))
            j = list(expectedContainerA).index(key)

            self.goodSampleBackground.samples = [
                self.goodSampleBackground.samples[0]
            ]
            sbgStr = str(self.goodSampleBackground)
            badSampleBackground = sbgStr.split("\n")
            del badSampleBackground[j + 44]

            badSampleBackground = "\n".join(badSampleBackground)
            with open("test_data.txt", "w", encoding="utf-8") as f:
                f.write("'  '  '        '  '/'\n\n")
                f.write(
                    "INSTRUMENT        {\n\n"
                    + str(self.goodInstrument)
                    + "\n\n}"
                )
                f.write("\n\nBEAM        {\n\n" + str(self.goodBeam) + "\n\n}")
                f.write(
                    "\n\nNORMALISATION        {\n\n"
                    + str(self.goodNormalisation)
                    + "\n\n}"
                )
                f.write("\n\n{}\n\nEND".format(str(badSampleBackground)))
            with self.assertRaises(ParserException) as cm:
                GudrunFile("test_data.txt", format=Format.TXT)
                self.assertEqual(
                    "Whilst parsing Container, an exception occured."
                    " The input file is most likely of an incorrect format, "
                    "and some attributes were missing.",
                    str(cm.exception)
                )

    def testZeroExitGudrun(self):
        g = GudrunFile(path="test/TestData/NIMROD-water/good_water.txt",
                       format=Format.TXT)
        result = g.dcs()
        self.assertEqual(result.stderr, None)<|MERGE_RESOLUTION|>--- conflicted
+++ resolved
@@ -655,12 +655,7 @@
             "test/TestData/NIMROD-water/good_water.txt",
             format=Format.TXT)
 
-<<<<<<< HEAD
-        g.write_out(self.g.loadFile,
-                    overwrite=True)
-=======
         g.write_out(self.g.loadFile, overwrite=True)
->>>>>>> 870072fb
         return super().setUp()
 
     def tearDown(self) -> None:
