--- conflicted
+++ resolved
@@ -997,7 +997,6 @@
             )
             return False
 
-<<<<<<< HEAD
         if not self.gudrunFile.checkSaveLocation():
             dirname, _ = QFileDialog.getSaveFileName(
                 self.mainWidget,
@@ -1006,10 +1005,6 @@
                  if self.gudrunFile.loadFile else "")
             )
             self.gudrunFile.setSaveLocation(dirname)
-=======
-        if not self.setSaveLocation():
-            return False
->>>>>>> 56008cec
 
         self.setControlsEnabled(False)
         self.mainWidget.progressBar.setValue(0)
