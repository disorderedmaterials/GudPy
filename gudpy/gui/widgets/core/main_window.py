from abc import abstractmethod
import os
import sys
import math
import traceback
from queue import Queue
import re
from PySide6.QtCore import (
    QFile,
    QFileInfo,
    QTimer,
    QThread,
    QProcess,
    QElapsedTimer,
    QCoreApplication,
)
from PySide6.QtGui import QPainter, QIcon
from PySide6.QtUiTools import QUiLoader
from PySide6.QtWidgets import (
    QDialogButtonBox,
    QFileDialog,
    QHBoxLayout,
    QLabel,
    QMainWindow,
    QMessageBox,
    QProgressBar,
    QSizePolicy,
    QStatusBar,
    QWidget,
    QMenu,
    QToolButton,
)
from PySide6.QtCharts import QChartView

from core.container import Container
from core.iterators.composition import CompositionIterator
from core.iterators.inelasticity_subtraction import InelasticitySubtraction
from core.sample import Sample
from gui.widgets.dialogs.export_dialog import ExportDialog

from gui.widgets.dialogs.iteration_dialog import (
    CompositionIterationDialog,
    DensityIterationDialog,
    InelasticitySubtractionIterationDialog,
    RadiusIterationDialog,
    ThicknessIterationDialog,
    TweakFactorIterationDialog,
)
from gui.widgets.dialogs.purge_dialog import PurgeDialog
from gui.widgets.dialogs.view_input_dialog import ViewInputDialog
from gui.widgets.dialogs.missing_files_dialog import MissingFilesDialog
from gui.widgets.dialogs.composition_dialog import CompositionDialog
from gui.widgets.dialogs.view_output_dialog import ViewOutputDialog
from gui.widgets.dialogs.configuration_dialog import ConfigurationDialog
from gui.widgets.dialogs.composition_acceptance_dialog import (
    CompositionAcceptanceDialog,
)
from gui.widgets.dialogs.nexus_processing_dialog import NexusProcessingDialog
from gui.widgets.dialogs.batch_processing_dialog import BatchProcessingDialog
from gui.widgets.core.gudpy_tree import GudPyTreeView
from gui.widgets.core.output_tree import OutputTreeView

from gui.widgets.tables.composition_table import CompositionTable
from gui.widgets.tables.ratio_composition_table import RatioCompositionTable
from gui.widgets.tables.beam_profile_table import BeamProfileTable
from gui.widgets.tables.grouping_parameter_table import GroupingParameterTable
from gui.widgets.tables.exponential_table import ExponentialTable
from gui.widgets.tables.resonance_table import ResonanceTable
from gui.widgets.tables.pulse_table import PulseTable
from gui.widgets.tables.spectra_table import SpectraTable
from gui.widgets.tables.event_table import EventTable
from gui.widgets.tables.components_table import ComponentsList
from gui.widgets.core.exponential_spinbox import ExponentialSpinBox
from gui.widgets.tables.data_file_list import DataFilesList
from gui.widgets.charts.chart import GudPyChart
from gui.widgets.charts.chartview import GudPyChartView
from gui.widgets.charts.beam_plot import BeamChart
from gui.widgets.charts.enums import PlotModes, SPLIT_PLOTS

from core.enums import Format, Geometry
from gui.widgets.slots.instrument_slots import InstrumentSlots
from gui.widgets.slots.beam_slots import BeamSlots
from gui.widgets.slots.component_slots import ComponentSlots
from gui.widgets.slots.normalisation_slots import NormalisationSlots
from gui.widgets.slots.container_slots import ContainerSlots
from gui.widgets.slots.sample_background_slots import SampleBackgroundSlots
from gui.widgets.slots.sample_slots import SampleSlots
from gui.widgets.slots.output_slots import OutputSlots
from gui.widgets.resources import resources_rc  # noqa
from core.file_library import GudPyFileLibrary
from core.gudrun_file import GudrunFile
from core.exception import ParserException
from core import config
from core.run_containers_as_samples import RunContainersAsSamples
from core.run_individual_files import RunIndividualFiles
from core.gud_file import GudFile
from core.utils import breplace, nthint
from gui.widgets.core.worker import (
    CompositionWorker,
    GudrunWorker,
    PurgeWorker
)


class GudPyMainWindow(QMainWindow):
    """
    Class to represent the GudPyMainWindow. Inherits QMainWindow.
    This is the main window for the GudPy application.

    ...

    Attributes
    ----------
    gudrunFile : GudrunFile
        GudrunFile object currently associated with the application.
    clipboard : SampleBackground | Sample | Container
        Stores copied objects.
    iterator : Iterator | CompositionIterator
        Iterator to use in iterations.
    Methods
    -------
    initComponents()
        Loads the UI file for the GudPyMainWindow
    loadInputFile_()
        Loads an input file.
    saveInputFile()
        Saves the current GudPy file.
    updateFromFile()
        Updates from the original input file.
    updateGeometries()
        Updates geometries across objects.
    updateCompositions()
        Updates compositions across objects
        Deletes the current object.
    exit_()
        Exits
    """

    def __init__(self):
        """
        Constructs all the necessary attributes for the GudPyMainWindow object.
        Calls initComponents() to load the UI file.
        """
        super(GudPyMainWindow, self).__init__()
        self.gudrunFile = None
        self.modified = False
        self.clipboard = None
        self.iterator = None
        self.queue = Queue()
        self.results = {}
        self.allPlots = []
        self.plotModes = {}
        self.proc = None
        self.output = ""
        self.nexusProcessingOutput = {}
        self.outputIterations = {}
        self.previousProcTitle = ""
        self.error = ""
        self.cwd = os.getcwd()
        self.warning = ""
        self.worker = None
        self.workerThread = None
        self.initComponents()
        self.timer = QTimer(self)
        self.timer.setSingleShot(True)
        self.timer.timeout.connect(self.autosave)

    def initComponents(self):
        """
        Loads the UI file for the GudPyMainWindow.
        """
        if hasattr(sys, "_MEIPASS"):
            uifile = QFile(
                os.path.join(sys._MEIPASS, "ui_files", "mainWindow.ui")
            )
            current_dir = os.path.sep
        else:
            current_dir = os.path.dirname(os.path.realpath(__file__))
            uifile = QFile(
                os.path.join(current_dir, "../ui_files", "mainWindow.ui")
            )

        loader = QUiLoader()
        loader.registerCustomWidget(GudPyTreeView)
        loader.registerCustomWidget(OutputTreeView)
        loader.registerCustomWidget(GroupingParameterTable)
        loader.registerCustomWidget(BeamProfileTable)
        loader.registerCustomWidget(CompositionTable)
        loader.registerCustomWidget(RatioCompositionTable)
        loader.registerCustomWidget(ExponentialTable)
        loader.registerCustomWidget(ResonanceTable)
        loader.registerCustomWidget(PulseTable)
        loader.registerCustomWidget(SpectraTable)
        loader.registerCustomWidget(EventTable)
        loader.registerCustomWidget(DataFilesList)
        loader.registerCustomWidget(ComponentsList)
        loader.registerCustomWidget(CompositionIterationDialog)
        loader.registerCustomWidget(DensityIterationDialog)
        loader.registerCustomWidget(
            InelasticitySubtractionIterationDialog
        )
        loader.registerCustomWidget(RadiusIterationDialog)
        loader.registerCustomWidget(ThicknessIterationDialog)
        loader.registerCustomWidget(TweakFactorIterationDialog)
        loader.registerCustomWidget(PurgeDialog)
        loader.registerCustomWidget(ViewInputDialog)
        loader.registerCustomWidget(ViewOutputDialog)
        loader.registerCustomWidget(ExportDialog)
        loader.registerCustomWidget(CompositionDialog)
        loader.registerCustomWidget(ConfigurationDialog)
        loader.registerCustomWidget(CompositionAcceptanceDialog)
        loader.registerCustomWidget(NexusProcessingDialog)
        loader.registerCustomWidget(BatchProcessingDialog)
        loader.registerCustomWidget(ExponentialSpinBox)
        loader.registerCustomWidget(GudPyChartView)
        self.mainWidget = loader.load(uifile)

        self.mainWidget.statusBar_ = QStatusBar(self)
        self.mainWidget.statusBarWidget = QWidget(self.mainWidget.statusBar_)
        self.mainWidget.statusBarLayout = QHBoxLayout(
            self.mainWidget.statusBarWidget
        )
        self.mainWidget.currentTaskLabel = QLabel(
            self.mainWidget.statusBarWidget
        )
        self.mainWidget.currentTaskLabel.setText("No task running.")
        self.mainWidget.currentTaskLabel.setSizePolicy(
            QSizePolicy(QSizePolicy.Minimum, QSizePolicy.Preferred)
        )
        self.mainWidget.stopTaskButton = QToolButton(
            self.mainWidget.statusBarWidget
        )
        self.mainWidget.stopTaskButton.setIcon(QIcon(":/icons/stop"))
        self.mainWidget.stopTaskButton.clicked.connect(self.stopProc)
        self.mainWidget.stopTaskButton.setEnabled(False)

        self.mainWidget.stopTaskButton.setSizePolicy(
            QSizePolicy(QSizePolicy.Minimum, QSizePolicy.Preferred)
        )

        self.mainWidget.progressBar = QProgressBar(
            self.mainWidget.statusBarWidget
        )
        self.mainWidget.progressBar.setSizePolicy(
            QSizePolicy(QSizePolicy.Expanding, QSizePolicy.Preferred)
        )
        self.mainWidget.progressBar.setTextVisible(False)
        self.mainWidget.statusBarLayout.addWidget(
            self.mainWidget.currentTaskLabel
        )
        self.mainWidget.statusBarLayout.addWidget(
            self.mainWidget.stopTaskButton
        )
        self.mainWidget.statusBarLayout.addWidget(self.mainWidget.progressBar)
        self.mainWidget.statusBarWidget.setLayout(
            self.mainWidget.statusBarLayout
        )
        self.mainWidget.statusBar_.addWidget(self.mainWidget.statusBarWidget)
        self.mainWidget.setStatusBar(self.mainWidget.statusBar_)

        self.mainWidget.beamPlot = QChartView(self.mainWidget)
        self.mainWidget.beamPlot.setRenderHint(QPainter.Antialiasing)

        self.mainWidget.beamProfileLayout.insertWidget(
            1, self.mainWidget.beamPlot
        )

        self.mainWidget.beamChart = BeamChart()

        self.mainWidget.beamPlot.setChart(self.mainWidget.beamChart)

        self.mainWidget.sampleTopPlot = GudPyChartView(self.mainWidget)

        self.mainWidget.topPlotLayout.addWidget(self.mainWidget.sampleTopPlot)

        self.mainWidget.sampleBottomPlot = GudPyChartView(self.mainWidget)

        self.mainWidget.bottomPlotLayout.addWidget(
            self.mainWidget.sampleBottomPlot
        )

        self.mainWidget.bottomSamplePlotFrame.setVisible(False)

        self.mainWidget.containerTopPlot = GudPyChartView(self.mainWidget)

        self.mainWidget.topContainerPlotLayout.addWidget(
            self.mainWidget.containerTopPlot
        )

        self.mainWidget.containerBottomPlot = GudPyChartView(self.mainWidget)

        self.mainWidget.bottomContainerPlotLayout.addWidget(
            self.mainWidget.containerBottomPlot
        )

        self.mainWidget.bottomContainerPlotFrame.setVisible(False)

        self.mainWidget.allSampleTopPlot = GudPyChartView(self.mainWidget)

        self.mainWidget.topAllPlotLayout.addWidget(
            self.mainWidget.allSampleTopPlot
        )

        self.mainWidget.allSampleBottomPlot = GudPyChartView(self.mainWidget)

        self.mainWidget.bottomAllPlotLayout.addWidget(
            self.mainWidget.allSampleBottomPlot
        )

        self.mainWidget.bottomPlotFrame.setVisible(False)

        for plotMode in [
            plotMode
            for plotMode in PlotModes
            if plotMode
            not in [
                PlotModes.SF,
                PlotModes.SF_RDF,
                PlotModes.SF_CANS,
                PlotModes.SF_RDF_CANS,
            ]
        ]:
            self.mainWidget.allPlotComboBox.addItem(plotMode.name, plotMode)

        self.mainWidget.allPlotComboBox.currentIndexChanged.connect(
            self.handleAllPlotModeChanged
        )

        for plotMode in [
            plotMode for plotMode in PlotModes if "(Cans)" not in plotMode.name
        ]:
            self.mainWidget.plotComboBox.addItem(plotMode.name, plotMode)

        self.mainWidget.plotComboBox.currentIndexChanged.connect(
            self.handleSamplePlotModeChanged
        )

        for plotMode in [
            plotMode for plotMode in PlotModes if "(Cans)" in plotMode.name
        ]:
            self.mainWidget.containerPlotComboBox.addItem(
                plotMode.name, plotMode
            )

        self.mainWidget.containerPlotComboBox.currentIndexChanged.connect(
            self.handleContainerPlotModeChanged
        )

        self.mainWidget.setWindowTitle("GudPy")
        self.mainWidget.show()
        self.instrumentSlots = InstrumentSlots(self.mainWidget, self)
        self.beamSlots = BeamSlots(self.mainWidget, self)
        self.componentSlots = ComponentSlots(self.mainWidget, self)
        self.normalisationSlots = NormalisationSlots(self.mainWidget, self)
        self.sampleBackgroundSlots = SampleBackgroundSlots(
            self.mainWidget, self
        )
        self.sampleSlots = SampleSlots(self.mainWidget, self)
        self.containerSlots = ContainerSlots(self.mainWidget, self)
        self.outputSlots = OutputSlots(self.mainWidget, self)
        self.mainWidget.runPurge.triggered.connect(
            lambda: self.runPurge(self.gudrunFile, dialog=True)
        )
        self.mainWidget.runGudrun.triggered.connect(
            lambda: self.runGudrun(self.gudrunFile, self.procFinished)
        )

        self.mainWidget.iterateInelasticitySubtractions.triggered.connect(
            lambda: self.iterateGudrun(
                InelasticitySubtractionIterationDialog,
                "iterateInelasticitySubtractionsDialog",
            )
        )

        self.mainWidget.iterateTweakFactor.triggered.connect(
            lambda: self.iterateGudrun(
                TweakFactorIterationDialog, "iterateTweakFactorDialog"
            )
        )

        self.mainWidget.iterateDensity.triggered.connect(
            lambda: self.iterateGudrun(
                DensityIterationDialog, "iterateDensityDialog"
            )
        )

        self.mainWidget.iterateThickness.triggered.connect(
            lambda: self.iterateGudrun(
                ThicknessIterationDialog, "iterateThicknessDialog"
            )
        )

        self.mainWidget.iterateRadius.triggered.connect(
            lambda: self.iterateGudrun(
                RadiusIterationDialog, "iterateRadiusDialog"
            )
        )

        self.mainWidget.iterateComposition.triggered.connect(
            lambda: self.iterateGudrun(
                CompositionIterationDialog, "iterateCompositionDialog"
            )
        )

        self.mainWidget.runContainersAsSamples.triggered.connect(
            self.runContainersAsSamples
        )

        self.mainWidget.runFilesIndividually.triggered.connect(
            self.runFilesIndividually
        )

        self.mainWidget.batchProcessing.triggered.connect(self.batchProcessing)

        self.mainWidget.checkFilesExist.triggered.connect(
            lambda: self.checkFilesExist_(True)
        )

        self.mainWidget.save.triggered.connect(self.saveInputFile)

        self.mainWidget.saveAs.triggered.connect(self.saveInputFileAs)

        self.mainWidget.viewLiveInputFile.triggered.connect(self.viewInput)

        self.mainWidget.insertSampleBackground.triggered.connect(
            self.mainWidget.objectTree.insertSampleBackground
        )

        self.mainWidget.insertSample.triggered.connect(
            self.mainWidget.objectTree.insertSample
        )

        self.mainWidget.insertDefaultContainer.triggered.connect(
            self.mainWidget.objectTree.insertContainer
        )

        actionMap = {
            name: lambda: self.mainWidget.objectTree.insertContainer(
                container=Container(config_=path)
            )
            for name, path in config.containerConfigurations.items()
        }
        insertContainerFromTemplate = QMenu(
            "From Template..", self.mainWidget.insertContainerMenu
        )
        for name, action in actionMap.items():
            insertContainerFromTemplate.addAction(name, action)

        self.mainWidget.insertContainerMenu.addMenu(
            insertContainerFromTemplate
        )

        self.mainWidget.copy.triggered.connect(self.mainWidget.objectTree.copy)
        self.mainWidget.cut.triggered.connect(self.mainWidget.objectTree.cut)
        self.mainWidget.paste.triggered.connect(
            self.mainWidget.objectTree.paste
        )
        self.mainWidget.delete_.triggered.connect(
            self.mainWidget.objectTree.del_
        )

        self.mainWidget.loadInputFile.triggered.connect(self.loadInputFile_)

        self.mainWidget.new_.triggered.connect(self.newInputFile)

        self.mainWidget.objectStack.currentChanged.connect(
            self.updateComponents
        )

        self.mainWidget.exportArchive.triggered.connect(self.export)

        self.mainWidget.exit.triggered.connect(self.exit_)

        self.setActionsEnabled(False)
        self.mainWidget.tabWidget.setVisible(False)
        self.setWindowModified(False)

        if os.environ.get("NEXUS_PROCESSING_ENABLED", False):
            self.mainWidget.runNexusProcessing.setVisible(True)

        self.mainWidget.runNexusProcessing.triggered.connect(
            self.nexusProcessing
        )

    def tryLoadAutosaved(self, path):
        dir_ = os.path.dirname(path)
        for f in os.listdir(dir_):
            if os.path.abspath(f) == path + ".autosave":
                with open(path, "r", encoding="utf-8") as fp:
                    original = fp.readlines()
                with open(f, "r", encoding="utf-8") as fp:
                    auto = fp.readlines()
                if original[:-5] == auto[:-5]:
                    return path

                autoFileInfo = QFileInfo(f)
                autoLastModified = autoFileInfo.lastModified()

                fileInfo = QFileInfo(path)
                lastModified = fileInfo.lastModified()

                if autoLastModified > lastModified:
                    messageBox = QMessageBox(self.mainWidget)
                    messageBox.setWindowTitle("Autosave found")
                    messageBox.setText(
                        f"Found autosaved file: {os.path.abspath(f)}.\n"
                        f"This file is newer ({autoLastModified.toString()})"
                        f" than the loaded file"
                        f" ({lastModified.toString()}).\n"
                        f"Would you like to load the autosaved file instead?"
                    )
                    messageBox.addButton(QMessageBox.No)
                    messageBox.addButton(QMessageBox.Yes)
                    result = messageBox.exec()
                    if result == QMessageBox.Yes:
                        return os.path.abspath(f)
                    else:
                        return path
                else:
                    return path
        return path

    def updateWidgets(self, fromFile=False):
        self.widgetsRefreshing = True
        if fromFile:
            self.gudrunFile = GudrunFile(
                path=self.gudrunFile.path,
                format=self.gudrunFile.format)
        self.mainWidget.gudrunFile = self.gudrunFile
        self.mainWidget.tabWidget.setVisible(True)
        self.instrumentSlots.setInstrument(self.gudrunFile.instrument)
        self.beamSlots.setBeam(self.gudrunFile.beam)
        self.componentSlots.setComponents(self.gudrunFile.components)
        self.normalisationSlots.setNormalisation(self.gudrunFile.normalisation)

        if len(self.gudrunFile.sampleBackgrounds):
            self.sampleBackgroundSlots.setSampleBackground(
                self.gudrunFile.sampleBackgrounds[0]
            )

            if len(self.gudrunFile.sampleBackgrounds[0].samples):
                self.sampleSlots.setSample(
                    self.gudrunFile.sampleBackgrounds[0].samples[0]
                )

                if len(
                    self.gudrunFile.sampleBackgrounds[0].samples[0].containers
                ):
                    self.containerSlots.setContainer(
                        self.gudrunFile.sampleBackgrounds[0]
                        .samples[0]
                        .containers[0]
                    )
        self.setActionsEnabled(True)
        self.mainWidget.objectTree.buildTree(self.gudrunFile, self)
        self.mainWidget.objectTree.model().dataChanged.connect(
            self.handleObjectsChanged
        )
        self.updateResults()
        self.widgetsRefreshing = False

    def handleObjectsChanged(self):
        if not self.widgetsRefreshing:
            self.setModified()

    def loadInputFile_(self):
        """
        Opens a QFileDialog to load an input file.
        """
        filters = {
            "YAML (*.yaml)": Format.YAML,
            "Gudrun Compatible (*.txt)": Format.TXT,
            "Sample Parameters (*.sample)": Format.TXT
        }

        filename, filter = QFileDialog.getOpenFileName(
            self.mainWidget,
            "Select Input file for GudPy",
            ".",
            f"{list(filters.keys())[0]};;" +
            f"{list(filters.keys())[1]};;" +
            f"{list(filters.keys())[2]}"
        )
        if filename:
            if not filter:
                filter = "YAML (*.yaml)"
            fmt = filters[filter]
            try:
                if self.gudrunFile:
                    self.gudrunFile = None
                path = self.tryLoadAutosaved(filename)
                self.gudrunFile = GudrunFile(path=path, format=fmt)
                self.updateWidgets()
                self.mainWidget.setWindowTitle(
                    f"GudPy - {self.gudrunFile.filename}[*]")
            except ParserException as e:
                QMessageBox.critical(self.mainWidget, "GudPy Error", str(e))
            except IOError:
                QMessageBox.critical(self.mainWidget,
                                     "GudPy Error",
                                     "Could not open file")

    def saveInputFile(self):
        """
        Saves the current state of the input file.
        """
        if not self.gudrunFile.path:
            self.saveInputFileAs()
        else:
            self.gudrunFile.save()
            self.setUnModified()

    def saveInputFileAs(self):
        """
        Saves the current state of the input file as...
        """
        filename, filter = QFileDialog.getSaveFileName(
            self,
            "Save input file as..",
            ".",
            "YAML (*.yaml);;Gudrun Compatible (*.txt)",
        )
        if filename:
            ext = re.search(r"\((.+?)\)", filter).group(1).replace("*", "")
            fmt = Format.TXT if ext == ".txt" else Format.YAML
            if filter and sys.platform.startswith("linux"):
                filename += ext
            if os.path.basename(filename) == "gudpy.txt":
                QMessageBox.warning(
                    self.mainWidget,
                    "GudPy Warning",
                    f"Cannot save to {filename}, gudpy.txt is reserved.",
                )
                return
            self.gudrunFile.instrument.GudrunInputFileDir = os.path.dirname(
                os.path.abspath(filename)
            )
            self.gudrunFile.path = filename
        self.gudrunFile.save(path=filename, format=fmt)
        self.setUnModified()

    def newInputFile(self):
        if self.gudrunFile:
            self.gudrunFile = None
        configurationDialog = ConfigurationDialog(self)
        result = configurationDialog.widget.exec()
        if not configurationDialog.cancelled and result:
            self.gudrunFile = GudrunFile(
                configurationDialog.configuration, format=Format.TXT,
                config_=True
            )
            self.gudrunFile.instrument.dataFileType = (
                configurationDialog.dataFileType
            )
            self.updateWidgets()

    def updateFromFile(self):
        """
        Calls updateFromFile(), to update the UI.
        """
        try:
            self.updateWidgets(fromFile=True)
        except ParserException as e:
            QMessageBox.critical(
                self.mainWidget,
                "GudPy Error",
                f"An error occured reverting to the previous state.\n{str(e)}",
            )
            with open(self.gudrunFile.path, "w", encoding="utf-8") as fp:
                fp.write(str(self.currentState))

    def updateGeometries(self):
        """
        Iteratively updates geometries of objects,
        where the Geometry is SameAsBeam.
        """
        if self.gudrunFile.normalisation.geometry == Geometry.SameAsBeam:
            self.normalisationSlots.widgetsRefreshing = True
            self.mainWidget.geometryInfoStack.setCurrentIndex(
                config.geometry.value
            )
            self.normalisationSlots.widgetsRefreshing = False
        for i, sampleBackground in enumerate(
            self.gudrunFile.sampleBackgrounds
        ):
            for j, sample in enumerate(sampleBackground.samples):
                self.gudrunFile.sampleBackgrounds[i].samples[
                    j
                ].geometry = config.geometry
                for k in range(len(sample.containers)):
                    sample = self.gudrunFile.sampleBackgrounds[i].samples[j]
                    sample.containers[k].geometry = config.geometry

    def updateCompositions(self):
        """
        Iteratively shares compositions between objects,
        for copying and pasting compositions between eachother.
        """
        self.mainWidget.normalisationCompositionTable.farmCompositions()
        self.mainWidget.sampleCompositionTable.farmCompositions()
        self.mainWidget.sampleRatioCompositionTable.farmCompositions()
        self.mainWidget.containerCompositionTable.farmCompositions()

    def focusResult(self):
        if self.mainWidget.objectStack.currentIndex() == 5 and isinstance(
            self.mainWidget.objectTree.currentObject(), Sample
        ):
            try:
                topPlot, bottomPlot, gudFile = self.results[
                    self.mainWidget.objectTree.currentObject()
                ]
            except KeyError:
                self.updateSamples()
                topPlot, bottomPlot, gudFile = self.results[
                    self.mainWidget.objectTree.currentObject()
                ]
            self.mainWidget.sampleTopPlot.setChart(topPlot)
            self.mainWidget.sampleBottomPlot.setChart(bottomPlot)

            plotsMap = {
                PlotModes.SF: 0,
                PlotModes.SF_MINT01: 1,
                PlotModes.SF_MDCS01: 2,
                PlotModes.RDF: 3,
                PlotModes.SF_RDF: 4,
                PlotModes.SF_MINT01_RDF: 5,
                PlotModes.SF_MDCS01_RDF: 6,
            }

            if (
                self.mainWidget.objectTree.currentObject()
                in self.plotModes.keys()
            ):
                self.mainWidget.plotComboBox.setCurrentIndex(
                    plotsMap[
                        self.plotModes[
                            self.mainWidget.objectTree.currentObject()
                        ]
                    ]
                )
            else:
                self.mainWidget.plotComboBox.setCurrentIndex(0)

            if gudFile:
                dcsLevel = gudFile.averageLevelMergedDCS
                self.mainWidget.dcsLabel.setText(f"DCS Level: {dcsLevel}")
                self.mainWidget.resultLabel.setText(gudFile.output)
                if gudFile.err:
                    self.mainWidget.resultLabel.setStyleSheet(
                        "background-color: red"
                    )
                else:
                    self.mainWidget.resultLabel.setStyleSheet(
                        "background-color: green"
                    )

                tweakFactor = gudFile.suggestedTweakFactor
                self.mainWidget.suggestedTweakFactorLabel.setText(
                    f"Suggested Tweak Factor: {tweakFactor}"
                )
            else:
                self.mainWidget.dcsLabel.setText("DCS Level")
                self.mainWidget.resultLabel.setText("Error")
                self.mainWidget.resultLabel.setStyleSheet("")
                self.mainWidget.suggestedTweakFactorLabel.setText(
                    "Suggested Tweak Factor"
                )
        elif self.mainWidget.objectStack.currentIndex() == 6 and isinstance(
            self.mainWidget.objectTree.currentObject(), Container
        ):
            try:
                topPlot, bottomPlot, gudFile = self.results[
                    self.mainWidget.objectTree.currentObject()
                ]
            except KeyError:
                self.updateSamples()
                topPlot, bottomPlot, gudFile = self.results[
                    self.mainWidget.objectTree.currentObject()
                ]
            if sum(
                [
                    *[s.count() for s in topPlot.series()],
                    *[s.count() for s in bottomPlot.series()],
                ]
            ):
                self.mainWidget.containerSplitter.setSizes([2, 1])
            else:
                self.mainWidget.containerSplitter.setSizes([1, 0])

            self.mainWidget.containerTopPlot.setChart(topPlot)
            self.mainWidget.containerBottomPlot.setChart(bottomPlot)

            plotsMap = {
                PlotModes.SF_CANS: 0,
                PlotModes.SF_MINT01_CANS: 1,
                PlotModes.SF_MDCS01_CANS: 2,
                PlotModes.RDF_CANS: 3,
                PlotModes.SF_RDF_CANS: 4,
                PlotModes.SF_MINT01_RDF_CANS: 5,
                PlotModes.SF_MDCS01_RDF_CANS: 6,
            }

            if (
                self.mainWidget.objectTree.currentObject()
                in self.plotModes.keys()
            ):
                self.mainWidget.plotComboBox.setCurrentIndex(
                    plotsMap[
                        self.plotModes[
                            self.mainWidget.objectTree.currentObject()
                        ]
                    ]
                )
            else:
                self.mainWidget.plotComboBox.setCurrentIndex(0)

            if gudFile:
                dcsLevel = gudFile.averageLevelMergedDCS
                self.mainWidget.containerDcsLabel.setText(
                    f"DCS Level: {dcsLevel}"
                )
                self.mainWidget.containerResultLabel.setText(gudFile.output)
                if gudFile.err:
                    self.mainWidget.containerResultLabel.setStyleSheet(
                        "background-color: red"
                    )
                else:
                    self.mainWidget.containerResultLabel.setStyleSheet(
                        "background-color: green"
                    )

                tweakFactor = gudFile.suggestedTweakFactor
                self.mainWidget.containerSuggestedTweakFactorLabel.setText(
                    f"Suggested Tweak Factor: {tweakFactor}"
                )

    def updateSamples(self):
        samples = [
            *self.mainWidget.objectTree.getSamples(),
            *self.mainWidget.objectTree.getContainers(),
        ]
        for sample in samples:
            topChart = GudPyChart(self.gudrunFile)
            topChart.addSample(sample)
            bottomChart = GudPyChart(self.gudrunFile)
            bottomChart.addSample(sample)
            if sample not in self.plotModes.keys():
                plotMode = (
                    PlotModes.SF
                    if isinstance(sample, Sample)
                    else PlotModes.SF_CANS
                )
                self.plotModes[sample] = plotMode
            plotMode = self.plotModes[sample]
            if self.isPlotModeSplittable(plotMode):
                top, bottom = self.splitPlotMode(plotMode)
                topChart.plot(top)
                bottomChart.plot(bottom)
            else:
                topChart.plot(plotMode)
            path = None
            if len(sample.dataFiles):
                path = breplace(
                    sample.dataFiles[0],
                    self.gudrunFile.instrument.dataFileType,
                    "gud",
                )
                if not os.path.exists(path):
                    path = os.path.join(
                        self.gudrunFile.instrument.GudrunInputFileDir, path
                    )
            gf = GudFile(path) if path and os.path.exists(path) else None
            self.results[sample] = [topChart, bottomChart, gf]

    def updateAllSamples(self):
        samples = [
            *self.mainWidget.objectTree.getSamples(),
            *self.mainWidget.objectTree.getContainers(),
        ]
        allTopChart = GudPyChart(self.gudrunFile)
        allTopChart.addSamples(samples)
        allTopChart.plot(
            self.mainWidget.allPlotComboBox.itemData(
                self.mainWidget.allPlotComboBox.currentIndex()
            )
        )
        allBottomChart = GudPyChart(self.gudrunFile)
        allBottomChart.addSamples(samples)
        self.allPlots = [allTopChart, allBottomChart]
        self.mainWidget.allSampleTopPlot.setChart(allTopChart)
        self.mainWidget.allSampleBottomPlot.setChart(allBottomChart)

    def updateResults(self):
        self.updateSamples()
        self.updateAllSamples()
        self.focusResult()

    def updateComponents(self):
        """
        Updates geometries and compositions.
        """
        self.updateGeometries()
        self.updateCompositions()
        self.focusResult()

    def exit_(self):
        """
        Exits GudPy - questions user if they want to save on exit or not.
        """
        messageBox = QMessageBox
        result = messageBox.question(
            self.mainWidget,
            "",
            "Do you want to save?",
            messageBox.No | messageBox.Yes,
        )

        if result == messageBox.Yes:
            self.gudrunFile.write_out(overwrite=True)
        sys.exit(0)

    def checkFilesExist_(self, showSuccessDialog: bool = False):
        result = GudPyFileLibrary(self.gudrunFile).checkFilesExist()
        if not all(r[0] for r in result[0]) or not all(r[0]
                                                       for r in result[1]):
            undefined = [
                r[1] for r in result[0] if not r[0]
            ]
            unresolved = [r[2] for r in result[1] if not r[0] and r[2]]
            missingFilesDialog = MissingFilesDialog(
                undefined, unresolved, self.mainWidget
            )
            missingFilesDialog.widget.exec_()
            return False

        if showSuccessDialog:
            QMessageBox.information(
                self.mainWidget,
                "GudPy Information",
                "All files found!",
            )
        return True

    def prepareRun(self):
        if not self.checkFilesExist_():
            return False

        if not self.gudrunFile.checkNormDataFiles():
            QMessageBox.warning(
                self.mainWidget,
                "GudPy Warning",
                "Please specify normalisation data files."
            )
            return False

        if not self.gudrunFile.checkSaveLocation():
            dirname, _ = QFileDialog.getSaveFileName(
                self.mainWidget,
                "Choose save location",
<<<<<<< HEAD
=======
                (os.path.dirname(self.gudrunFile.loadFile)
                 if self.gudrunFile.loadFile else "")
>>>>>>> 2469834f
            )
            self.gudrunFile.setSaveLocation(dirname)

        self.setControlsEnabled(False)
        self.mainWidget.progressBar.setValue(0)
        return True

    def cleanupRun(self):
        self.setControlsEnabled(True)
        self.mainWidget.progressBar.setValue(0)
        self.mainWidget.currentTaskLabel.setText("No task running.")
        self.queue = Queue()

    def checkPurge(self):
        if not self.gudrunFile.purged and os.path.exists(
            os.path.join(
                self.gudrunFile.projectDir, "Purge", "purge_det.dat"
            )
        ):
            purgeResult = self.purgeOptionsMessageBox(
                "purge_det.dat found, but wasn't run in this session. "
                "Run Purge?",
            )
        elif not self.gudrunFile.purged:
            purgeResult = self.purgeOptionsMessageBox(
                "It looks like you may not have purged detectors. Run Purge?",
            )
        else:
            purgeResult = True

        return purgeResult

    def runGudrun(self, gudrunFile, finished, iterator=None):
        if not self.prepareRun() or not self.checkPurge():
<<<<<<< HEAD
=======
            self.cleanupRun()
>>>>>>> 2469834f
            return False

        self.worker = GudrunWorker(gudrunFile, iterator)
        self.workerThread = QThread()
        self.worker.moveToThread(self.workerThread)
        self.workerThread.started.connect(self.worker.gudrun)
        self.worker.started.connect(self.procStarted)
        self.worker.outputChanged.connect(self.progressDCS)
        self.worker.finished.connect(self.workerThread.quit)
        self.worker.finished.connect(finished)
        self.worker.finished.connect(self.cleanupRun)
        self.workerThread.start()

    def makeProc(
        self,
        cmd,
        slot,
        dir_=None,
        func=None,
        args=None,
        started=None,
        finished=None,
    ):
        if not started:
            started = self.procStarted
        if not finished:
            finished = self.procFinished
        if not dir_:
            dir_ = self.gudrunFile.instrument.GudrunInputFileDir

        self.proc = cmd
        self.proc.readyReadStandardOutput.connect(slot)
        self.proc.started.connect(started)
        self.proc.finished.connect(finished)
        self.proc.setWorkingDirectory(dir_)
        if func:
            func(*args)
        self.proc.start()

    def runContainersAsSamples(self):
        if not self.prepareRun():
<<<<<<< HEAD
=======
            self.cleanupRun()
>>>>>>> 2469834f
            return False

        runContainersAsSamples = RunContainersAsSamples(self.gudrunFile)
        runContainersAsSamples.convertContainers()

        self.runGudrun(
            runContainersAsSamples.gudrunFile,
            self.procFinished)

    def runFilesIndividually(self):
        if not self.prepareRun():
<<<<<<< HEAD
            return False
        runIndividualFiles = RunIndividualFiles(self.gudrunFile)

        self.runGudrun(
            runIndividualFiles.gudrunFile,
            self.procFinished)

=======
            self.cleanupRun()
            return False
        runIndividualFiles = RunIndividualFiles(self.gudrunFile)

        self.runGudrun(
            runIndividualFiles.gudrunFile,
            self.procFinished)

>>>>>>> 2469834f
    def purgeOptionsMessageBox(self, text):
        messageBox = QMessageBox(self.mainWidget)
        messageBox.setWindowTitle("GudPy Warning")
        messageBox.setText(text)
        messageBox.addButton(QMessageBox.Yes)
        messageBox.addButton(QMessageBox.No)
        messageBox.addButton(QMessageBox.Cancel)
        messageBox.addButton(QMessageBox.Yes)
        result = messageBox.exec()

        if result == QMessageBox.Yes:
            # Run Purge and queue Gudrun after
            self.runPurge(dialog=True, finished=lambda: self.runGudrun(
                self.gudrunFile, self.procFinished
            ))
            return False
        elif result == QMessageBox.No:
            return True
<<<<<<< HEAD
=======
        elif result == QMessageBox.Cancel:
            return False
>>>>>>> 2469834f
        else:
            return False

    def nexusProcessing(self):
        if not self.checkFilesExist_():
            return

        self.setControlsEnabled(False)
        nexusProcessingDialog = NexusProcessingDialog(
            self.gudrunFile, self.mainWidget
        )
        nexusProcessingDialog.widget.exec()
        if (
            nexusProcessingDialog.cancelled
            or not nexusProcessingDialog.preprocess
        ):
            self.setControlsEnabled(True)
        else:
            tasks = nexusProcessingDialog.preprocess
            for task in tasks[:-1]:
                func, args = task
                func(*args)

            self.proc = tasks[-1]
            self.proc.started.connect(self.nexusProcessingStarted)
            self.proc.readyReadStandardOutput.connect(
                self.progressNexusPreprocess
            )
            self.proc.readyReadStandardError.connect(self.errorNexusPreprocess)
            self.proc.finished.connect(self.preprocessNexusFinished)
            self.proc.start()

    def nexusProcessingStarted(self):
        self.nexusProcessingFiles = set()
        self.text = "NeXuS Pre-processing"
        self.mainWidget.currentTaskLabel.setText(self.text)

    def progressNexusPreprocess(self):
        data = self.proc.readAllStandardOutput()
        stdout = bytes(data).decode("utf8")
        _, _, data = stdout.partition("Finished processing: ")
        if data:
            self.nexusProcessingFiles.add(data.split()[0])

        progress = re.findall(r"(\d+(?:\.\d+)?)%", stdout)
        if progress:
            self.mainWidget.progressBar.setValue(int(float(progress[-1])))

    def errorNexusPreprocess(self):
        data = self.proc.readAllStandardError()
        stderr = bytes(data).decode("utf8")
        if stderr:
            self.error = (
                f"An error occurred. See the following traceback"
                f" from modulation_excitation\n{stderr}"
            )
            QMessageBox.critical(
                self.mainWidget, "GudPy Error",
                self.error
            )
            self.gudrunFile.nexus_processing.tmp.cleanup()

    def progressNexusProcess(self):
        progress = self.progressIncrementDCS(
            self.gudrunFile.nexus_processing.gudrunFile
        )
        progress /= self.nPulses
        progress += self.mainWidget.progressBar.value()
        self.mainWidget.progressBar.setValue(
            progress if progress <= 100 else 100
        )

    def preprocessNexusFinished(self):
        self.nexusProcessingFiles = list(self.nexusProcessingFiles)
        self.nPulses = len(self.nexusProcessingFiles)
        self.mainWidget.progressBar.setValue(0)
        if self.nPulses > 0:
            tasks = self.gudrunFile.nexus_processing.process(
                self.nexusProcessingFiles, headless=False
            )
            self.text = "NeXuS Processing"
            self.mainWidget.currentTaskLabel.setText(self.text)
            self.queue = Queue()
            for t in tasks:
                self.queue.put(t)
            self.currentFile = 0
            self.keyMap = {
                n + 1: os.path.splitext(
                    os.path.basename(
                        self.nexusProcessingFiles[n]
                    )
                )[0]
                for n in range(len(self.nexusProcessingFiles))
            }
            self.processPulse()
        else:
            self.setControlsEnabled(True)
            self.mainWidget.currentTaskLabel.setText("No task running.")

    def processPulse(self):
        task = self.queue.get()
        if isinstance(task[0], QProcess):
            dcs, func, args, dir_ = task
            self.makeProc(
                dcs,
                self.progressNexusProcess,
                dir_=dir_,
                func=func,
                args=args,
                started=self.processPulseStarted,
                finished=self.processPulseFinished,
            )
        else:
            func, args = task
            func(*args)
            self.nexusProcessingFinished()

    def processPulseStarted(self):
        return

    def processPulseFinished(self):
        timer = QElapsedTimer()
        timer.start()
        while timer.elapsed() < 5000:
            QCoreApplication.processEvents()
        self.nexusProcessingOutput[self.currentFile + 1] = self.output
        self.currentFile += 1
        self.output = ""
        func, args = self.queue.get()
        func(*args)
        if not self.queue.empty():
            self.processPulse()
        else:
            self.nexusProcessingFinished()

    def nexusProcessingFinished(self):
        self.cleanupRun()
        self.worker = None
        self.workerThread = None
        self.proc = None
        self.outputSlots.setOutput(
            self.nexusProcessingOutput,
            "gudrun_dcs",
            gudrunFile=self.gudrunFile.nexus_processing.gudrunFile,
            keyMap=self.keyMap
        )
        self.gudrunFile.nexus_processing.tmp.cleanup()

    def batchProcessing(self):
        if not self.prepareRun():
<<<<<<< HEAD
=======
            self.cleanupRun()
>>>>>>> 2469834f
            return False
        batchProcessingDialog = BatchProcessingDialog(
            self.gudrunFile, self.mainWidget
        )
        batchProcessingDialog.widget.exec()
        if not batchProcessingDialog.batchProcessor:
            self.setControlsEnabled(True)
        else:
            self.queue = batchProcessingDialog.queue
            self.outputBatches = {}
            self.text = batchProcessingDialog.text
            self.numberIterations = batchProcessingDialog.numberIterations
            self.currentIteration = 0
            self.batchProcessor = batchProcessingDialog.batchProcessor
            self.mainWidget.currentTaskLabel.setText(self.text)
            self.mainWidget.stopTaskButton.setEnabled(True)
            self.nextBatchProcess()

    def batchProcessFinished(self):
        self.outputBatches[self.currentIteration + 1] = self.output
        self.output = ""
        self.currentIteration += 1
        self.nextBatchProcess()

    def nextBatchProcess(self):
        if not self.queue.empty():
            task = self.queue.get()
            if isinstance(task[0], QProcess):
                self.proc, func, args = task
                self.proc.readyReadStandardOutput.connect(
                    self.progressBatchProcess
                )
                self.proc.finished.connect(self.batchProcessFinished)
                self.proc.setWorkingDirectory(
                    self.gudrunFile.instrument.GudrunInputFileDir
                )
                func(*args)
                self.proc.start()
            else:
                func, args = task
                ret = func(*args)
                if isinstance(ret, bool) and ret:
                    self.batchProcessingFinished()
                elif isinstance(ret, tuple) and ret[0]:
                    with self.queue.mutex:
                        remaining = list(self.queue.queue)
                    n = remaining.index(None)
                    for _ in range(n + 1):
                        self.queue.get()
                    self.nextBatchProcess()
                else:
                    self.nextBatchProcess()
        else:
            self.setControlsEnabled(True)
            self.batchProcessingFinished()

    def progressBatchProcess(self):
        progress = self.progressIncrementDCS(
            self.batchProcessor.batchedGudrunFile
        )
        if progress == -1:
            self.error = (
                f"An error occurred. See the following traceback"
                f" from gudrun_dcs\n{self.error}"
            )
            return
        progress /= self.numberIterations
        progress += self.mainWidget.progressBar.value()
        self.mainWidget.progressBar.setValue(
            progress if progress <= 100 else 100
        )

    def batchProcessingFinished(self, ec, es):
        self.setControlsEnabled(True)
        self.queue = Queue()
        self.proc = None
        self.text = "No task running."
        self.mainWidget.currentTaskLabel.setText(self.text)
        self.mainWidget.progressBar.setValue(0)
        self.mainWidget.stopTaskButton.setEnabled(False)
        self.outputSlots.setOutput(
            self.outputBatches,
            "gudrun_dcs",
            gudrunFile=self.batchProcessor.batchedGudrunFile,
        )
        self.outputBatches = {}
        self.output = ""

    def finishedCompositionIteration(self, originalSample, updatedSample):
        self.compositionMap[originalSample] = updatedSample
        self.mainWidget.progressBar.setValue(
            int((self.iterator.nCurrent / self.iterator.nTotal) * 100)
        )
        self.gudrunFile.gudrunOutput = self.iterator.organiseOutput()
        self.cleanupRun()
        if not self.queue.empty():
            self.nextCompositionIteration()
        else:
            self.finishedCompositionIterations()

    def finishedCompositionIterations(self):
        for original, new in self.compositionMap.items():
            dialog = CompositionAcceptanceDialog(
                new, self.gudrunFile, self.mainWidget)
            result = dialog.widget.exec()
            if result:
                original.composition = new.composition
                if self.sampleSlots.sample == original:
                    self.sampleSlots.setSample(original)

    def startedCompositionIteration(self, sample):
        self.mainWidget.currentTaskLabel.setText(
            f"{self.text}" f" ({sample.name})"
        )

    def errorCompositionIteration(self, output):
        QMessageBox.critical(
            self.mainWidget,
            "GudPy Error",
            "An error occured whilst iterating by composition."
            " Please check the output to see what went wrong.",
        )
        self.cleanupRun()
        self.outputSlots.setOutput(
            output, "gudrun_dcs", gudrunFile=self.gudrunFile
        )

    def progressCompositionIteration(self, currentIteration):
        self.iterator.nCurrent += 1
        progress = (self.iterator.nCurrent / self.iterator.nTotal)
        self.mainWidget.progressBar.setValue(int(progress * 100))

    def nextCompositionIteration(self):
        if not self.prepareRun():
<<<<<<< HEAD
=======
            self.cleanupRun()
>>>>>>> 2469834f
            return False
        args, kwargs, sample = self.queue.get()
        self.worker = CompositionWorker(args, kwargs, sample, self.gudrunFile)
        self.worker.started.connect(self.startedCompositionIteration)
        self.workerThread = QThread()
        self.worker.moveToThread(self.workerThread)
        self.worker.finished.connect(self.workerThread.quit)
        self.worker.nextIteration.connect(self.progressCompositionIteration)
        self.workerThread.started.connect(self.worker.work)
        self.workerThread.start()
        self.worker.errorOccured.connect(self.errorCompositionIteration)
        self.worker.errorOccured.connect(self.workerThread.quit)
        self.worker.finished.connect(self.finishedCompositionIteration)

    def iterateByComposition(self):
        if not self.iterator.components:
            self.setControlsEnabled(True)
            return
        elif self.queue.empty():
            QMessageBox.warning(
                self.mainWidget,
                "GudPy Warning",
                "No iterations were queued."
                " It's likely no Samples selected for analysis"
                " use the Component(s) selected for iteration.",
            )
            self.setControlsEnabled(True)
        else:
            self.compositionMap = {}
            self.nextCompositionIteration()

    def iterateGudrun(self, dialog, name):
        """
        Iteratively runs Gudrun dcs and applies a change depending on which
        parameter is iterated. The first iteration is a default iteration in
        which no parameters are altered.

        Parameters
        ----------
        dialog : IterationDialog
            Dialog to be run to get user information
        name : str
            Name of dialog
        """
        iterationDialog = dialog(name, self.gudrunFile, self.mainWidget)
        iterationDialog.widget.exec()
        if not iterationDialog.iterator:
            self.setControlsEnabled(True)
        else:
            self.queue = iterationDialog.queue
            self.iterator = iterationDialog.iterator
            self.currentIteration = 0
            self.text = iterationDialog.text
            self.outputIterations = {}
            if isinstance(self.iterator, CompositionIterator):
                self.iterator.nTotal = iterationDialog.numberIterations
                self.iterateByComposition()
            else:
                self.nextIterableProc()
            self.mainWidget.stopTaskButton.setEnabled(True)

    def nextIteration(self):
        self.cleanupRun
        if self.error:
            self.procFinished(9, QProcess.NormalExit)
            return
        if self.iterator.nCurrent != -1:
            # If this is not the default run
            self.outputIterations[
                f"{self.iterator.iterationType} {self.iterator.nCurrent}"
            ] = self.output
        else:
            self.outputIterations["Default"] = self.output
        self.outputSlots.setOutput(
            self.outputIterations, "gudrun_dcs",
            gudrunFile=self.iterator.gudrunFile
        )
        if not self.queue.empty():
            self.nextIterableProc()
        else:
            self.procFinished(0, QProcess.NormalExit)
        self.output = ""

    def nextIterableProc(self):
        if not self.prepareRun():
<<<<<<< HEAD
=======
            self.cleanupRun()
>>>>>>> 2469834f
            return False
        if self.queue.empty():
            return
        iterInfo = f" {self.iterator.nCurrent + 1}/{self.iterator.nTotal}" if (
            self.iterator.nCurrent != -1
        ) else "- Default run"
        # Set progress bar
        self.mainWidget.currentTaskLabel.setText(f"{self.text} {iterInfo}")
        self.previousProcTitle = self.mainWidget.currentTaskLabel.text()
        self.iterator.performIteration()
        self.runGudrun(self.iterator.gudrunFile,
                       self.nextIteration, self.iterator)

    def iterationStarted(self):
        self.mainWidget.currentTaskLabel.setText(
            f"{self.text}"
            f" {(self.numberIterations + 1) - self.queue.qsize()}"
            + f"/{self.numberIterations + 1}"
        )
        self.previousProcTitle = self.mainWidget.currentTaskLabel.text()

    def progressIteration(self):
        progress = self.progressIncrementDCS(self.gudrunFile)
        if progress == -1:
            self.error = (
                f"An error occurred. See the following traceback"
                f" from gudrun_dcs\n{self.error}"
            )
            return
        progress /= self.numberIterations
        progress += self.mainWidget.progressBar.value()
        self.mainWidget.progressBar.setValue(
            progress if progress <= 100 else 100
        )

    def autosave(self):
        if (
            self.gudrunFile
            and self.gudrunFile.path
            and not self.proc
            and not self.workerThread
        ):
            autosavePath = os.path.join(
                self.gudrunFile.projectDir,
                self.gudrunFile.filename + ".autosave")
            self.gudrunFile.write_out(path=autosavePath)

    def setModified(self):
        if not self.modified:
            if self.gudrunFile.path:
                self.modified = True
                self.mainWidget.setWindowModified(True)
                self.mainWidget.save.setEnabled(True)
        if not self.proc:
            self.timer.start(30000)

    def setUnModified(self):
        self.mainWidget.setWindowModified(False)
        self.modified = False
        self.mainWidget.save.setEnabled(False)

    def setControlsEnabled(self, state):
        self.mainWidget.instrumentPage.setEnabled(state)
        self.mainWidget.beamPage.setEnabled(state)
        self.mainWidget.componentPage.setEnabled(state)
        self.mainWidget.normalisationPage.setEnabled(state)
        self.mainWidget.sampleTab.setEnabled(state)
        self.mainWidget.advancedTab.setEnabled(state)
        self.mainWidget.containerPage.setEnabled(state)
        self.mainWidget.sampleBackgroundPage.setEnabled(state)
        self.mainWidget.objectTree.setContextEnabled(state)
        self.mainWidget.objectTree.model().setEnabled(state)
        self.setTreeActionsEnabled(state)

        self.mainWidget.runPurge.setEnabled(state)
        self.mainWidget.runGudrun.setEnabled(state)
        self.mainWidget.iterateGudrun.setEnabled(state)
        self.mainWidget.runFilesIndividually.setEnabled(state)
        self.mainWidget.batchProcessing.setEnabled(state)
        self.mainWidget.viewLiveInputFile.setEnabled(state)
        self.mainWidget.save.setEnabled(
            state & self.modified & len(self.gudrunFile.path) > 0
            if self.gudrunFile.path
            else False
        )
        self.mainWidget.saveAs.setEnabled(state)
        self.mainWidget.loadInputFile.setEnabled(state)
        self.mainWidget.exportArchive.setEnabled(state)
        self.mainWidget.new_.setEnabled(state)
        self.mainWidget.checkFilesExist.setEnabled(state)
        self.mainWidget.runFilesIndividually.setEnabled(state)
        self.mainWidget.runContainersAsSamples.setEnabled(state)

        if os.environ.get("NEXUS_PROCESSING_ENABLED", False):
            self.mainWidget.runNexusProcessing.setEnabled(
                state
                & (
                    self.gudrunFile.instrument.dataFileType == "nxs"
                    or self.gudrunFile.instrument.dataFileType == "NXS"
                )
                if self.gudrunFile
                else False
            )

    def setActionsEnabled(self, state):
        self.setTreeActionsEnabled(state)

        self.mainWidget.runPurge.setEnabled(state)
        self.mainWidget.runGudrun.setEnabled(state)
        self.mainWidget.iterateGudrun.setEnabled(state)
        self.mainWidget.runFilesIndividually.setEnabled(state)
        self.mainWidget.checkFilesExist.setEnabled(state)
        self.mainWidget.runFilesIndividually.setEnabled(state)
        self.mainWidget.runContainersAsSamples.setEnabled(state)
        self.mainWidget.batchProcessing.setEnabled(state)
        self.mainWidget.viewLiveInputFile.setEnabled(state)
        self.mainWidget.save.setEnabled(state & self.modified)
        self.mainWidget.saveAs.setEnabled(state)
        self.mainWidget.exportArchive.setEnabled(state)

        if os.environ.get("NEXUS_PROCESSING_ENABLED", False):
            self.mainWidget.runNexusProcessing.setEnabled(
                state
                & (
                    self.gudrunFile.instrument.dataFileType == "nxs"
                    or self.gudrunFile.instrument.dataFileType == "NXS"
                )
                if self.gudrunFile
                else False
            )

    def setTreeActionsEnabled(self, state):
        self.mainWidget.insertSampleBackground.setEnabled(state)
        self.mainWidget.insertSample.setEnabled(state)
        self.mainWidget.insertContainerMenu.setEnabled(state)
        self.mainWidget.copy.setEnabled(state)
        self.mainWidget.cut.setEnabled(state)
        self.mainWidget.paste.setEnabled(state)
        self.mainWidget.delete_.setEnabled(state)

    def progressIncrementDCS(self, gudrunFile=None, stdout=""):
        if not gudrunFile:
            gudrunFile = self.gudrunFile
        if stdout:
            self.output += stdout
            self.outputSlots.setOutputStream(
                stdout
            )
        ERROR_KWDS = ["does not exist", "error", "Error"]
        if [KWD for KWD in ERROR_KWDS if KWD in stdout]:
            self.error = stdout
            return -1
        # Number of GudPy objects.
        markers = (
            config.NUM_GUDPY_CORE_OBJECTS
            - 1
            + len(gudrunFile.sampleBackgrounds)
            + sum(
                [
                    sum(
                        [
                            len(
                                [
                                    sample
                                    for sample in sampleBackground.samples
                                    if sample.runThisSample
                                ]
                            ),
                            *[
                                len(sample.containers)
                                for sample in sampleBackground.samples
                                if sample.runThisSample
                            ],
                        ]
                    )
                    for sampleBackground in gudrunFile.sampleBackgrounds
                ]
            )
        )
        stepSize = math.ceil(100 / markers)
        progress = stepSize * sum(
            [
                stdout.count("Got to: INSTRUMENT"),
                stdout.count("Got to: BEAM"),
                stdout.count("Got to: NORMALISATION"),
                stdout.count("Got to: SAMPLE BACKGROUND"),
                stdout.count("Finished merging data for sample"),
                stdout.count("Got to: CONTAINER"),
            ]
        )
        return progress

    def progressDCS(self, stdout):
        progress = self.progressIncrementDCS(self.gudrunFile, stdout)
        if progress == -1:
            self.queue = Queue()
            self.error = (
                f"An error occurred. See the following traceback"
                f" from gudrun_dcs\n{self.error}"
            )
            return
        if isinstance(self.iterator, InelasticitySubtraction):
            progress /= 2
        progress += self.mainWidget.progressBar.value()
        self.mainWidget.progressBar.setValue(
            progress if progress <= 100 else 100
        )

    def runPurge(self, finished=None, dialog=False) -> bool:
        if dialog:
            self.setControlsEnabled(False)
            purgeDialog = PurgeDialog(self.gudrunFile, self)
            result = purgeDialog.widget.exec_()

            if (purgeDialog.cancelled or result == QDialogButtonBox.No):
                self.setControlsEnabled(True)
                self.queue = Queue()
                return False

        if not self.prepareRun():
<<<<<<< HEAD
=======
            self.cleanupRun()
>>>>>>> 2469834f
            return False

        self.worker = PurgeWorker(self.gudrunFile)
        self.workerThread = QThread()
        self.worker.moveToThread(self.workerThread)
        self.workerThread.started.connect(self.worker.purge)
        self.worker.started.connect(self.procStarted)
        self.worker.outputChanged.connect(self.progressPurge)
        self.worker.finished.connect(self.cleanupRun)
        self.worker.finished.connect(self.workerThread.quit)

        if finished:
            self.workerThread.finished.connect(finished)

        self.workerThread.start()

    def progressIncrementPurge(self, stdout=""):
        if stdout:
            self.output += stdout
            self.outputSlots.setOutputStream(
                stdout
            )
        dataFiles = [self.gudrunFile.instrument.groupFileName]

        def appendDfs(dfs):
            if isinstance(dfs, str):
                dfs = [dfs]
            for df in dfs:
                dataFiles.append(
                    df.replace(self.gudrunFile.instrument.dataFileType, "grp")
                )

        appendDfs(self.gudrunFile.normalisation.dataFiles[0])
        appendDfs(self.gudrunFile.normalisation.dataFilesBg[0])
        appendDfs(
            [
                df
                for sb in self.gudrunFile.sampleBackgrounds
                for df in sb.dataFiles
            ]
        )
        if not self.gudrunFile.purgeFile.excludeSampleAndCan:
            appendDfs(
                [
                    df
                    for sb in self.gudrunFile.sampleBackgrounds
                    for s in sb.samples
                    for df in s.dataFiles
                    if s.runThisSample
                ]
            )
            appendDfs(
                [
                    df
                    for sb in self.gudrunFile.sampleBackgrounds
                    for s in sb.samples
                    for c in s.containers
                    for df in c.dataFiles
                    if s.runThisSample
                ]
            )

        stepSize = math.ceil(100 / len(dataFiles))
        progress = 0
        for df in dataFiles:
            if df in stdout:
                progress += stepSize
        if (
            "Error" in stdout
            or "error" in stdout
            or "not found" in stdout
            or "does not exist" in stdout
        ):
            self.error = stdout
            return -1, False, -1
        elif dataFiles[-1] in stdout:
            try:
                lines = stdout.split("\n")
                targetLine = next(
                    (
                        s
                        for s in lines
                        if "spectra in" in s and dataFiles[-1] in s
                    )
                )
            except StopIteration:
                return progress, False, -1
            return 100, True, nthint(targetLine, 0)
        else:
            return progress, False, -1

    def progressPurge(self, stdout):
        progress, finished, detectors = self.progressIncrementPurge(stdout)
        if progress == -1:
            self.error = (
                f"An error occurred. See the following traceback"
                f" from purge_det\n{self.error}"
            )
            self.gudrunFile.purged = False
            self.cleanupRun()
            return
        progress += self.mainWidget.progressBar.value()
        self.mainWidget.progressBar.setValue(
            progress if progress <= 100 else 100
        )

        if finished:
            self.gudrunFile.purged = True
            thresh = self.gudrunFile.instrument.goodDetectorThreshold
            if thresh and detectors < thresh:
                self.warning = (
                    f"{detectors} detectors made it through the purge."
                    " The acceptable minimum for "
                    f"{self.gudrunFile.instrument.name.name} is {thresh}"
                )
            self.mainWidget.goodDetectorsLabel.setText(
                f"Number of Good Detectors: {detectors}"
            )
            self.cleanupRun()

    def procStarted(self):
        self.mainWidget.currentTaskLabel.setText(
            self.worker.PROCESS
        )
        self.mainWidget.stopTaskButton.setEnabled(True)
        self.previousProcTitle = self.mainWidget.currentTaskLabel.text()
        self.output = ""

    def procFinished(self):
        self.proc = None
        output = self.output
        if self.iterator:
            self.outputIterations[
                f"{self.iterator.iterationType} {self.iterator.nCurrent}"
            ] = self.output
            self.sampleSlots.setSample(self.sampleSlots.sample)
            output = self.outputIterations
            self.iterator = None
        if self.error:
            QMessageBox.critical(
                self.mainWidget, "GudPy Error", repr(self.error)
            )
            self.error = ""
            self.cleanupRun()
        if "purge_det" not in self.mainWidget.currentTaskLabel.text():
            try:
                self.updateResults()
            except ParserException:
                QMessageBox.warning(
                    self.mainWidget,
                    "GudPy Warning",
                    "The process did not entirely finish,"
                    " please check your parameters.",
                )
            self.outputSlots.setOutput(
                output, "gudrun_dcs", gudrunFile=self.gudrunFile
            )
        else:
            self.outputSlots.setOutput(
                output, "purge_det", gudrunFile=self.gudrunFile
            )
        self.outputIterations = {}
        self.output = ""
        if self.queue.empty():
            if self.warning:
                QMessageBox.warning(
                    self.mainWidget, "GudPy Warning", repr(self.warning)
                )
                self.warning = ""
            self.cleanupRun()
        if not self.queue.empty():
            args, kwargs = self.queue.get()
            self.makeProc(*args, **kwargs)
            # self.makeProc(*self.queue.get())

    def stopProc(self):
        self.queue = Queue()
        if self.proc:
            if self.proc.state() == QProcess.Running:
                self.cleanupRun()
                self.proc.kill()
        if self.workerThread:
            self.workerThread.requestInterruption()

    def viewInput(self):
        self.currentState = str(self.gudrunFile)
        viewInputDialog = ViewInputDialog(self.gudrunFile, self)
        viewInputDialog.widget.exec_()

    def handleAllPlotModeChanged(self, index):
        plotMode = self.mainWidget.allPlotComboBox.itemData(index)
        self.plotModes["All"] = plotMode
        if self.isPlotModeSplittable(plotMode):
            top, bottom = self.splitPlotMode(plotMode)
            self.handlePlotModeChanged(
                self.mainWidget.allSampleTopPlot.chart().plot, top
            )
            self.handlePlotModeChanged(
                self.mainWidget.allSampleBottomPlot.chart().plot, bottom
            )
            self.mainWidget.bottomPlotFrame.setVisible(True)
            self.mainWidget.allPlotSplitter.setSizes([1, 1])
        else:
            self.handlePlotModeChanged(
                self.mainWidget.allSampleTopPlot.chart().plot, plotMode
            )
            self.mainWidget.bottomPlotFrame.setVisible(False)
            self.mainWidget.allPlotSplitter.setSizes([1, 0])

    def handleSamplePlotModeChanged(self, index):
        plotMode = self.mainWidget.plotComboBox.itemData(index)
        self.plotModes[self.mainWidget.objectTree.currentObject()] = plotMode
        if self.isPlotModeSplittable(plotMode):
            top, bottom = self.splitPlotMode(plotMode)
            self.handlePlotModeChanged(
                self.mainWidget.sampleTopPlot.chart().plot, top
            )
            self.handlePlotModeChanged(
                self.mainWidget.sampleBottomPlot.chart().plot, bottom
            )
            self.mainWidget.bottomSamplePlotFrame.setVisible(True)
            self.mainWidget.samplePlotSplitter.setSizes([1, 1])
        else:
            self.handlePlotModeChanged(
                self.mainWidget.sampleTopPlot.chart().plot, plotMode
            )
            self.mainWidget.bottomSamplePlotFrame.setVisible(False)
            self.mainWidget.samplePlotSplitter.setSizes([1, 0])

    def handleContainerPlotModeChanged(self, index):
        plotMode = self.mainWidget.plotComboBox.itemData(index)
        self.plotModes[self.mainWidget.objectTree.currentObject()] = plotMode
        if self.isPlotModeSplittable(plotMode):
            top, bottom = self.splitPlotMode(plotMode)
            self.handlePlotModeChanged(
                self.mainWidget.containerTopPlot.chart().plot, top
            )
            self.handlePlotModeChanged(
                self.mainWidget.containerBottomPlot.chart().plot, bottom
            )
            self.mainWidget.bottomContainerPlotFrame.setVisible(True)
            self.mainWidget.containerPlotSplitter.setSizes([1, 1])
        else:
            self.handlePlotModeChanged(
                self.mainWidget.containerTopPlot.chart().plot, plotMode
            )
            self.mainWidget.bottomContainerPlotFrame.setVisible(False)
            self.mainWidget.containerPlotSplitter.setSizes([1, 0])

    @abstractmethod
    def isPlotModeSplittable(self, plotMode):
        return plotMode in SPLIT_PLOTS.keys()

    @abstractmethod
    def splitPlotMode(self, plotMode):
        return SPLIT_PLOTS[plotMode]

    def handlePlotModeChanged(self, plot, plotMode):
        plot(plotMode)

    def onException(self, cls, exception, tb):
        QMessageBox.critical(
            self.mainWidget,
            "GudPy Error",
            f"{''.join(traceback.format_exception(cls, exception, tb))}",
        )

    def export(self):
        exportDialog = ExportDialog(self.gudrunFile, self)
        exportDialog.widget.exec()

    def cleanup(self):
        self.stopProc()
        self.autosave()<|MERGE_RESOLUTION|>--- conflicted
+++ resolved
@@ -957,11 +957,8 @@
             dirname, _ = QFileDialog.getSaveFileName(
                 self.mainWidget,
                 "Choose save location",
-<<<<<<< HEAD
-=======
                 (os.path.dirname(self.gudrunFile.loadFile)
                  if self.gudrunFile.loadFile else "")
->>>>>>> 2469834f
             )
             self.gudrunFile.setSaveLocation(dirname)
 
@@ -996,10 +993,7 @@
 
     def runGudrun(self, gudrunFile, finished, iterator=None):
         if not self.prepareRun() or not self.checkPurge():
-<<<<<<< HEAD
-=======
             self.cleanupRun()
->>>>>>> 2469834f
             return False
 
         self.worker = GudrunWorker(gudrunFile, iterator)
@@ -1041,10 +1035,7 @@
 
     def runContainersAsSamples(self):
         if not self.prepareRun():
-<<<<<<< HEAD
-=======
             self.cleanupRun()
->>>>>>> 2469834f
             return False
 
         runContainersAsSamples = RunContainersAsSamples(self.gudrunFile)
@@ -1056,7 +1047,7 @@
 
     def runFilesIndividually(self):
         if not self.prepareRun():
-<<<<<<< HEAD
+            self.cleanupRun()
             return False
         runIndividualFiles = RunIndividualFiles(self.gudrunFile)
 
@@ -1064,16 +1055,6 @@
             runIndividualFiles.gudrunFile,
             self.procFinished)
 
-=======
-            self.cleanupRun()
-            return False
-        runIndividualFiles = RunIndividualFiles(self.gudrunFile)
-
-        self.runGudrun(
-            runIndividualFiles.gudrunFile,
-            self.procFinished)
-
->>>>>>> 2469834f
     def purgeOptionsMessageBox(self, text):
         messageBox = QMessageBox(self.mainWidget)
         messageBox.setWindowTitle("GudPy Warning")
@@ -1092,11 +1073,8 @@
             return False
         elif result == QMessageBox.No:
             return True
-<<<<<<< HEAD
-=======
         elif result == QMessageBox.Cancel:
             return False
->>>>>>> 2469834f
         else:
             return False
 
@@ -1247,10 +1225,7 @@
 
     def batchProcessing(self):
         if not self.prepareRun():
-<<<<<<< HEAD
-=======
             self.cleanupRun()
->>>>>>> 2469834f
             return False
         batchProcessingDialog = BatchProcessingDialog(
             self.gudrunFile, self.mainWidget
@@ -1385,10 +1360,7 @@
 
     def nextCompositionIteration(self):
         if not self.prepareRun():
-<<<<<<< HEAD
-=======
             self.cleanupRun()
->>>>>>> 2469834f
             return False
         args, kwargs, sample = self.queue.get()
         self.worker = CompositionWorker(args, kwargs, sample, self.gudrunFile)
@@ -1474,10 +1446,7 @@
 
     def nextIterableProc(self):
         if not self.prepareRun():
-<<<<<<< HEAD
-=======
             self.cleanupRun()
->>>>>>> 2469834f
             return False
         if self.queue.empty():
             return
@@ -1698,10 +1667,7 @@
                 return False
 
         if not self.prepareRun():
-<<<<<<< HEAD
-=======
             self.cleanupRun()
->>>>>>> 2469834f
             return False
 
         self.worker = PurgeWorker(self.gudrunFile)
