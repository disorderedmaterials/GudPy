--- conflicted
+++ resolved
@@ -639,7 +639,6 @@
         """
         if not self.setSaveLocation(saveAs=True):
             return False
-<<<<<<< HEAD
 
         self.gudrunFile.save()
         self.setUnModified()
@@ -661,29 +660,6 @@
             )
         self.gudrunFile.save(path=self.gudrunFile.path, format=Format.YAML)
 
-=======
-
-        self.gudrunFile.save()
-        self.setUnModified()
-
-    def saveAs(self):
-        if not self.setSaveLocation(saveAs=True):
-            return False
-        oldLocation = self.gudrunFile.projectDir
-        os.makedirs(self.gudrunFile.projectDir)
-        if os.path.exists(os.path.join(oldLocation, "Purge")):
-            shutil.copytree(
-                os.path.join(oldLocation, "Purge"),
-                os.path.join(self.gudrunFile.projectDir, "Purge")
-            )
-        if os.path.exists(os.path.join(oldLocation, "Gudrun")):
-            shutil.copytree(
-                os.path.join(oldLocation, "Gudrun"),
-                os.path.join(self.gudrunFile.projectDir, "Gudrun")
-            )
-        self.gudrunFile.save(path=self.gudrunFile.path, format=Format.YAML)
-
->>>>>>> 73ae096d
     def exportInputFile(self):
         """
         Saves the current state of the input file as...
