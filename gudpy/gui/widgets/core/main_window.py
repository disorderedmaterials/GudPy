from abc import abstractmethod
import os
import sys
import math
import traceback
from queue import Queue
import re
from PySide6.QtCore import (
    QFile,
    QFileInfo,
    QTimer,
    QThread,
    QProcess,
    QElapsedTimer,
    QCoreApplication,
)
from PySide6.QtGui import QPainter, QIcon
from PySide6.QtUiTools import QUiLoader
from PySide6.QtWidgets import (
    QDialogButtonBox,
    QFileDialog,
    QHBoxLayout,
    QLabel,
    QMainWindow,
    QMessageBox,
    QProgressBar,
    QSizePolicy,
    QStatusBar,
    QWidget,
    QMenu,
    QToolButton,
)
from PySide6.QtCharts import QChartView

from core.container import Container
from core.iterators.composition import CompositionIterator
from core.iterators.inelasticity_subtraction import InelasticitySubtraction
from core.sample import Sample
from gui.widgets.dialogs.export_dialog import ExportDialog

from gui.widgets.dialogs.iteration_dialog import (
    CompositionIterationDialog,
    DensityIterationDialog,
    InelasticitySubtractionIterationDialog,
    RadiusIterationDialog,
    ThicknessIterationDialog,
    TweakFactorIterationDialog,
)
from gui.widgets.dialogs.purge_dialog import PurgeDialog
from gui.widgets.dialogs.view_input_dialog import ViewInputDialog
from gui.widgets.dialogs.missing_files_dialog import MissingFilesDialog
from gui.widgets.dialogs.composition_dialog import CompositionDialog
from gui.widgets.dialogs.view_output_dialog import ViewOutputDialog
from gui.widgets.dialogs.configuration_dialog import ConfigurationDialog
from gui.widgets.dialogs.composition_acceptance_dialog import (
    CompositionAcceptanceDialog,
)
from gui.widgets.dialogs.nexus_processing_dialog import NexusProcessingDialog
from gui.widgets.dialogs.batch_processing_dialog import BatchProcessingDialog
from gui.widgets.core.gudpy_tree import GudPyTreeView
from gui.widgets.core.output_tree import OutputTreeView

from gui.widgets.tables.composition_table import CompositionTable
from gui.widgets.tables.ratio_composition_table import RatioCompositionTable
from gui.widgets.tables.beam_profile_table import BeamProfileTable
from gui.widgets.tables.grouping_parameter_table import GroupingParameterTable
from gui.widgets.tables.exponential_table import ExponentialTable
from gui.widgets.tables.resonance_table import ResonanceTable
from gui.widgets.tables.pulse_table import PulseTable
from gui.widgets.tables.spectra_table import SpectraTable
from gui.widgets.tables.event_table import EventTable
from gui.widgets.tables.components_table import ComponentsList
from gui.widgets.core.exponential_spinbox import ExponentialSpinBox
from gui.widgets.tables.data_file_list import DataFilesList
from gui.widgets.charts.chart import GudPyChart
from gui.widgets.charts.chartview import GudPyChartView
from gui.widgets.charts.beam_plot import BeamChart
from gui.widgets.charts.enums import PlotModes, SPLIT_PLOTS

from core.enums import Format, Geometry
from gui.widgets.slots.instrument_slots import InstrumentSlots
from gui.widgets.slots.beam_slots import BeamSlots
from gui.widgets.slots.component_slots import ComponentSlots
from gui.widgets.slots.normalisation_slots import NormalisationSlots
from gui.widgets.slots.container_slots import ContainerSlots
from gui.widgets.slots.sample_background_slots import SampleBackgroundSlots
from gui.widgets.slots.sample_slots import SampleSlots
from gui.widgets.slots.output_slots import OutputSlots
from gui.widgets.resources import resources_rc  # noqa
from core.file_library import GudPyFileLibrary
from core.gudrun_file import GudrunFile
from core.exception import ParserException
from core import config
from core.run_containers_as_samples import RunContainersAsSamples
from core.run_individual_files import RunIndividualFiles
from core.gud_file import GudFile
from core.utils import breplace, nthint
from gui.widgets.core.worker import (
    CompositionWorker,
    GudrunWorker,
    PurgeWorker
)


class GudPyMainWindow(QMainWindow):
    """
    Class to represent the GudPyMainWindow. Inherits QMainWindow.
    This is the main window for the GudPy application.

    ...

    Attributes
    ----------
    gudrunFile : GudrunFile
        GudrunFile object currently associated with the application.
    clipboard : SampleBackground | Sample | Container
        Stores copied objects.
    iterator : Iterator | CompositionIterator
        Iterator to use in iterations.
    Methods
    -------
    initComponents()
        Loads the UI file for the GudPyMainWindow
    loadInputFile_()
        Loads an input file.
    saveInputFile()
        Saves the current GudPy file.
    updateFromFile()
        Updates from the original input file.
    updateGeometries()
        Updates geometries across objects.
    updateCompositions()
        Updates compositions across objects
        Deletes the current object.
    exit_()
        Exits
    """

    def __init__(self):
        """
        Constructs all the necessary attributes for the GudPyMainWindow object.
        Calls initComponents() to load the UI file.
        """
        super(GudPyMainWindow, self).__init__()
        self.gudrunFile = None
        self.modified = False
        self.clipboard = None
        self.iterator = None
        self.queue = Queue()
        self.results = {}
        self.allPlots = []
        self.plotModes = {}
        self.proc = None
        self.output = ""
        self.nexusProcessingOutput = {}
        self.outputIterations = {}
        self.previousProcTitle = ""
        self.error = ""
        self.cwd = os.getcwd()
        self.warning = ""
        self.worker = None
        self.workerThread = None
        self.initComponents()
        self.timer = QTimer(self)
        self.timer.setSingleShot(True)
        self.timer.timeout.connect(self.autosave)

    def initComponents(self):
        """
        Loads the UI file for the GudPyMainWindow.
        """
        if hasattr(sys, "_MEIPASS"):
            uifile = QFile(
                os.path.join(sys._MEIPASS, "ui_files", "mainWindow.ui")
            )
            current_dir = os.path.sep
        else:
            current_dir = os.path.dirname(os.path.realpath(__file__))
            uifile = QFile(
                os.path.join(current_dir, "../ui_files", "mainWindow.ui")
            )

        loader = QUiLoader()
        loader.registerCustomWidget(GudPyTreeView)
        loader.registerCustomWidget(OutputTreeView)
        loader.registerCustomWidget(GroupingParameterTable)
        loader.registerCustomWidget(BeamProfileTable)
        loader.registerCustomWidget(CompositionTable)
        loader.registerCustomWidget(RatioCompositionTable)
        loader.registerCustomWidget(ExponentialTable)
        loader.registerCustomWidget(ResonanceTable)
        loader.registerCustomWidget(PulseTable)
        loader.registerCustomWidget(SpectraTable)
        loader.registerCustomWidget(EventTable)
        loader.registerCustomWidget(DataFilesList)
        loader.registerCustomWidget(ComponentsList)
        loader.registerCustomWidget(CompositionIterationDialog)
        loader.registerCustomWidget(DensityIterationDialog)
        loader.registerCustomWidget(
            InelasticitySubtractionIterationDialog
        )
        loader.registerCustomWidget(RadiusIterationDialog)
        loader.registerCustomWidget(ThicknessIterationDialog)
        loader.registerCustomWidget(TweakFactorIterationDialog)
        loader.registerCustomWidget(PurgeDialog)
        loader.registerCustomWidget(ViewInputDialog)
        loader.registerCustomWidget(ViewOutputDialog)
        loader.registerCustomWidget(ExportDialog)
        loader.registerCustomWidget(CompositionDialog)
        loader.registerCustomWidget(ConfigurationDialog)
        loader.registerCustomWidget(CompositionAcceptanceDialog)
        loader.registerCustomWidget(NexusProcessingDialog)
        loader.registerCustomWidget(BatchProcessingDialog)
        loader.registerCustomWidget(ExponentialSpinBox)
        loader.registerCustomWidget(GudPyChartView)
        self.mainWidget = loader.load(uifile)

        self.mainWidget.statusBar_ = QStatusBar(self)
        self.mainWidget.statusBarWidget = QWidget(self.mainWidget.statusBar_)
        self.mainWidget.statusBarLayout = QHBoxLayout(
            self.mainWidget.statusBarWidget
        )
        self.mainWidget.currentTaskLabel = QLabel(
            self.mainWidget.statusBarWidget
        )
        self.mainWidget.currentTaskLabel.setText("No task running.")
        self.mainWidget.currentTaskLabel.setSizePolicy(
            QSizePolicy(QSizePolicy.Minimum, QSizePolicy.Preferred)
        )
        self.mainWidget.stopTaskButton = QToolButton(
            self.mainWidget.statusBarWidget
        )
        self.mainWidget.stopTaskButton.setIcon(QIcon(":/icons/stop"))
        self.mainWidget.stopTaskButton.clicked.connect(self.stopProc)
        self.mainWidget.stopTaskButton.setEnabled(False)

        self.mainWidget.stopTaskButton.setSizePolicy(
            QSizePolicy(QSizePolicy.Minimum, QSizePolicy.Preferred)
        )

        self.mainWidget.progressBar = QProgressBar(
            self.mainWidget.statusBarWidget
        )
        self.mainWidget.progressBar.setSizePolicy(
            QSizePolicy(QSizePolicy.Expanding, QSizePolicy.Preferred)
        )
        self.mainWidget.progressBar.setTextVisible(False)
        self.mainWidget.statusBarLayout.addWidget(
            self.mainWidget.currentTaskLabel
        )
        self.mainWidget.statusBarLayout.addWidget(
            self.mainWidget.stopTaskButton
        )
        self.mainWidget.statusBarLayout.addWidget(self.mainWidget.progressBar)
        self.mainWidget.statusBarWidget.setLayout(
            self.mainWidget.statusBarLayout
        )
        self.mainWidget.statusBar_.addWidget(self.mainWidget.statusBarWidget)
        self.mainWidget.setStatusBar(self.mainWidget.statusBar_)

        self.mainWidget.beamPlot = QChartView(self.mainWidget)
        self.mainWidget.beamPlot.setRenderHint(QPainter.Antialiasing)

        self.mainWidget.beamProfileLayout.insertWidget(
            1, self.mainWidget.beamPlot
        )

        self.mainWidget.beamChart = BeamChart()

        self.mainWidget.beamPlot.setChart(self.mainWidget.beamChart)

        self.mainWidget.sampleTopPlot = GudPyChartView(self.mainWidget)

        self.mainWidget.topPlotLayout.addWidget(self.mainWidget.sampleTopPlot)

        self.mainWidget.sampleBottomPlot = GudPyChartView(self.mainWidget)

        self.mainWidget.bottomPlotLayout.addWidget(
            self.mainWidget.sampleBottomPlot
        )

        self.mainWidget.bottomSamplePlotFrame.setVisible(False)

        self.mainWidget.containerTopPlot = GudPyChartView(self.mainWidget)

        self.mainWidget.topContainerPlotLayout.addWidget(
            self.mainWidget.containerTopPlot
        )

        self.mainWidget.containerBottomPlot = GudPyChartView(self.mainWidget)

        self.mainWidget.bottomContainerPlotLayout.addWidget(
            self.mainWidget.containerBottomPlot
        )

        self.mainWidget.bottomContainerPlotFrame.setVisible(False)

        self.mainWidget.allSampleTopPlot = GudPyChartView(self.mainWidget)

        self.mainWidget.topAllPlotLayout.addWidget(
            self.mainWidget.allSampleTopPlot
        )

        self.mainWidget.allSampleBottomPlot = GudPyChartView(self.mainWidget)

        self.mainWidget.bottomAllPlotLayout.addWidget(
            self.mainWidget.allSampleBottomPlot
        )

        self.mainWidget.bottomPlotFrame.setVisible(False)

        for plotMode in [
            plotMode
            for plotMode in PlotModes
            if plotMode
            not in [
                PlotModes.SF,
                PlotModes.SF_RDF,
                PlotModes.SF_CANS,
                PlotModes.SF_RDF_CANS,
            ]
        ]:
            self.mainWidget.allPlotComboBox.addItem(plotMode.name, plotMode)

        self.mainWidget.allPlotComboBox.currentIndexChanged.connect(
            self.handleAllPlotModeChanged
        )

        for plotMode in [
            plotMode for plotMode in PlotModes if "(Cans)" not in plotMode.name
        ]:
            self.mainWidget.plotComboBox.addItem(plotMode.name, plotMode)

        self.mainWidget.plotComboBox.currentIndexChanged.connect(
            self.handleSamplePlotModeChanged
        )

        for plotMode in [
            plotMode for plotMode in PlotModes if "(Cans)" in plotMode.name
        ]:
            self.mainWidget.containerPlotComboBox.addItem(
                plotMode.name, plotMode
            )

        self.mainWidget.containerPlotComboBox.currentIndexChanged.connect(
            self.handleContainerPlotModeChanged
        )

        self.mainWidget.setWindowTitle("GudPy")
        self.mainWidget.show()
        self.instrumentSlots = InstrumentSlots(self.mainWidget, self)
        self.beamSlots = BeamSlots(self.mainWidget, self)
        self.componentSlots = ComponentSlots(self.mainWidget, self)
        self.normalisationSlots = NormalisationSlots(self.mainWidget, self)
        self.sampleBackgroundSlots = SampleBackgroundSlots(
            self.mainWidget, self
        )
        self.sampleSlots = SampleSlots(self.mainWidget, self)
        self.containerSlots = ContainerSlots(self.mainWidget, self)
        self.outputSlots = OutputSlots(self.mainWidget, self)
        self.mainWidget.runPurge.triggered.connect(
<<<<<<< HEAD
            lambda: self.runPurge_(self.gudrunFile, dialog=True)
=======
            lambda: self.runPurge(self.gudrunFile, dialog=True)
>>>>>>> f02fa0c4
        )
        self.mainWidget.runGudrun.triggered.connect(
            lambda: self.runGudrun(self.gudrunFile, self.procFinished)
        )

        self.mainWidget.iterateInelasticitySubtractions.triggered.connect(
            lambda: self.iterateGudrun(
                InelasticitySubtractionIterationDialog,
                "iterateInelasticitySubtractionsDialog",
            )
        )

        self.mainWidget.iterateTweakFactor.triggered.connect(
            lambda: self.iterateGudrun(
                TweakFactorIterationDialog, "iterateTweakFactorDialog"
            )
        )

        self.mainWidget.iterateDensity.triggered.connect(
            lambda: self.iterateGudrun(
                DensityIterationDialog, "iterateDensityDialog"
            )
        )

        self.mainWidget.iterateThickness.triggered.connect(
            lambda: self.iterateGudrun(
                ThicknessIterationDialog, "iterateThicknessDialog"
            )
        )

        self.mainWidget.iterateRadius.triggered.connect(
            lambda: self.iterateGudrun(
                RadiusIterationDialog, "iterateRadiusDialog"
            )
        )

        self.mainWidget.iterateComposition.triggered.connect(
            lambda: self.iterateGudrun(
                CompositionIterationDialog, "iterateCompositionDialog"
            )
        )

        self.mainWidget.runContainersAsSamples.triggered.connect(
            self.runContainersAsSamples
        )

        self.mainWidget.runFilesIndividually.triggered.connect(
            self.runFilesIndividually
        )

        self.mainWidget.batchProcessing.triggered.connect(self.batchProcessing)

        self.mainWidget.checkFilesExist.triggered.connect(
            lambda: self.checkFilesExist_(True)
        )

        self.mainWidget.save.triggered.connect(self.saveInputFile)

        self.mainWidget.saveAs.triggered.connect(self.saveInputFileAs)

        self.mainWidget.viewLiveInputFile.triggered.connect(self.viewInput)

        self.mainWidget.insertSampleBackground.triggered.connect(
            self.mainWidget.objectTree.insertSampleBackground
        )

        self.mainWidget.insertSample.triggered.connect(
            self.mainWidget.objectTree.insertSample
        )

        self.mainWidget.insertDefaultContainer.triggered.connect(
            self.mainWidget.objectTree.insertContainer
        )

        actionMap = {
            name: lambda: self.mainWidget.objectTree.insertContainer(
                container=Container(config_=path)
            )
            for name, path in config.containerConfigurations.items()
        }
        insertContainerFromTemplate = QMenu(
            "From Template..", self.mainWidget.insertContainerMenu
        )
        for name, action in actionMap.items():
            insertContainerFromTemplate.addAction(name, action)

        self.mainWidget.insertContainerMenu.addMenu(
            insertContainerFromTemplate
        )

        self.mainWidget.copy.triggered.connect(self.mainWidget.objectTree.copy)
        self.mainWidget.cut.triggered.connect(self.mainWidget.objectTree.cut)
        self.mainWidget.paste.triggered.connect(
            self.mainWidget.objectTree.paste
        )
        self.mainWidget.delete_.triggered.connect(
            self.mainWidget.objectTree.del_
        )

        self.mainWidget.loadInputFile.triggered.connect(self.loadInputFile_)

        self.mainWidget.new_.triggered.connect(self.newInputFile)

        self.mainWidget.objectStack.currentChanged.connect(
            self.updateComponents
        )

        self.mainWidget.exportArchive.triggered.connect(self.export)

        self.mainWidget.exit.triggered.connect(self.exit_)

        self.setActionsEnabled(False)
        self.mainWidget.tabWidget.setVisible(False)
        self.setWindowModified(False)

        if os.environ.get("NEXUS_PROCESSING_ENABLED", False):
            self.mainWidget.runNexusProcessing.setVisible(True)

        self.mainWidget.runNexusProcessing.triggered.connect(
            self.nexusProcessing
        )

    def tryLoadAutosaved(self, path):
        dir_ = os.path.dirname(path)
        for f in os.listdir(dir_):
            if os.path.abspath(f) == path + ".autosave":
                with open(path, "r", encoding="utf-8") as fp:
                    original = fp.readlines()
                with open(f, "r", encoding="utf-8") as fp:
                    auto = fp.readlines()
                if original[:-5] == auto[:-5]:
                    return path

                autoFileInfo = QFileInfo(f)
                autoLastModified = autoFileInfo.lastModified()

                fileInfo = QFileInfo(path)
                lastModified = fileInfo.lastModified()

                if autoLastModified > lastModified:
                    messageBox = QMessageBox(self.mainWidget)
                    messageBox.setWindowTitle("Autosave found")
                    messageBox.setText(
                        f"Found autosaved file: {os.path.abspath(f)}.\n"
                        f"This file is newer ({autoLastModified.toString()})"
                        f" than the loaded file"
                        f" ({lastModified.toString()}).\n"
                        f"Would you like to load the autosaved file instead?"
                    )
                    messageBox.addButton(QMessageBox.No)
                    messageBox.addButton(QMessageBox.Yes)
                    result = messageBox.exec()
                    if result == QMessageBox.Yes:
                        return os.path.abspath(f)
                    else:
                        return path
                else:
                    return path
        return path

    def updateWidgets(self, fromFile=False):
        self.widgetsRefreshing = True
        if fromFile:
            self.gudrunFile = GudrunFile(
                path=self.gudrunFile.path,
                format=self.gudrunFile.format)
        self.mainWidget.gudrunFile = self.gudrunFile
        self.mainWidget.tabWidget.setVisible(True)
        self.instrumentSlots.setInstrument(self.gudrunFile.instrument)
        self.beamSlots.setBeam(self.gudrunFile.beam)
        self.componentSlots.setComponents(self.gudrunFile.components)
        self.normalisationSlots.setNormalisation(self.gudrunFile.normalisation)

        if len(self.gudrunFile.sampleBackgrounds):
            self.sampleBackgroundSlots.setSampleBackground(
                self.gudrunFile.sampleBackgrounds[0]
            )

            if len(self.gudrunFile.sampleBackgrounds[0].samples):
                self.sampleSlots.setSample(
                    self.gudrunFile.sampleBackgrounds[0].samples[0]
                )

                if len(
                    self.gudrunFile.sampleBackgrounds[0].samples[0].containers
                ):
                    self.containerSlots.setContainer(
                        self.gudrunFile.sampleBackgrounds[0]
                        .samples[0]
                        .containers[0]
                    )
        self.setActionsEnabled(True)
        self.mainWidget.objectTree.buildTree(self.gudrunFile, self)
        self.mainWidget.objectTree.model().dataChanged.connect(
            self.handleObjectsChanged
        )
        self.updateResults()
        self.widgetsRefreshing = False

    def handleObjectsChanged(self):
        if not self.widgetsRefreshing:
            self.setModified()

    def loadInputFile_(self):
        """
        Opens a QFileDialog to load an input file.
        """
        filters = {
            "YAML (*.yaml)": Format.YAML,
            "Gudrun Compatible (*.txt)": Format.TXT,
            "Sample Parameters (*.sample)": Format.TXT
        }

        filename, filter = QFileDialog.getOpenFileName(
            self.mainWidget,
            "Select Input file for GudPy",
            ".",
            f"{list(filters.keys())[0]};;" +
            f"{list(filters.keys())[1]};;" +
            f"{list(filters.keys())[2]}"
        )
        if filename:
            if not filter:
                filter = "YAML (*.yaml)"
            fmt = filters[filter]
            try:
                if self.gudrunFile:
                    self.gudrunFile = None
                path = self.tryLoadAutosaved(filename)
                self.gudrunFile = GudrunFile(path=path, format=fmt)
                self.updateWidgets()
                self.mainWidget.setWindowTitle(
                    f"GudPy - {self.gudrunFile.filename}[*]")
            except ParserException as e:
                QMessageBox.critical(self.mainWidget, "GudPy Error", str(e))
            except IOError:
                QMessageBox.critical(self.mainWidget,
                                     "GudPy Error",
                                     "Could not open file")

    def saveInputFile(self):
        """
        Saves the current state of the input file.
        """
        if not self.gudrunFile.path:
            self.saveInputFileAs()
        else:
            self.gudrunFile.save()
            self.setUnModified()

    def saveInputFileAs(self):
        """
        Saves the current state of the input file as...
        """
        filename, filter = QFileDialog.getSaveFileName(
            self,
            "Save input file as..",
            ".",
            "YAML (*.yaml);;Gudrun Compatible (*.txt)",
        )
        if filename:
            ext = re.search(r"\((.+?)\)", filter).group(1).replace("*", "")
            fmt = Format.TXT if ext == ".txt" else Format.YAML
            if filter and sys.platform.startswith("linux"):
                filename += ext
            if os.path.basename(filename) == "gudpy.txt":
                QMessageBox.warning(
                    self.mainWidget,
                    "GudPy Warning",
                    f"Cannot save to {filename}, gudpy.txt is reserved.",
                )
                return
            self.gudrunFile.instrument.GudrunInputFileDir = os.path.dirname(
                os.path.abspath(filename)
            )
            self.gudrunFile.path = filename
        self.gudrunFile.save(path=filename, format=fmt)
        self.setUnModified()

    def newInputFile(self):
        if self.gudrunFile:
            self.gudrunFile = None
        configurationDialog = ConfigurationDialog(self)
        result = configurationDialog.widget.exec()
        if not configurationDialog.cancelled and result:
            self.gudrunFile = GudrunFile(
                configurationDialog.configuration, format=Format.TXT,
                config_=True
            )
            self.gudrunFile.instrument.dataFileType = (
                configurationDialog.dataFileType
            )
            self.updateWidgets()

    def updateFromFile(self):
        """
        Calls updateFromFile(), to update the UI.
        """
        try:
            self.updateWidgets(fromFile=True)
        except ParserException as e:
            QMessageBox.critical(
                self.mainWidget,
                "GudPy Error",
                f"An error occured reverting to the previous state.\n{str(e)}",
            )
            with open(self.gudrunFile.path, "w", encoding="utf-8") as fp:
                fp.write(str(self.currentState))

    def updateGeometries(self):
        """
        Iteratively updates geometries of objects,
        where the Geometry is SameAsBeam.
        """
        if self.gudrunFile.normalisation.geometry == Geometry.SameAsBeam:
            self.normalisationSlots.widgetsRefreshing = True
            self.mainWidget.geometryInfoStack.setCurrentIndex(
                config.geometry.value
            )
            self.normalisationSlots.widgetsRefreshing = False
        for i, sampleBackground in enumerate(
            self.gudrunFile.sampleBackgrounds
        ):
            for j, sample in enumerate(sampleBackground.samples):
                self.gudrunFile.sampleBackgrounds[i].samples[
                    j
                ].geometry = config.geometry
                for k in range(len(sample.containers)):
                    sample = self.gudrunFile.sampleBackgrounds[i].samples[j]
                    sample.containers[k].geometry = config.geometry

    def updateCompositions(self):
        """
        Iteratively shares compositions between objects,
        for copying and pasting compositions between eachother.
        """
        self.mainWidget.normalisationCompositionTable.farmCompositions()
        self.mainWidget.sampleCompositionTable.farmCompositions()
        self.mainWidget.sampleRatioCompositionTable.farmCompositions()
        self.mainWidget.containerCompositionTable.farmCompositions()

    def focusResult(self):
        if self.mainWidget.objectStack.currentIndex() == 5 and isinstance(
            self.mainWidget.objectTree.currentObject(), Sample
        ):
            try:
                topPlot, bottomPlot, gudFile = self.results[
                    self.mainWidget.objectTree.currentObject()
                ]
            except KeyError:
                self.updateSamples()
                topPlot, bottomPlot, gudFile = self.results[
                    self.mainWidget.objectTree.currentObject()
                ]
            self.mainWidget.sampleTopPlot.setChart(topPlot)
            self.mainWidget.sampleBottomPlot.setChart(bottomPlot)

            plotsMap = {
                PlotModes.SF: 0,
                PlotModes.SF_MINT01: 1,
                PlotModes.SF_MDCS01: 2,
                PlotModes.RDF: 3,
                PlotModes.SF_RDF: 4,
                PlotModes.SF_MINT01_RDF: 5,
                PlotModes.SF_MDCS01_RDF: 6,
            }

            if (
                self.mainWidget.objectTree.currentObject()
                in self.plotModes.keys()
            ):
                self.mainWidget.plotComboBox.setCurrentIndex(
                    plotsMap[
                        self.plotModes[
                            self.mainWidget.objectTree.currentObject()
                        ]
                    ]
                )
            else:
                self.mainWidget.plotComboBox.setCurrentIndex(0)

            if gudFile:
                dcsLevel = gudFile.averageLevelMergedDCS
                self.mainWidget.dcsLabel.setText(f"DCS Level: {dcsLevel}")
                self.mainWidget.resultLabel.setText(gudFile.output)
                if gudFile.err:
                    self.mainWidget.resultLabel.setStyleSheet(
                        "background-color: red"
                    )
                else:
                    self.mainWidget.resultLabel.setStyleSheet(
                        "background-color: green"
                    )

                tweakFactor = gudFile.suggestedTweakFactor
                self.mainWidget.suggestedTweakFactorLabel.setText(
                    f"Suggested Tweak Factor: {tweakFactor}"
                )
            else:
                self.mainWidget.dcsLabel.setText("DCS Level")
                self.mainWidget.resultLabel.setText("Error")
                self.mainWidget.resultLabel.setStyleSheet("")
                self.mainWidget.suggestedTweakFactorLabel.setText(
                    "Suggested Tweak Factor"
                )
        elif self.mainWidget.objectStack.currentIndex() == 6 and isinstance(
            self.mainWidget.objectTree.currentObject(), Container
        ):
            try:
                topPlot, bottomPlot, gudFile = self.results[
                    self.mainWidget.objectTree.currentObject()
                ]
            except KeyError:
                self.updateSamples()
                topPlot, bottomPlot, gudFile = self.results[
                    self.mainWidget.objectTree.currentObject()
                ]
            if sum(
                [
                    *[s.count() for s in topPlot.series()],
                    *[s.count() for s in bottomPlot.series()],
                ]
            ):
                self.mainWidget.containerSplitter.setSizes([2, 1])
            else:
                self.mainWidget.containerSplitter.setSizes([1, 0])

            self.mainWidget.containerTopPlot.setChart(topPlot)
            self.mainWidget.containerBottomPlot.setChart(bottomPlot)

            plotsMap = {
                PlotModes.SF_CANS: 0,
                PlotModes.SF_MINT01_CANS: 1,
                PlotModes.SF_MDCS01_CANS: 2,
                PlotModes.RDF_CANS: 3,
                PlotModes.SF_RDF_CANS: 4,
                PlotModes.SF_MINT01_RDF_CANS: 5,
                PlotModes.SF_MDCS01_RDF_CANS: 6,
            }

            if (
                self.mainWidget.objectTree.currentObject()
                in self.plotModes.keys()
            ):
                self.mainWidget.plotComboBox.setCurrentIndex(
                    plotsMap[
                        self.plotModes[
                            self.mainWidget.objectTree.currentObject()
                        ]
                    ]
                )
            else:
                self.mainWidget.plotComboBox.setCurrentIndex(0)

            if gudFile:
                dcsLevel = gudFile.averageLevelMergedDCS
                self.mainWidget.containerDcsLabel.setText(
                    f"DCS Level: {dcsLevel}"
                )
                self.mainWidget.containerResultLabel.setText(gudFile.output)
                if gudFile.err:
                    self.mainWidget.containerResultLabel.setStyleSheet(
                        "background-color: red"
                    )
                else:
                    self.mainWidget.containerResultLabel.setStyleSheet(
                        "background-color: green"
                    )

                tweakFactor = gudFile.suggestedTweakFactor
                self.mainWidget.containerSuggestedTweakFactorLabel.setText(
                    f"Suggested Tweak Factor: {tweakFactor}"
                )

    def updateSamples(self):
        samples = [
            *self.mainWidget.objectTree.getSamples(),
            *self.mainWidget.objectTree.getContainers(),
        ]
        for sample in samples:
            topChart = GudPyChart(self.gudrunFile)
            topChart.addSample(sample)
            bottomChart = GudPyChart(self.gudrunFile)
            bottomChart.addSample(sample)
            if sample not in self.plotModes.keys():
                plotMode = (
                    PlotModes.SF
                    if isinstance(sample, Sample)
                    else PlotModes.SF_CANS
                )
                self.plotModes[sample] = plotMode
            plotMode = self.plotModes[sample]
            if self.isPlotModeSplittable(plotMode):
                top, bottom = self.splitPlotMode(plotMode)
                topChart.plot(top)
                bottomChart.plot(bottom)
            else:
                topChart.plot(plotMode)
            path = None
            if len(sample.dataFiles):
                path = breplace(
                    sample.dataFiles[0],
                    self.gudrunFile.instrument.dataFileType,
                    "gud",
                )
                if not os.path.exists(path):
                    path = os.path.join(
                        self.gudrunFile.instrument.GudrunInputFileDir, path
                    )
            gf = GudFile(path) if path and os.path.exists(path) else None
            self.results[sample] = [topChart, bottomChart, gf]

    def updateAllSamples(self):
        samples = [
            *self.mainWidget.objectTree.getSamples(),
            *self.mainWidget.objectTree.getContainers(),
        ]
        allTopChart = GudPyChart(self.gudrunFile)
        allTopChart.addSamples(samples)
        allTopChart.plot(
            self.mainWidget.allPlotComboBox.itemData(
                self.mainWidget.allPlotComboBox.currentIndex()
            )
        )
        allBottomChart = GudPyChart(self.gudrunFile)
        allBottomChart.addSamples(samples)
        self.allPlots = [allTopChart, allBottomChart]
        self.mainWidget.allSampleTopPlot.setChart(allTopChart)
        self.mainWidget.allSampleBottomPlot.setChart(allBottomChart)

    def updateResults(self):
        self.updateSamples()
        self.updateAllSamples()
        self.focusResult()

    def updateComponents(self):
        """
        Updates geometries and compositions.
        """
        self.updateGeometries()
        self.updateCompositions()
        self.focusResult()

    def exit_(self):
        """
        Exits GudPy - questions user if they want to save on exit or not.
        """
        messageBox = QMessageBox
        result = messageBox.question(
            self.mainWidget,
            "",
            "Do you want to save?",
            messageBox.No | messageBox.Yes,
        )

        if result == messageBox.Yes:
            self.gudrunFile.write_out(overwrite=True)
        sys.exit(0)

    def checkFilesExist_(self, showSuccessDialog: bool = False):
        result = GudPyFileLibrary(self.gudrunFile).checkFilesExist()
        if not all(r[0] for r in result[0]) or not all(r[0]
                                                       for r in result[1]):
            undefined = [
                r[1] for r in result[0] if not r[0]
            ]
            unresolved = [r[2] for r in result[1] if not r[0] and r[2]]
            missingFilesDialog = MissingFilesDialog(
                undefined, unresolved, self.mainWidget
            )
            missingFilesDialog.widget.exec_()
            return False

        if showSuccessDialog:
            QMessageBox.information(
                self.mainWidget,
                "GudPy Information",
                "All files found!",
            )
        return True

    def prepareRun(self):
        if not self.checkFilesExist_():
            return False

<<<<<<< HEAD
        if not self.gudrunFile.checkSaveLocation():
            dirname = QFileDialog.getSaveFileName(
=======
        if not self.gudrunFile.checkNormDataFiles():
            QMessageBox.warning(
                self.mainWidget,
                "GudPy Warning",
                "Please specify normalisation data files."
            )
            return False

        if not self.gudrunFile.checkSaveLocation():
            dirname, _ = QFileDialog.getSaveFileName(
>>>>>>> f02fa0c4
                self.mainWidget,
                "Choose save location",
            )
            self.gudrunFile.setSaveLocation(dirname)

        self.setControlsEnabled(False)
        self.mainWidget.progressBar.setValue(0)
        return True

    def cleanupRun(self):
        self.setControlsEnabled(True)
        self.mainWidget.progressBar.setValue(0)
        self.mainWidget.currentTaskLabel.setText("No task running.")
        self.queue = Queue()

    def checkPurge(self):
        if not self.gudrunFile.purged and os.path.exists(
            os.path.join(
                self.gudrunFile.projectDir, "Purge", "purge_det.dat"
            )
        ):
            purgeResult = self.purgeOptionsMessageBox(
                "purge_det.dat found, but wasn't run in this session. "
                "Run Purge?",
            )
        elif not self.gudrunFile.purged:
            purgeResult = self.purgeOptionsMessageBox(
                "It looks like you may not have purged detectors. Run Purge?",
            )
        else:
            purgeResult = True

        return purgeResult

    def runGudrun(self, gudrunFile, finished, iterator=None):
        if not self.prepareRun() or not self.checkPurge():
            return False

        self.worker = GudrunWorker(gudrunFile, iterator)
        self.workerThread = QThread()
        self.worker.moveToThread(self.workerThread)
        self.workerThread.started.connect(self.worker.gudrun)
        self.worker.started.connect(self.procStarted)
        self.worker.outputChanged.connect(self.progressDCS)
        self.worker.finished.connect(self.workerThread.quit)
        self.worker.finished.connect(finished)
        self.worker.finished.connect(self.cleanupRun)
        self.workerThread.start()

    def makeProc(
        self,
        cmd,
        slot,
        dir_=None,
        func=None,
        args=None,
        started=None,
        finished=None,
    ):
        if not started:
            started = self.procStarted
        if not finished:
            finished = self.procFinished
        if not dir_:
            dir_ = self.gudrunFile.instrument.GudrunInputFileDir

        self.proc = cmd
        self.proc.readyReadStandardOutput.connect(slot)
        self.proc.started.connect(started)
        self.proc.finished.connect(finished)
        self.proc.setWorkingDirectory(dir_)
        if func:
            func(*args)
        self.proc.start()

    def runContainersAsSamples(self):
        if not self.prepareRun():
            return False
<<<<<<< HEAD

        runContainersAsSamples = RunContainersAsSamples(self.gudrunFile)
        runContainersAsSamples.convertContainers()

=======

        runContainersAsSamples = RunContainersAsSamples(self.gudrunFile)
        runContainersAsSamples.convertContainers()

>>>>>>> f02fa0c4
        self.runGudrun(
            runContainersAsSamples.gudrunFile,
            self.procFinished)

    def runFilesIndividually(self):
        if not self.prepareRun():
            return False
        runIndividualFiles = RunIndividualFiles(self.gudrunFile)

        self.runGudrun(
            runIndividualFiles.gudrunFile,
            self.procFinished)

    def purgeOptionsMessageBox(self, text):
        messageBox = QMessageBox(self.mainWidget)
        messageBox.setWindowTitle("GudPy Warning")
        messageBox.setText(text)
        messageBox.addButton(QMessageBox.Yes)
        messageBox.addButton(QMessageBox.No)
        messageBox.addButton(QMessageBox.Cancel)
        messageBox.addButton(QMessageBox.Yes)
        result = messageBox.exec()

        if result == QMessageBox.Yes:
            # Run Purge and queue Gudrun after
<<<<<<< HEAD
            self.runPurge_(dialog=True, finished=lambda: self.runGudrun(
=======
            self.runPurge(dialog=True, finished=lambda: self.runGudrun(
>>>>>>> f02fa0c4
                self.gudrunFile, self.procFinished
            ))
            return False
        elif result == QMessageBox.No:
            return True
        else:
            return False

    def nexusProcessing(self):
        if not self.checkFilesExist_():
            return

        self.setControlsEnabled(False)
        nexusProcessingDialog = NexusProcessingDialog(
            self.gudrunFile, self.mainWidget
        )
        nexusProcessingDialog.widget.exec()
        if (
            nexusProcessingDialog.cancelled
            or not nexusProcessingDialog.preprocess
        ):
            self.setControlsEnabled(True)
        else:
            tasks = nexusProcessingDialog.preprocess
            for task in tasks[:-1]:
                func, args = task
                func(*args)

            self.proc = tasks[-1]
            self.proc.started.connect(self.nexusProcessingStarted)
            self.proc.readyReadStandardOutput.connect(
                self.progressNexusPreprocess
            )
            self.proc.readyReadStandardError.connect(self.errorNexusPreprocess)
            self.proc.finished.connect(self.preprocessNexusFinished)
            self.proc.start()

    def nexusProcessingStarted(self):
        self.nexusProcessingFiles = set()
        self.text = "NeXuS Pre-processing"
        self.mainWidget.currentTaskLabel.setText(self.text)

    def progressNexusPreprocess(self):
        data = self.proc.readAllStandardOutput()
        stdout = bytes(data).decode("utf8")
        _, _, data = stdout.partition("Finished processing: ")
        if data:
            self.nexusProcessingFiles.add(data.split()[0])

        progress = re.findall(r"(\d+(?:\.\d+)?)%", stdout)
        if progress:
            self.mainWidget.progressBar.setValue(int(float(progress[-1])))

    def errorNexusPreprocess(self):
        data = self.proc.readAllStandardError()
        stderr = bytes(data).decode("utf8")
        if stderr:
            self.error = (
                f"An error occurred. See the following traceback"
                f" from modulation_excitation\n{stderr}"
            )
            QMessageBox.critical(
                self.mainWidget, "GudPy Error",
                self.error
            )
            self.gudrunFile.nexus_processing.tmp.cleanup()

    def progressNexusProcess(self):
        progress = self.progressIncrementDCS(
            self.gudrunFile.nexus_processing.gudrunFile
        )
        progress /= self.nPulses
        progress += self.mainWidget.progressBar.value()
        self.mainWidget.progressBar.setValue(
            progress if progress <= 100 else 100
        )

    def preprocessNexusFinished(self):
        self.nexusProcessingFiles = list(self.nexusProcessingFiles)
        self.nPulses = len(self.nexusProcessingFiles)
        self.mainWidget.progressBar.setValue(0)
        if self.nPulses > 0:
            tasks = self.gudrunFile.nexus_processing.process(
                self.nexusProcessingFiles, headless=False
            )
            self.text = "NeXuS Processing"
            self.mainWidget.currentTaskLabel.setText(self.text)
            self.queue = Queue()
            for t in tasks:
                self.queue.put(t)
            self.currentFile = 0
            self.keyMap = {
                n + 1: os.path.splitext(
                    os.path.basename(
                        self.nexusProcessingFiles[n]
                    )
                )[0]
                for n in range(len(self.nexusProcessingFiles))
            }
            self.processPulse()
        else:
            self.setControlsEnabled(True)
            self.mainWidget.currentTaskLabel.setText("No task running.")

    def processPulse(self):
        task = self.queue.get()
        if isinstance(task[0], QProcess):
            dcs, func, args, dir_ = task
            self.makeProc(
                dcs,
                self.progressNexusProcess,
                dir_=dir_,
                func=func,
                args=args,
                started=self.processPulseStarted,
                finished=self.processPulseFinished,
            )
        else:
            func, args = task
            func(*args)
            self.nexusProcessingFinished()

    def processPulseStarted(self):
        return

    def processPulseFinished(self):
        timer = QElapsedTimer()
        timer.start()
        while timer.elapsed() < 5000:
            QCoreApplication.processEvents()
        self.nexusProcessingOutput[self.currentFile + 1] = self.output
        self.currentFile += 1
        self.output = ""
        func, args = self.queue.get()
        func(*args)
        if not self.queue.empty():
            self.processPulse()
        else:
            self.nexusProcessingFinished()

    def nexusProcessingFinished(self):
        self.cleanupRun()
        self.worker = None
        self.workerThread = None
        self.proc = None
        self.outputSlots.setOutput(
            self.nexusProcessingOutput,
            "gudrun_dcs",
            gudrunFile=self.gudrunFile.nexus_processing.gudrunFile,
            keyMap=self.keyMap
        )
        self.gudrunFile.nexus_processing.tmp.cleanup()

    def batchProcessing(self):
        if not self.prepareRun():
            return False
        batchProcessingDialog = BatchProcessingDialog(
            self.gudrunFile, self.mainWidget
        )
        batchProcessingDialog.widget.exec()
        if not batchProcessingDialog.batchProcessor:
            self.setControlsEnabled(True)
        else:
            self.queue = batchProcessingDialog.queue
            self.outputBatches = {}
            self.text = batchProcessingDialog.text
            self.numberIterations = batchProcessingDialog.numberIterations
            self.currentIteration = 0
            self.batchProcessor = batchProcessingDialog.batchProcessor
            self.mainWidget.currentTaskLabel.setText(self.text)
            self.mainWidget.stopTaskButton.setEnabled(True)
            self.nextBatchProcess()

    def batchProcessFinished(self):
        self.outputBatches[self.currentIteration + 1] = self.output
        self.output = ""
        self.currentIteration += 1
        self.nextBatchProcess()

    def nextBatchProcess(self):
        if not self.queue.empty():
            task = self.queue.get()
            if isinstance(task[0], QProcess):
                self.proc, func, args = task
                self.proc.readyReadStandardOutput.connect(
                    self.progressBatchProcess
                )
                self.proc.finished.connect(self.batchProcessFinished)
                self.proc.setWorkingDirectory(
                    self.gudrunFile.instrument.GudrunInputFileDir
                )
                func(*args)
                self.proc.start()
            else:
                func, args = task
                ret = func(*args)
                if isinstance(ret, bool) and ret:
                    self.batchProcessingFinished()
                elif isinstance(ret, tuple) and ret[0]:
                    with self.queue.mutex:
                        remaining = list(self.queue.queue)
                    n = remaining.index(None)
                    for _ in range(n + 1):
                        self.queue.get()
                    self.nextBatchProcess()
                else:
                    self.nextBatchProcess()
        else:
            self.setControlsEnabled(True)
            self.batchProcessingFinished()

    def progressBatchProcess(self):
        progress = self.progressIncrementDCS(
            self.batchProcessor.batchedGudrunFile
        )
        if progress == -1:
            self.error = (
                f"An error occurred. See the following traceback"
                f" from gudrun_dcs\n{self.error}"
            )
            return
        progress /= self.numberIterations
        progress += self.mainWidget.progressBar.value()
        self.mainWidget.progressBar.setValue(
            progress if progress <= 100 else 100
        )

    def batchProcessingFinished(self, ec, es):
        self.setControlsEnabled(True)
        self.queue = Queue()
        self.proc = None
        self.text = "No task running."
        self.mainWidget.currentTaskLabel.setText(self.text)
        self.mainWidget.progressBar.setValue(0)
        self.mainWidget.stopTaskButton.setEnabled(False)
        self.outputSlots.setOutput(
            self.outputBatches,
            "gudrun_dcs",
            gudrunFile=self.batchProcessor.batchedGudrunFile,
        )
        self.outputBatches = {}
        self.output = ""

    def finishedCompositionIteration(self, originalSample, updatedSample):
        self.compositionMap[originalSample] = updatedSample
        self.mainWidget.progressBar.setValue(
            int((self.iterator.nCurrent / self.iterator.nTotal) * 100)
        )
        self.gudrunFile.gudrunOutput = self.iterator.organiseOutput()
        self.cleanupRun()
        if not self.queue.empty():
            self.nextCompositionIteration()
        else:
            self.finishedCompositionIterations()

    def finishedCompositionIterations(self):
        for original, new in self.compositionMap.items():
            dialog = CompositionAcceptanceDialog(
                new, self.gudrunFile, self.mainWidget)
            result = dialog.widget.exec()
            if result:
                original.composition = new.composition
                if self.sampleSlots.sample == original:
                    self.sampleSlots.setSample(original)

    def startedCompositionIteration(self, sample):
        self.mainWidget.currentTaskLabel.setText(
            f"{self.text}" f" ({sample.name})"
        )

    def errorCompositionIteration(self, output):
        QMessageBox.critical(
            self.mainWidget,
            "GudPy Error",
            "An error occured whilst iterating by composition."
            " Please check the output to see what went wrong.",
        )
        self.cleanupRun()
        self.outputSlots.setOutput(
            output, "gudrun_dcs", gudrunFile=self.gudrunFile
        )

    def progressCompositionIteration(self, currentIteration):
        self.iterator.nCurrent += 1
        progress = (self.iterator.nCurrent / self.iterator.nTotal)
        self.mainWidget.progressBar.setValue(int(progress * 100))

    def nextCompositionIteration(self):
        if not self.prepareRun():
            return False
        args, kwargs, sample = self.queue.get()
        self.worker = CompositionWorker(args, kwargs, sample, self.gudrunFile)
        self.worker.started.connect(self.startedCompositionIteration)
        self.workerThread = QThread()
        self.worker.moveToThread(self.workerThread)
        self.worker.finished.connect(self.workerThread.quit)
        self.worker.nextIteration.connect(self.progressCompositionIteration)
        self.workerThread.started.connect(self.worker.work)
        self.workerThread.start()
        self.worker.errorOccured.connect(self.errorCompositionIteration)
        self.worker.errorOccured.connect(self.workerThread.quit)
        self.worker.finished.connect(self.finishedCompositionIteration)

    def iterateByComposition(self):
        if not self.iterator.components:
            self.setControlsEnabled(True)
            return
        elif self.queue.empty():
            QMessageBox.warning(
                self.mainWidget,
                "GudPy Warning",
                "No iterations were queued."
                " It's likely no Samples selected for analysis"
                " use the Component(s) selected for iteration.",
            )
            self.setControlsEnabled(True)
        else:
            self.compositionMap = {}
            self.nextCompositionIteration()

    def iterateGudrun(self, dialog, name):
        """
        Iteratively runs Gudrun dcs and applies a change depending on which
        parameter is iterated. The first iteration is a default iteration in
        which no parameters are altered.

        Parameters
        ----------
        dialog : IterationDialog
            Dialog to be run to get user information
        name : str
            Name of dialog
        """
        iterationDialog = dialog(name, self.gudrunFile, self.mainWidget)
        iterationDialog.widget.exec()
        if not iterationDialog.iterator:
            self.setControlsEnabled(True)
        else:
            self.queue = iterationDialog.queue
            self.iterator = iterationDialog.iterator
            self.currentIteration = 0
            self.text = iterationDialog.text
            self.outputIterations = {}
            if isinstance(self.iterator, CompositionIterator):
                self.iterator.nTotal = iterationDialog.numberIterations
                self.iterateByComposition()
            else:
                self.nextIterableProc()
            self.mainWidget.stopTaskButton.setEnabled(True)

    def nextIteration(self):
        self.cleanupRun
        if self.error:
            self.procFinished(9, QProcess.NormalExit)
            return
        if self.iterator.nCurrent != -1:
            # If this is not the default run
            self.outputIterations[
                f"{self.iterator.iterationType} {self.iterator.nCurrent}"
            ] = self.output
        else:
            self.outputIterations["Default"] = self.output
        self.outputSlots.setOutput(
            self.outputIterations, "gudrun_dcs",
            gudrunFile=self.iterator.gudrunFile
        )
        if not self.queue.empty():
            self.nextIterableProc()
        else:
            self.procFinished(0, QProcess.NormalExit)
        self.output = ""

    def nextIterableProc(self):
        if not self.prepareRun():
            return False
        if self.queue.empty():
            return
        iterInfo = f" {self.iterator.nCurrent + 1}/{self.iterator.nTotal}" if (
            self.iterator.nCurrent != -1
        ) else "- Default run"
        # Set progress bar
        self.mainWidget.currentTaskLabel.setText(f"{self.text} {iterInfo}")
        self.previousProcTitle = self.mainWidget.currentTaskLabel.text()
        self.iterator.performIteration()
        self.runGudrun(self.iterator.gudrunFile,
                       self.nextIteration, self.iterator)

    def iterationStarted(self):
        self.mainWidget.currentTaskLabel.setText(
            f"{self.text}"
            f" {(self.numberIterations + 1) - self.queue.qsize()}"
            + f"/{self.numberIterations + 1}"
        )
        self.previousProcTitle = self.mainWidget.currentTaskLabel.text()

    def progressIteration(self):
        progress = self.progressIncrementDCS(self.gudrunFile)
        if progress == -1:
            self.error = (
                f"An error occurred. See the following traceback"
                f" from gudrun_dcs\n{self.error}"
            )
            return
        progress /= self.numberIterations
        progress += self.mainWidget.progressBar.value()
        self.mainWidget.progressBar.setValue(
            progress if progress <= 100 else 100
        )

    def autosave(self):
        if (
            self.gudrunFile
            and self.gudrunFile.path
            and not self.proc
            and not self.workerThread
        ):
            autosavePath = os.path.join(
<<<<<<< HEAD
                self.gudrunFile.inputFileDir,
=======
                self.gudrunFile.projectDir,
>>>>>>> f02fa0c4
                self.gudrunFile.filename + ".autosave")
            self.gudrunFile.write_out(path=autosavePath)

    def setModified(self):
        if not self.modified:
            if self.gudrunFile.path:
                self.modified = True
                self.mainWidget.setWindowModified(True)
                self.mainWidget.save.setEnabled(True)
        if not self.proc:
            self.timer.start(30000)

    def setUnModified(self):
        self.mainWidget.setWindowModified(False)
        self.modified = False
        self.mainWidget.save.setEnabled(False)

    def setControlsEnabled(self, state):
        self.mainWidget.instrumentPage.setEnabled(state)
        self.mainWidget.beamPage.setEnabled(state)
        self.mainWidget.componentPage.setEnabled(state)
        self.mainWidget.normalisationPage.setEnabled(state)
        self.mainWidget.sampleTab.setEnabled(state)
        self.mainWidget.advancedTab.setEnabled(state)
        self.mainWidget.containerPage.setEnabled(state)
        self.mainWidget.sampleBackgroundPage.setEnabled(state)
        self.mainWidget.objectTree.setContextEnabled(state)
        self.mainWidget.objectTree.model().setEnabled(state)
        self.setTreeActionsEnabled(state)

        self.mainWidget.runPurge.setEnabled(state)
        self.mainWidget.runGudrun.setEnabled(state)
        self.mainWidget.iterateGudrun.setEnabled(state)
        self.mainWidget.runFilesIndividually.setEnabled(state)
        self.mainWidget.batchProcessing.setEnabled(state)
        self.mainWidget.viewLiveInputFile.setEnabled(state)
        self.mainWidget.save.setEnabled(
            state & self.modified & len(self.gudrunFile.path) > 0
            if self.gudrunFile.path
            else False
        )
        self.mainWidget.saveAs.setEnabled(state)
        self.mainWidget.loadInputFile.setEnabled(state)
        self.mainWidget.exportArchive.setEnabled(state)
        self.mainWidget.new_.setEnabled(state)
        self.mainWidget.checkFilesExist.setEnabled(state)
        self.mainWidget.runFilesIndividually.setEnabled(state)
        self.mainWidget.runContainersAsSamples.setEnabled(state)

        if os.environ.get("NEXUS_PROCESSING_ENABLED", False):
            self.mainWidget.runNexusProcessing.setEnabled(
                state
                & (
                    self.gudrunFile.instrument.dataFileType == "nxs"
                    or self.gudrunFile.instrument.dataFileType == "NXS"
                )
                if self.gudrunFile
                else False
            )

    def setActionsEnabled(self, state):
        self.setTreeActionsEnabled(state)

        self.mainWidget.runPurge.setEnabled(state)
        self.mainWidget.runGudrun.setEnabled(state)
        self.mainWidget.iterateGudrun.setEnabled(state)
        self.mainWidget.runFilesIndividually.setEnabled(state)
        self.mainWidget.checkFilesExist.setEnabled(state)
        self.mainWidget.runFilesIndividually.setEnabled(state)
        self.mainWidget.runContainersAsSamples.setEnabled(state)
        self.mainWidget.batchProcessing.setEnabled(state)
        self.mainWidget.viewLiveInputFile.setEnabled(state)
        self.mainWidget.save.setEnabled(state & self.modified)
        self.mainWidget.saveAs.setEnabled(state)
        self.mainWidget.exportArchive.setEnabled(state)

        if os.environ.get("NEXUS_PROCESSING_ENABLED", False):
            self.mainWidget.runNexusProcessing.setEnabled(
                state
                & (
                    self.gudrunFile.instrument.dataFileType == "nxs"
                    or self.gudrunFile.instrument.dataFileType == "NXS"
                )
                if self.gudrunFile
                else False
            )

    def setTreeActionsEnabled(self, state):
        self.mainWidget.insertSampleBackground.setEnabled(state)
        self.mainWidget.insertSample.setEnabled(state)
        self.mainWidget.insertContainerMenu.setEnabled(state)
        self.mainWidget.copy.setEnabled(state)
        self.mainWidget.cut.setEnabled(state)
        self.mainWidget.paste.setEnabled(state)
        self.mainWidget.delete_.setEnabled(state)

    def progressIncrementDCS(self, gudrunFile=None, stdout=""):
        if not gudrunFile:
            gudrunFile = self.gudrunFile
        if stdout:
            self.output += stdout
            self.outputSlots.setOutputStream(
                stdout
            )
        ERROR_KWDS = ["does not exist", "error", "Error"]
        if [KWD for KWD in ERROR_KWDS if KWD in stdout]:
            self.error = stdout
            return -1
        # Number of GudPy objects.
        markers = (
            config.NUM_GUDPY_CORE_OBJECTS
            - 1
            + len(gudrunFile.sampleBackgrounds)
            + sum(
                [
                    sum(
                        [
                            len(
                                [
                                    sample
                                    for sample in sampleBackground.samples
                                    if sample.runThisSample
                                ]
                            ),
                            *[
                                len(sample.containers)
                                for sample in sampleBackground.samples
                                if sample.runThisSample
                            ],
                        ]
                    )
                    for sampleBackground in gudrunFile.sampleBackgrounds
                ]
            )
        )
        stepSize = math.ceil(100 / markers)
        progress = stepSize * sum(
            [
                stdout.count("Got to: INSTRUMENT"),
                stdout.count("Got to: BEAM"),
                stdout.count("Got to: NORMALISATION"),
                stdout.count("Got to: SAMPLE BACKGROUND"),
                stdout.count("Finished merging data for sample"),
                stdout.count("Got to: CONTAINER"),
            ]
        )
        return progress

    def progressDCS(self, stdout):
        progress = self.progressIncrementDCS(self.gudrunFile, stdout)
        if progress == -1:
            self.queue = Queue()
            self.error = (
                f"An error occurred. See the following traceback"
                f" from gudrun_dcs\n{self.error}"
            )
            return
        if isinstance(self.iterator, InelasticitySubtraction):
            progress /= 2
        progress += self.mainWidget.progressBar.value()
        self.mainWidget.progressBar.setValue(
            progress if progress <= 100 else 100
        )

<<<<<<< HEAD
    def runPurge_(self, finished=None, dialog=False) -> bool:
=======
    def runPurge(self, finished=None, dialog=False) -> bool:
>>>>>>> f02fa0c4
        if dialog:
            self.setControlsEnabled(False)
            purgeDialog = PurgeDialog(self.gudrunFile, self)
            result = purgeDialog.widget.exec_()

            if (purgeDialog.cancelled or result == QDialogButtonBox.No):
                self.setControlsEnabled(True)
                self.queue = Queue()
                return False

        if not self.prepareRun():
            return False

        self.worker = PurgeWorker(self.gudrunFile)
        self.workerThread = QThread()
        self.worker.moveToThread(self.workerThread)
        self.workerThread.started.connect(self.worker.purge)
        self.worker.started.connect(self.procStarted)
        self.worker.outputChanged.connect(self.progressPurge)
        self.worker.finished.connect(self.cleanupRun)
        self.worker.finished.connect(self.workerThread.quit)

        if finished:
<<<<<<< HEAD
            self.worker.finished.connect(finished)
=======
            self.workerThread.finished.connect(finished)
>>>>>>> f02fa0c4

        self.workerThread.start()

    def progressIncrementPurge(self, stdout=""):
        if stdout:
            self.output += stdout
            self.outputSlots.setOutputStream(
                stdout
            )
        dataFiles = [self.gudrunFile.instrument.groupFileName]

        def appendDfs(dfs):
            if isinstance(dfs, str):
                dfs = [dfs]
            for df in dfs:
                dataFiles.append(
                    df.replace(self.gudrunFile.instrument.dataFileType, "grp")
                )

        appendDfs(self.gudrunFile.normalisation.dataFiles[0])
        appendDfs(self.gudrunFile.normalisation.dataFilesBg[0])
        appendDfs(
            [
                df
                for sb in self.gudrunFile.sampleBackgrounds
                for df in sb.dataFiles
            ]
        )
        if not self.gudrunFile.purgeFile.excludeSampleAndCan:
            appendDfs(
                [
                    df
                    for sb in self.gudrunFile.sampleBackgrounds
                    for s in sb.samples
                    for df in s.dataFiles
                    if s.runThisSample
                ]
            )
            appendDfs(
                [
                    df
                    for sb in self.gudrunFile.sampleBackgrounds
                    for s in sb.samples
                    for c in s.containers
                    for df in c.dataFiles
                    if s.runThisSample
                ]
            )

        stepSize = math.ceil(100 / len(dataFiles))
        progress = 0
        for df in dataFiles:
            if df in stdout:
                progress += stepSize
        if (
            "Error" in stdout
            or "error" in stdout
            or "not found" in stdout
            or "does not exist" in stdout
        ):
            self.error = stdout
            return -1, False, -1
        elif dataFiles[-1] in stdout:
            try:
                lines = stdout.split("\n")
                targetLine = next(
                    (
                        s
                        for s in lines
                        if "spectra in" in s and dataFiles[-1] in s
                    )
                )
            except StopIteration:
                return progress, False, -1
            return 100, True, nthint(targetLine, 0)
        else:
            return progress, False, -1

    def progressPurge(self, stdout):
        progress, finished, detectors = self.progressIncrementPurge(stdout)
        if progress == -1:
            self.error = (
                f"An error occurred. See the following traceback"
                f" from purge_det\n{self.error}"
            )
            self.gudrunFile.purged = False
            self.cleanupRun()
            return
        progress += self.mainWidget.progressBar.value()
        self.mainWidget.progressBar.setValue(
            progress if progress <= 100 else 100
        )

        if finished:
            self.gudrunFile.purged = True
            thresh = self.gudrunFile.instrument.goodDetectorThreshold
            if thresh and detectors < thresh:
                self.warning = (
                    f"{detectors} detectors made it through the purge."
                    " The acceptable minimum for "
                    f"{self.gudrunFile.instrument.name.name} is {thresh}"
                )
            self.mainWidget.goodDetectorsLabel.setText(
                f"Number of Good Detectors: {detectors}"
            )
            self.cleanupRun()

    def procStarted(self):
        self.mainWidget.currentTaskLabel.setText(
            self.worker.PROCESS
        )
        self.mainWidget.stopTaskButton.setEnabled(True)
        self.previousProcTitle = self.mainWidget.currentTaskLabel.text()
        self.output = ""

    def procFinished(self):
        self.proc = None
        output = self.output
        if self.iterator:
            self.outputIterations[
                f"{self.iterator.iterationType} {self.iterator.nCurrent}"
            ] = self.output
            self.sampleSlots.setSample(self.sampleSlots.sample)
            output = self.outputIterations
            self.iterator = None
        if self.error:
            QMessageBox.critical(
                self.mainWidget, "GudPy Error", repr(self.error)
            )
            self.error = ""
            self.cleanupRun()
        if "purge_det" not in self.mainWidget.currentTaskLabel.text():
            try:
                self.updateResults()
            except ParserException:
                QMessageBox.warning(
                    self.mainWidget,
                    "GudPy Warning",
                    "The process did not entirely finish,"
                    " please check your parameters.",
                )
            self.outputSlots.setOutput(
                output, "gudrun_dcs", gudrunFile=self.gudrunFile
            )
        else:
            self.outputSlots.setOutput(
                output, "purge_det", gudrunFile=self.gudrunFile
            )
        self.outputIterations = {}
        self.output = ""
        if self.queue.empty():
            if self.warning:
                QMessageBox.warning(
                    self.mainWidget, "GudPy Warning", repr(self.warning)
                )
                self.warning = ""
            self.cleanupRun()
        if not self.queue.empty():
            args, kwargs = self.queue.get()
            self.makeProc(*args, **kwargs)
            # self.makeProc(*self.queue.get())

    def stopProc(self):
        self.queue = Queue()
        if self.proc:
            if self.proc.state() == QProcess.Running:
                self.cleanupRun()
                self.proc.kill()
        if self.workerThread:
            self.workerThread.requestInterruption()

    def viewInput(self):
        self.currentState = str(self.gudrunFile)
        viewInputDialog = ViewInputDialog(self.gudrunFile, self)
        viewInputDialog.widget.exec_()

    def handleAllPlotModeChanged(self, index):
        plotMode = self.mainWidget.allPlotComboBox.itemData(index)
        self.plotModes["All"] = plotMode
        if self.isPlotModeSplittable(plotMode):
            top, bottom = self.splitPlotMode(plotMode)
            self.handlePlotModeChanged(
                self.mainWidget.allSampleTopPlot.chart().plot, top
            )
            self.handlePlotModeChanged(
                self.mainWidget.allSampleBottomPlot.chart().plot, bottom
            )
            self.mainWidget.bottomPlotFrame.setVisible(True)
            self.mainWidget.allPlotSplitter.setSizes([1, 1])
        else:
            self.handlePlotModeChanged(
                self.mainWidget.allSampleTopPlot.chart().plot, plotMode
            )
            self.mainWidget.bottomPlotFrame.setVisible(False)
            self.mainWidget.allPlotSplitter.setSizes([1, 0])

    def handleSamplePlotModeChanged(self, index):
        plotMode = self.mainWidget.plotComboBox.itemData(index)
        self.plotModes[self.mainWidget.objectTree.currentObject()] = plotMode
        if self.isPlotModeSplittable(plotMode):
            top, bottom = self.splitPlotMode(plotMode)
            self.handlePlotModeChanged(
                self.mainWidget.sampleTopPlot.chart().plot, top
            )
            self.handlePlotModeChanged(
                self.mainWidget.sampleBottomPlot.chart().plot, bottom
            )
            self.mainWidget.bottomSamplePlotFrame.setVisible(True)
            self.mainWidget.samplePlotSplitter.setSizes([1, 1])
        else:
            self.handlePlotModeChanged(
                self.mainWidget.sampleTopPlot.chart().plot, plotMode
            )
            self.mainWidget.bottomSamplePlotFrame.setVisible(False)
            self.mainWidget.samplePlotSplitter.setSizes([1, 0])

    def handleContainerPlotModeChanged(self, index):
        plotMode = self.mainWidget.plotComboBox.itemData(index)
        self.plotModes[self.mainWidget.objectTree.currentObject()] = plotMode
        if self.isPlotModeSplittable(plotMode):
            top, bottom = self.splitPlotMode(plotMode)
            self.handlePlotModeChanged(
                self.mainWidget.containerTopPlot.chart().plot, top
            )
            self.handlePlotModeChanged(
                self.mainWidget.containerBottomPlot.chart().plot, bottom
            )
            self.mainWidget.bottomContainerPlotFrame.setVisible(True)
            self.mainWidget.containerPlotSplitter.setSizes([1, 1])
        else:
            self.handlePlotModeChanged(
                self.mainWidget.containerTopPlot.chart().plot, plotMode
            )
            self.mainWidget.bottomContainerPlotFrame.setVisible(False)
            self.mainWidget.containerPlotSplitter.setSizes([1, 0])

    @abstractmethod
    def isPlotModeSplittable(self, plotMode):
        return plotMode in SPLIT_PLOTS.keys()

    @abstractmethod
    def splitPlotMode(self, plotMode):
        return SPLIT_PLOTS[plotMode]

    def handlePlotModeChanged(self, plot, plotMode):
        plot(plotMode)

    def onException(self, cls, exception, tb):
        QMessageBox.critical(
            self.mainWidget,
            "GudPy Error",
            f"{''.join(traceback.format_exception(cls, exception, tb))}",
        )

    def export(self):
        exportDialog = ExportDialog(self.gudrunFile, self)
        exportDialog.widget.exec()

    def cleanup(self):
        self.stopProc()
        self.autosave()<|MERGE_RESOLUTION|>--- conflicted
+++ resolved
@@ -359,11 +359,7 @@
         self.containerSlots = ContainerSlots(self.mainWidget, self)
         self.outputSlots = OutputSlots(self.mainWidget, self)
         self.mainWidget.runPurge.triggered.connect(
-<<<<<<< HEAD
-            lambda: self.runPurge_(self.gudrunFile, dialog=True)
-=======
             lambda: self.runPurge(self.gudrunFile, dialog=True)
->>>>>>> f02fa0c4
         )
         self.mainWidget.runGudrun.triggered.connect(
             lambda: self.runGudrun(self.gudrunFile, self.procFinished)
@@ -949,10 +945,6 @@
         if not self.checkFilesExist_():
             return False
 
-<<<<<<< HEAD
-        if not self.gudrunFile.checkSaveLocation():
-            dirname = QFileDialog.getSaveFileName(
-=======
         if not self.gudrunFile.checkNormDataFiles():
             QMessageBox.warning(
                 self.mainWidget,
@@ -963,7 +955,6 @@
 
         if not self.gudrunFile.checkSaveLocation():
             dirname, _ = QFileDialog.getSaveFileName(
->>>>>>> f02fa0c4
                 self.mainWidget,
                 "Choose save location",
             )
@@ -1042,17 +1033,10 @@
     def runContainersAsSamples(self):
         if not self.prepareRun():
             return False
-<<<<<<< HEAD
 
         runContainersAsSamples = RunContainersAsSamples(self.gudrunFile)
         runContainersAsSamples.convertContainers()
 
-=======
-
-        runContainersAsSamples = RunContainersAsSamples(self.gudrunFile)
-        runContainersAsSamples.convertContainers()
-
->>>>>>> f02fa0c4
         self.runGudrun(
             runContainersAsSamples.gudrunFile,
             self.procFinished)
@@ -1078,11 +1062,7 @@
 
         if result == QMessageBox.Yes:
             # Run Purge and queue Gudrun after
-<<<<<<< HEAD
-            self.runPurge_(dialog=True, finished=lambda: self.runGudrun(
-=======
             self.runPurge(dialog=True, finished=lambda: self.runGudrun(
->>>>>>> f02fa0c4
                 self.gudrunFile, self.procFinished
             ))
             return False
@@ -1500,11 +1480,7 @@
             and not self.workerThread
         ):
             autosavePath = os.path.join(
-<<<<<<< HEAD
-                self.gudrunFile.inputFileDir,
-=======
                 self.gudrunFile.projectDir,
->>>>>>> f02fa0c4
                 self.gudrunFile.filename + ".autosave")
             self.gudrunFile.write_out(path=autosavePath)
 
@@ -1669,11 +1645,7 @@
             progress if progress <= 100 else 100
         )
 
-<<<<<<< HEAD
-    def runPurge_(self, finished=None, dialog=False) -> bool:
-=======
     def runPurge(self, finished=None, dialog=False) -> bool:
->>>>>>> f02fa0c4
         if dialog:
             self.setControlsEnabled(False)
             purgeDialog = PurgeDialog(self.gudrunFile, self)
@@ -1697,11 +1669,7 @@
         self.worker.finished.connect(self.workerThread.quit)
 
         if finished:
-<<<<<<< HEAD
-            self.worker.finished.connect(finished)
-=======
             self.workerThread.finished.connect(finished)
->>>>>>> f02fa0c4
 
         self.workerThread.start()
 
