from abc import abstractmethod
import os
import sys
import time
import math
import traceback
from queue import Queue
from collections.abc import Sequence
import re
from PySide6.QtCore import (
    QFile,
    QFileInfo,
    QTimer,
    QThread,
    QProcess,
    QElapsedTimer,
    QCoreApplication
)
from PySide6.QtGui import QPainter, QIcon
from PySide6.QtUiTools import QUiLoader
from PySide6.QtWidgets import (
    QDialogButtonBox,
    QFileDialog,
    QHBoxLayout,
    QLabel,
    QMainWindow,
    QMessageBox,
    QProgressBar,
    QPushButton,
    QSizePolicy,
    QStatusBar,
    QWidget,
    QMenu,
    QToolButton
)
from PySide6.QtCharts import QChartView

from core.single_param_iterator import SingleParamIterator
from core.composition_iterator import CompositionIterator
from core.density_iterator import DensityIterator
from core.radius_iterator import RadiusIterator
from core.sample import Sample
from core.container import Container
from core.thickness_iterator import ThicknessIterator
from gui.widgets.dialogs.export_dialog import ExportDialog
from gui.widgets.dialogs.iterate_composition_dialog import (
    CompositionIterationDialog
)
from gui.widgets.dialogs.iterate_density_dialog import (
    DensityIterationDialog
)
from gui.widgets.dialogs.iterate_inelasticity_subtractions_dialog import (
    WavelengthInelasticitySubtractionsIterationDialog
)
from gui.widgets.dialogs.iterate_radius_dialog import (
    RadiusIterationDialog
)
from gui.widgets.dialogs.iterate_thickness_dialog import (
    ThicknessIterationDialog
)
from gui.widgets.dialogs.iterate_tweak_factor_dialog import (
    TweakFactorIterationDialog
)
from gui.widgets.dialogs.purge_dialog import PurgeDialog
from gui.widgets.dialogs.view_input_dialog import ViewInputDialog
from gui.widgets.dialogs.missing_files_dialog import MissingFilesDialog
from gui.widgets.dialogs.composition_dialog import CompositionDialog
from gui.widgets.dialogs.view_output_dialog import ViewOutputDialog
from gui.widgets.dialogs.configuration_dialog import ConfigurationDialog
from gui.widgets.dialogs.composition_acceptance_dialog import (
    CompositionAcceptanceDialog
)
from gui.widgets.dialogs.modex_dialog import ModexDialog
from gui.widgets.core.gudpy_tree import GudPyTreeView
from gui.widgets.core.output_tree import OutputTreeView

from gui.widgets.tables.composition_table import CompositionTable
from gui.widgets.tables.ratio_composition_table import (
    RatioCompositionTable
)
from gui.widgets.tables.beam_profile_table import BeamProfileTable
from gui.widgets.tables.grouping_parameter_table import (
    GroupingParameterTable
)
from gui.widgets.tables.exponential_table import ExponentialTable
from gui.widgets.tables.resonance_table import ResonanceTable
from gui.widgets.tables.pulse_table import PulseTable
from gui.widgets.tables.spectra_table import SpectraTable
from gui.widgets.tables.event_table import EventTable
from gui.widgets.tables.components_table import ComponentsList
from gui.widgets.core.exponential_spinbox import ExponentialSpinBox
from gui.widgets.charts.chart import GudPyChart
from gui.widgets.charts.chartview import GudPyChartView
from gui.widgets.charts.beam_plot import BeamChart
from gui.widgets.charts.enums import PlotModes, SPLIT_PLOTS

from core.enums import Format, Geometry
from gui.widgets.slots.instrument_slots import InstrumentSlots
from gui.widgets.slots.beam_slots import BeamSlots
from gui.widgets.slots.component_slots import ComponentSlots
from gui.widgets.slots.normalisation_slots import NormalisationSlots
from gui.widgets.slots.container_slots import ContainerSlots
from gui.widgets.slots.sample_background_slots import SampleBackgroundSlots
from gui.widgets.slots.sample_slots import SampleSlots
from gui.widgets.slots.output_slots import OutputSlots
from gui.widgets.resources import resources_rc  # noqa
from core.file_library import GudPyFileLibrary
from core.gudrun_file import GudrunFile
from core.exception import ParserException
from core import config
from core.tweak_factor_iterator import TweakFactorIterator
from core.wavelength_subtraction_iterator import (
    WavelengthSubtractionIterator
)
from core.run_containers_as_samples import RunContainersAsSamples
from core.run_individual_files import RunIndividualFiles
from core.gud_file import GudFile
from core.utils import breplace, nthint
from gui.widgets.core.worker import CompositionWorker


class GudPyMainWindow(QMainWindow):
    """
    Class to represent the GudPyMainWindow. Inherits QMainWindow.
    This is the main window for the GudPy application.

    ...

    Attributes
    ----------
    gudrunFile : GudrunFile
        GudrunFile object currently associated with the application.
    clipboard : SampleBackground | Sample | Container
        Stores copied objects.
    iterator : TweakFactorIterator | WavelengthSubtractionIterator
        Iterator to use in iterations.
    Methods
    -------
    initComponents()
        Loads the UI file for the GudPyMainWindow
    loadInputFile_()
        Loads an input file.
    saveInputFile()
        Saves the current GudPy file.
    updateFromFile()
        Updates from the original input file.
    updateGeometries()
        Updates geometries across objects.
    updateCompositions()
        Updates compositions across objects
        Deletes the current object.
    exit_()
        Exits
    """
    def __init__(self):
        """
        Constructs all the necessary attributes for the GudPyMainWindow object.
        Calls initComponents() to load the UI file.
        """
        super(GudPyMainWindow, self).__init__()
        self.gudrunFile = None
        self.modified = False
        self.clipboard = None
        self.iterator = None
        self.queue = Queue()
        self.results = {}
        self.allPlots = []
        self.plotModes = {}
        self.proc = None
        self.output = ""
        self.modexOutput = {}
        self.outputIterations = {}
        self.previousProcTitle = ""
        self.error = ""
        self.cwd = os.getcwd()
        self.warning = ""
        self.worker = None
        self.workerThread = None
        self.initComponents()
        self.timer = QTimer(self)
        self.timer.setSingleShot(True)
        self.timer.timeout.connect(self.autosave)

    def initComponents(self):
        """
        Loads the UI file for the GudPyMainWindow.
        """
        if hasattr(sys, '_MEIPASS'):
            uifile = QFile(
                os.path.join(
                    sys._MEIPASS, "../ui_files", "mainWindow.ui"
                )
            )
            current_dir = os.path.sep
        else:
            current_dir = os.path.dirname(os.path.realpath(__file__))
            uifile = QFile(
                os.path.join(
                    current_dir, "../ui_files", "mainWindow.ui"
                )
            )

        loader = QUiLoader()
        loader.registerCustomWidget(GudPyTreeView)
        loader.registerCustomWidget(OutputTreeView)
        loader.registerCustomWidget(GroupingParameterTable)
        loader.registerCustomWidget(BeamProfileTable)
        loader.registerCustomWidget(CompositionTable)
        loader.registerCustomWidget(RatioCompositionTable)
        loader.registerCustomWidget(ExponentialTable)
        loader.registerCustomWidget(ResonanceTable)
        loader.registerCustomWidget(PulseTable)
        loader.registerCustomWidget(SpectraTable)
        loader.registerCustomWidget(EventTable)
        loader.registerCustomWidget(ComponentsList)
        loader.registerCustomWidget(CompositionIterationDialog)
        loader.registerCustomWidget(DensityIterationDialog)
        loader.registerCustomWidget(
            WavelengthInelasticitySubtractionsIterationDialog
        )
        loader.registerCustomWidget(RadiusIterationDialog)
        loader.registerCustomWidget(ThicknessIterationDialog)
        loader.registerCustomWidget(TweakFactorIterationDialog)
        loader.registerCustomWidget(PurgeDialog)
        loader.registerCustomWidget(ViewInputDialog)
        loader.registerCustomWidget(ViewOutputDialog)
        loader.registerCustomWidget(ExportDialog)
        loader.registerCustomWidget(CompositionDialog)
        loader.registerCustomWidget(ConfigurationDialog)
        loader.registerCustomWidget(CompositionAcceptanceDialog)
        loader.registerCustomWidget(ModexDialog)
        loader.registerCustomWidget(ExponentialSpinBox)
        loader.registerCustomWidget(GudPyChartView)
        self.mainWidget = loader.load(uifile)

        self.mainWidget.statusBar_ = QStatusBar(self)
        self.mainWidget.statusBarWidget = QWidget(self.mainWidget.statusBar_)
        self.mainWidget.statusBarLayout = QHBoxLayout(
            self.mainWidget.statusBarWidget
        )
        self.mainWidget.currentTaskLabel = QLabel(
            self.mainWidget.statusBarWidget
        )
        self.mainWidget.currentTaskLabel.setText("No task running.")
        self.mainWidget.currentTaskLabel.setSizePolicy(
            QSizePolicy(QSizePolicy.Minimum, QSizePolicy.Preferred)
        )
        self.mainWidget.stopTaskButton = QToolButton(
            self.mainWidget.statusBarWidget
        )
        self.mainWidget.stopTaskButton.setIcon(
            QIcon(":/icons/stop")
        )
        self.mainWidget.stopTaskButton.clicked.connect(
            self.stopProc
        )
        self.mainWidget.stopTaskButton.setEnabled(False)

        self.mainWidget.stopTaskButton.setSizePolicy(
            QSizePolicy(QSizePolicy.Minimum, QSizePolicy.Preferred)
        )

        self.mainWidget.progressBar = QProgressBar(
            self.mainWidget.statusBarWidget
        )
        self.mainWidget.progressBar.setSizePolicy(
            QSizePolicy(QSizePolicy.Expanding, QSizePolicy.Preferred)
        )
        self.mainWidget.progressBar.setTextVisible(False)
        self.mainWidget.statusBarLayout.addWidget(
            self.mainWidget.currentTaskLabel
        )
        self.mainWidget.statusBarLayout.addWidget(
            self.mainWidget.stopTaskButton
        )
        self.mainWidget.statusBarLayout.addWidget(self.mainWidget.progressBar)
        self.mainWidget.statusBarWidget.setLayout(
            self.mainWidget.statusBarLayout
        )
        self.mainWidget.statusBar_.addWidget(self.mainWidget.statusBarWidget)
        self.mainWidget.setStatusBar(self.mainWidget.statusBar_)

        self.mainWidget.beamPlot = QChartView(
            self.mainWidget
        )
        self.mainWidget.beamPlot.setRenderHint(QPainter.Antialiasing)

        self.mainWidget.beamProfileLayout.insertWidget(
            1, self.mainWidget.beamPlot
        )

        self.mainWidget.beamChart = BeamChart()

        self.mainWidget.beamPlot.setChart(self.mainWidget.beamChart)

        self.mainWidget.sampleTopPlot = GudPyChartView(
            self.mainWidget
        )

        self.mainWidget.topPlotLayout.addWidget(
            self.mainWidget.sampleTopPlot
        )

        self.mainWidget.sampleBottomPlot = GudPyChartView(self.mainWidget)

        self.mainWidget.bottomPlotLayout.addWidget(
            self.mainWidget.sampleBottomPlot
        )

        self.mainWidget.bottomSamplePlotFrame.setVisible(False)

        self.mainWidget.containerTopPlot = GudPyChartView(
            self.mainWidget
        )

        self.mainWidget.topContainerPlotLayout.addWidget(
            self.mainWidget.containerTopPlot
        )

        self.mainWidget.containerBottomPlot = GudPyChartView(
            self.mainWidget
        )

        self.mainWidget.bottomContainerPlotLayout.addWidget(
            self.mainWidget.containerBottomPlot
        )

        self.mainWidget.bottomContainerPlotFrame.setVisible(False)

        self.mainWidget.allSampleTopPlot = GudPyChartView(
            self.mainWidget
        )

        self.mainWidget.topAllPlotLayout.addWidget(
            self.mainWidget.allSampleTopPlot
        )

        self.mainWidget.allSampleBottomPlot = GudPyChartView(self.mainWidget)

        self.mainWidget.bottomAllPlotLayout.addWidget(
            self.mainWidget.allSampleBottomPlot
        )

        self.mainWidget.bottomPlotFrame.setVisible(False)

        for plotMode in [
            plotMode for plotMode in PlotModes
            if plotMode not in [
                PlotModes.SF, PlotModes.SF_RDF,
                PlotModes.SF_CANS, PlotModes.SF_RDF_CANS
            ]
        ]:
            self.mainWidget.allPlotComboBox.addItem(plotMode.name, plotMode)

        self.mainWidget.allPlotComboBox.currentIndexChanged.connect(
            self.handleAllPlotModeChanged
        )

        for plotMode in [
            plotMode for plotMode in PlotModes
            if "(Cans)" not in plotMode.name
        ]:
            self.mainWidget.plotComboBox.addItem(plotMode.name, plotMode)

        self.mainWidget.plotComboBox.currentIndexChanged.connect(
            self.handleSamplePlotModeChanged
        )

        for plotMode in [
            plotMode for plotMode in PlotModes if "(Cans)" in plotMode.name
        ]:
            self.mainWidget.containerPlotComboBox.addItem(
                plotMode.name, plotMode
            )

        self.mainWidget.containerPlotComboBox.currentIndexChanged.connect(
            self.handleContainerPlotModeChanged
        )

        self.mainWidget.setWindowTitle("GudPy")
        self.mainWidget.show()
        self.instrumentSlots = InstrumentSlots(self.mainWidget, self)
        self.beamSlots = BeamSlots(self.mainWidget, self)
        self.componentSlots = ComponentSlots(self.mainWidget, self)
        self.normalisationSlots = NormalisationSlots(self.mainWidget, self)
        self.sampleBackgroundSlots = SampleBackgroundSlots(
            self.mainWidget, self
        )
        self.sampleSlots = SampleSlots(self.mainWidget, self)
        self.containerSlots = ContainerSlots(self.mainWidget, self)
        self.outputSlots = OutputSlots(self.mainWidget, self)
        self.mainWidget.runPurge.triggered.connect(
            self.runPurge_
        )
        self.mainWidget.runGudrun.triggered.connect(
            self.runGudrun_
        )

        self.mainWidget.iterateInelasticitySubtractions.triggered.connect(
            lambda: self.iterateGudrun(
                WavelengthInelasticitySubtractionsIterationDialog,
                "iterateInelasticitySubtractionsDialog"
            )
        )

        self.mainWidget.iterateTweakFactor.triggered.connect(
            lambda: self.iterateGudrun(
                TweakFactorIterationDialog,
                "iterateTweakFactorDialog"
            )
        )

        self.mainWidget.iterateDensity.triggered.connect(
            lambda: self.iterateGudrun(
                DensityIterationDialog,
                "iterateDensityDialog"
            )
        )

        self.mainWidget.iterateThickness.triggered.connect(
            lambda: self.iterateGudrun(
                ThicknessIterationDialog,
                "iterateThicknessDialog"
            )
        )

        self.mainWidget.iterateRadius.triggered.connect(
            lambda: self.iterateGudrun(
                RadiusIterationDialog,
                "iterateRadiusDialog"
            )
        )

        self.mainWidget.iterateComposition.triggered.connect(
            lambda: self.iterateGudrun(
                CompositionIterationDialog,
                "iterateCompositionDialog"
            )
        )

        self.mainWidget.runContainersAsSamples.triggered.connect(
            self.runContainersAsSamples
        )

        self.mainWidget.runFilesIndividually.triggered.connect(
            self.runFilesIndividually
        )

        self.mainWidget.checkFilesExist.triggered.connect(
            self.checkFilesExist_
        )

        self.mainWidget.runModex.triggered.connect(
            self.modex
        )

        self.mainWidget.save.triggered.connect(self.saveInputFile)

        self.mainWidget.saveAs.triggered.connect(self.saveInputFileAs)

        self.mainWidget.viewLiveInputFile.triggered.connect(
            self.viewInput
        )

        self.mainWidget.insertSampleBackground.triggered.connect(
            self.mainWidget.objectTree.insertSampleBackground
        )

        self.mainWidget.insertSample.triggered.connect(
            self.mainWidget.objectTree.insertSample
        )

        self.mainWidget.insertDefaultContainer.triggered.connect(
            self.mainWidget.objectTree.insertContainer
        )

        actionMap = {
            name:
            lambda:
            self.mainWidget.objectTree.insertContainer(
                container=Container(
                    config=path
                )
            )
            for name, path in config.containerConfigurations.items()
        }
        insertContainerFromTemplate = QMenu(
            "From Template..",
            self.mainWidget.insertContainerMenu
        )
        for name, action in actionMap.items():
            insertContainerFromTemplate.addAction(name, action)

        self.mainWidget.insertContainerMenu.addMenu(
            insertContainerFromTemplate
        )

        self.mainWidget.copy.triggered.connect(
            self.mainWidget.objectTree.copy
        )
        self.mainWidget.cut.triggered.connect(
            self.mainWidget.objectTree.cut
        )
        self.mainWidget.paste.triggered.connect(
            self.mainWidget.objectTree.paste
        )
        self.mainWidget.delete_.triggered.connect(
            self.mainWidget.objectTree.del_
        )

        self.mainWidget.loadInputFile.triggered.connect(
            self.loadInputFile_
        )

        self.mainWidget.new_.triggered.connect(
            self.newInputFile
        )

        self.mainWidget.objectStack.currentChanged.connect(
            self.updateComponents
        )

        self.mainWidget.exportArchive.triggered.connect(self.export)

        self.mainWidget.exit.triggered.connect(self.exit_)

        self.setActionsEnabled(False)
        self.mainWidget.tabWidget.setVisible(False)
        self.setWindowModified(False)

    def tryLoadAutosaved(self, path):
        dir_ = os.path.dirname(path)
        for f in os.listdir(dir_):
            if os.path.abspath(f) == path + ".autosave":

                if str(GudrunFile(path))[:-5] == str(GudrunFile(f))[:-5]:
                    return path

                autoFileInfo = QFileInfo(f)
                autoLastModified = autoFileInfo.lastModified()

                fileInfo = QFileInfo(path)
                lastModified = fileInfo.lastModified()

                if autoLastModified > lastModified:
                    messageBox = QMessageBox(self.mainWidget)
                    messageBox.setWindowTitle("Autosave found")
                    messageBox.setText(
                        f"Found autosaved file: {os.path.abspath(f)}.\n"
                        f"This file is newer ({autoLastModified.toString()})"
                        f" than the loaded file"
                        f" ({lastModified.toString()}).\n"
                        f"Would you like to load the autosaved file instead?"
                    )
                    messageBox.addButton(QMessageBox.No)
                    messageBox.addButton(QMessageBox.Yes)
                    result = messageBox.exec()
                    if result == messageBox.Yes:
                        return os.path.abspath(f)
                    else:
                        return path
                else:
                    return path
        return path

    def updateWidgets(self, fromFile=False):
        if fromFile:
            self.gudrunFile = GudrunFile(path=self.gudrunFile.path)
        self.mainWidget.gudrunFile = self.gudrunFile
        self.mainWidget.tabWidget.setVisible(True)
        self.instrumentSlots.setInstrument(self.gudrunFile.instrument)
        self.beamSlots.setBeam(self.gudrunFile.beam)
        self.componentSlots.setComponents(config.components)
        self.normalisationSlots.setNormalisation(self.gudrunFile.normalisation)

        if len(self.gudrunFile.sampleBackgrounds):
            self.sampleBackgroundSlots.setSampleBackground(
                self.gudrunFile.sampleBackgrounds[0]
            )

            if len(self.gudrunFile.sampleBackgrounds[0].samples):
                self.sampleSlots.setSample(
                    self.gudrunFile.sampleBackgrounds[0].
                    samples[0]
                )

                if len(
                    self.gudrunFile.sampleBackgrounds[0].
                    samples[0].containers
                ):
                    self.containerSlots.setContainer(
                        self.gudrunFile.sampleBackgrounds[0]
                        .samples[0].containers[0]
                    )
        self.setActionsEnabled(True)
        self.mainWidget.objectTree.buildTree(self.gudrunFile, self)
        self.updateResults()

    def loadInputFile_(self):
        """
        Opens a QFileDialog to load an input file.
        """
        filename, _ = QFileDialog.getOpenFileName(
            self,
            "Select Input file for GudPy",
            ".",
            "YAML (*.yaml);;Gudrun Compatible "
            "(*.txt);;Sample Parameters (*.sample)"
        )
        if filename:
            try:
                if self.gudrunFile:
                    del self.gudrunFile
                path = self.tryLoadAutosaved(filename)
                self.gudrunFile = GudrunFile(path=path)
                self.updateWidgets()
                self.mainWidget.setWindowTitle(self.gudrunFile.path + " [*]")
            except ParserException as e:
                QMessageBox.critical(self.mainWidget, "GudPy Error", str(e))

    def saveInputFile(self):
        """
        Saves the current state of the input file.
        """
        if not self.gudrunFile.path:
            self.saveInputFileAs()
        else:
            self.gudrunFile.save()
            self.setUnModified()

    def saveInputFileAs(self):
        """
        Saves the current state of the input file as...
        """
        filename, filter = QFileDialog.getSaveFileName(
            self,
            "Save input file as..", ".",
            "YAML (*.yaml);;Gudrun Compatible (*.txt)"
        )
        if filename:
            ext = re.search(r'\((.+?)\)', filter).group(1).replace('*', '')
            fmt = Format.TXT if ext == ".txt" else Format.YAML
            if filter and sys.platform.startswith("linux"):
                filename += ext
            if os.path.basename(filename) == "txt":
                QMessageBox.warning(
                    self.mainWidget,
                    "GudPy Warning",
                    f"Cannot save to {filename}, txt is reserved."
                )
                return
            self.gudrunFile.instrument.GudrunInputFileDir = (
                os.path.dirname(os.path.abspath(filename))
            )
            self.gudrunFile.path = filename
            self.gudrunFile.save(path=filename, format=fmt)
            self.setUnModified()

    def newInputFile(self):
        if self.gudrunFile:
            del self.gudrunFile
        self.gudrunFile = GudrunFile()
        configurationDialog = ConfigurationDialog(self)
        result = configurationDialog.widget.exec()
        if not configurationDialog.cancelled and result:
            self.gudrunFile.instrument = GudrunFile(
                configurationDialog.configuration, config=True
            ).instrument
            self.updateWidgets()

    def updateFromFile(self):
        """
        Calls updateFromFile(), to update the UI.
        """
        try:
            self.updateWidgets(fromFile=True)
        except ParserException as e:
            QMessageBox.critical(
                self.mainWidget,
                "GudPy Error",
                f"An error occured reverting to the previous state.\n{str(e)}"
            )
            with open(self.gudrunFile.path, "w", encoding="utf-8") as fp:
                fp.write(str(self.currentState))

    def updateGeometries(self):
        """
        Iteratively updates geometries of objects,
        where the Geometry is SameAsBeam.
        """
        if self.gudrunFile.normalisation.geometry == Geometry.SameAsBeam:
            self.normalisationSlots.widgetsRefreshing = True
            self.mainWidget.geometryInfoStack.setCurrentIndex(
                config.geometry.value
            )
            self.widgetsRefreshing = False
        for i, sampleBackground in enumerate(
            self.gudrunFile.sampleBackgrounds
        ):
            for j, sample in enumerate(sampleBackground.samples):
                self.gudrunFile.sampleBackgrounds[i].samples[j].geometry = (
                    config.geometry
                )
                for k in range(len(sample.containers)):
                    sample = self.gudrunFile.sampleBackgrounds[i].samples[j]
                    sample.containers[k].geometry = config.geometry

    def updateCompositions(self):
        """
        Iteratively shares compositions between objects,
        for copying and pasting compositions between eachother.
        """
        self.mainWidget.normalisationCompositionTable.farmCompositions()
        self.mainWidget.sampleCompositionTable.farmCompositions()
        self.mainWidget.sampleRatioCompositionTable.farmCompositions()
        self.mainWidget.containerCompositionTable.farmCompositions()

    def focusResult(self):
        if (
            self.mainWidget.objectStack.currentIndex() == 5
            and isinstance(
                self.mainWidget.objectTree.currentObject(), Sample
            )
        ):
            try:
                topPlot, bottomPlot, gudFile = (
                    self.results[self.mainWidget.objectTree.currentObject()]
                )
            except KeyError:
                self.updateSamples()
                topPlot, bottomPlot, gudFile = (
                    self.results[self.mainWidget.objectTree.currentObject()]
                )
            self.mainWidget.sampleTopPlot.setChart(
                topPlot
            )
            self.mainWidget.sampleBottomPlot.setChart(
                bottomPlot
            )

            plotsMap = {
                PlotModes.SF: 0,
                PlotModes.SF_MINT01: 1,
                PlotModes.SF_MDCS01: 2,
                PlotModes.RDF: 3,
                PlotModes.SF_RDF: 4,
                PlotModes.SF_MINT01_RDF: 5,
                PlotModes.SF_MDCS01_RDF: 6
            }

            if (
                self.mainWidget.objectTree.currentObject()
                in self.plotModes.keys()
            ):
                self.mainWidget.plotComboBox.setCurrentIndex(
                    plotsMap[
                        self.plotModes[
                            self.mainWidget.objectTree.currentObject()
                        ]
                    ]
                )
            else:
                self.mainWidget.plotComboBox.setCurrentIndex(0)

            if gudFile:
                dcsLevel = gudFile.averageLevelMergedDCS
                self.mainWidget.dcsLabel.setText(
                    f"DCS Level: {dcsLevel}"
                )
                self.mainWidget.resultLabel.setText(gudFile.output)
                if gudFile.err:
                    self.mainWidget.resultLabel.setStyleSheet(
                        "background-color: red"
                    )
                else:
                    self.mainWidget.resultLabel.setStyleSheet(
                        "background-color: green"
                    )

                tweakFactor = gudFile.suggestedTweakFactor
                self.mainWidget.suggestedTweakFactorLabel.setText(
                    f"Suggested Tweak Factor: {tweakFactor}"
                )
            else:
                self.mainWidget.dcsLabel.setText(
                    "DCS Level"
                )
                self.mainWidget.resultLabel.setText("Error")
                self.mainWidget.resultLabel.setStyleSheet(
                    ""
                )
                self.mainWidget.suggestedTweakFactorLabel.setText(
                    "Suggested Tweak Factor"
                )
        elif (
            self.mainWidget.objectStack.currentIndex() == 6
            and isinstance(
                self.mainWidget.objectTree.currentObject(), Container
            )
        ):
            try:
                topPlot, bottomPlot, gudFile = (
                    self.results[self.mainWidget.objectTree.currentObject()]
                )
            except KeyError:
                self.updateSamples()
                topPlot, bottomPlot, gudFile = (
                    self.results[self.mainWidget.objectTree.currentObject()]
                )
            if sum(
                [
                    *[s.count() for s in topPlot.series()],
                    *[s.count() for s in bottomPlot.series()]
                ]
            ):
                self.mainWidget.containerSplitter.setSizes([2, 1])
            else:
                self.mainWidget.containerSplitter.setSizes([1, 0])

            self.mainWidget.containerTopPlot.setChart(
                topPlot
            )
            self.mainWidget.containerBottomPlot.setChart(
                bottomPlot
            )

            plotsMap = {
                PlotModes.SF_CANS: 0,
                PlotModes.SF_MINT01_CANS: 1,
                PlotModes.SF_MDCS01_CANS: 2,
                PlotModes.RDF_CANS: 3,
                PlotModes.SF_RDF_CANS: 4,
                PlotModes.SF_MINT01_RDF_CANS: 5,
                PlotModes.SF_MDCS01_RDF_CANS: 6
            }

            if (
                self.mainWidget.objectTree.currentObject()
                in self.plotModes.keys()
            ):
                self.mainWidget.plotComboBox.setCurrentIndex(
                    plotsMap[
                        self.plotModes[
                            self.mainWidget.objectTree.currentObject()
                        ]
                    ]
                )
            else:
                self.mainWidget.plotComboBox.setCurrentIndex(0)

            if gudFile:
                dcsLevel = gudFile.averageLevelMergedDCS
                self.mainWidget.containerDcsLabel.setText(
                    f"DCS Level: {dcsLevel}"
                )
                self.mainWidget.containerResultLabel.setText(gudFile.output)
                if gudFile.err:
                    self.mainWidget.containerResultLabel.setStyleSheet(
                        "background-color: red"
                    )
                else:
                    self.mainWidget.containerResultLabel.setStyleSheet(
                        "background-color: green"
                    )

                tweakFactor = gudFile.suggestedTweakFactor
                self.mainWidget.containerSuggestedTweakFactorLabel.setText(
                    f"Suggested Tweak Factor: {tweakFactor}"
                )

    def updateSamples(self):
        samples = [
            *self.mainWidget.objectTree.getSamples(),
            *self.mainWidget.objectTree.getContainers()
        ]
        for sample in samples:
            topChart = GudPyChart(
                self.gudrunFile
            )
            topChart.addSample(sample)
            bottomChart = GudPyChart(
                self.gudrunFile
            )
            bottomChart.addSample(sample)
            if sample not in self.plotModes.keys():
                plotMode = (
                    PlotModes.SF if isinstance(sample, Sample)
                    else PlotModes.SF_CANS
                )
                self.plotModes[sample] = plotMode
            plotMode = self.plotModes[sample]
            if self.isPlotModeSplittable(plotMode):
                top, bottom = self.splitPlotMode(plotMode)
                topChart.plot(top)
                bottomChart.plot(bottom)
            else:
                topChart.plot(plotMode)
            path = None
            if len(sample.dataFiles):
                path = breplace(
                    sample.dataFiles[0],
                    self.gudrunFile.instrument.dataFileType,
                    "gud"
                )
                if not os.path.exists(path):
                    path = os.path.join(
                        self.gudrunFile.instrument.GudrunInputFileDir, path
                    )
            gf = GudFile(path) if path and os.path.exists(path) else None
            self.results[sample] = [topChart, bottomChart, gf]

    def updateAllSamples(self):

        samples = [
            *self.mainWidget.objectTree.getSamples(),
            *self.mainWidget.objectTree.getContainers()
        ]
        if len(self.allPlots):
            allTopChart = GudPyChart(
                self.gudrunFile
            )
            allTopChart.addSamples(samples)
            allTopChart.plot(
                self.mainWidget.allPlotComboBox.itemData(
                    self.mainWidget.allPlotComboBox.currentIndex()
                )
            )
            allBottomChart = GudPyChart(
                self.gudrunFile
            )
            allBottomChart.addSamples(samples)
        else:
            allTopChart = GudPyChart(
                self.gudrunFile
            )
            allTopChart.addSamples(samples)
            allTopChart.plot(
                self.mainWidget.allPlotComboBox.itemData(
                    self.mainWidget.allPlotComboBox.currentIndex()
                )
            )
            allBottomChart = GudPyChart(
                self.gudrunFile
            )
            allBottomChart.addSamples(samples)
        self.allPlots = [allTopChart, allBottomChart]
        self.mainWidget.allSampleTopPlot.setChart(allTopChart)
        self.mainWidget.allSampleBottomPlot.setChart(allBottomChart)

    def updateResults(self):

        self.updateSamples()
        self.updateAllSamples()
        self.focusResult()

    def updateComponents(self):
        """
        Updates geometries and compositions.
        """
        self.updateGeometries()
        self.updateCompositions()
        self.focusResult()

    def exit_(self):
        """
        Exits GudPy - questions user if they want to save on exit or not.
        """
        messageBox = QMessageBox
        result = (
            messageBox.question(
                self.mainWidget, '',
                "Do you want to save?", messageBox.No | messageBox.Yes
            )
        )

        if result == messageBox.Yes:
            self.gudrunFile.write_out(overwrite=True)
        sys.exit(0)

<<<<<<< HEAD
    def makeProc(
        self, cmd, slot, dir_=None, func=None,
        args=None, started=None, finished=None
    ):
        if not started:
            started = self.procStarted
        if not finished:
            finished = self.procFinished
        if not dir_:
            dir_ = self.gudrunFile.instrument.GudrunInputFileDir
        self.proc = cmd
        self.proc.readyReadStandardOutput.connect(slot)
        self.proc.started.connect(started)
        self.proc.finished.connect(finished)
=======
    def makeProc(self, cmd, slot, finished=None, func=None, args=None):
        self.proc = cmd
        self.proc.readyReadStandardOutput.connect(slot)
        self.proc.started.connect(self.procStarted)
        self.proc.finished.connect(finished if finished else self.procFinished)
>>>>>>> 6b4f9cd7
        self.proc.setWorkingDirectory(
            dir_
        )
        if func:
            func(*args)
        self.proc.start()

    def runPurge_(self):
        if not self.checkFilesExist_():
            return
        self.setControlsEnabled(False)
        purgeDialog = PurgeDialog(self.gudrunFile, self)
        result = purgeDialog.widget.exec_()
        purge = purgeDialog.purge_det
        if isinstance(purge, Sequence):
            purge, func, args = purge
        if purgeDialog.cancelled or result == QDialogButtonBox.No:
            self.setControlsEnabled(True)
            self.queue = Queue()
        elif isinstance(purge, FileNotFoundError):
            QMessageBox.critical(
                self.mainWidget,
                "GudPy Error", "Couldn't find purge_det binary."
            )
            self.setControlsEnabled(True)
        elif not purge:
            self.setControlsEnabled(True)
        else:
            os.chdir(self.gudrunFile.instrument.GudrunInputFileDir)
            self.gudrunFile.purgeFile.write_out()
            self.makeProc(purge, self.progressPurge, func=func, args=args)

    def runGudrun_(self):
        if not self.checkFilesExist_():
            return
        self.setControlsEnabled(False)
        dcs = self.gudrunFile.dcs(
            path=os.path.join(
                self.gudrunFile.instrument.GudrunInputFileDir,
                self.gudrunFile.outpath
            ),
            headless=False
        )
        if isinstance(dcs, Sequence):
            dcs, func, args = dcs
        if isinstance(dcs, FileNotFoundError):
            QMessageBox.critical(
                self.mainWidget, "GudPy Error",
                "Couldn't find gudrun_dcs binary."
            )
        elif (
            not self.gudrunFile.purged
            and os.path.exists(
                os.path.join(
                    self.gudrunFile.instrument.GudrunInputFileDir,
                    'purge_det.dat'
                )
            )
        ):
            self.purgeOptionsMessageBox(
                dcs, self.runGudrunFinished, func, args,
                "purge_det.dat found, but wasn't run in this session. "
                "Continue?"
            )
        elif not self.gudrunFile.purged:
            self.purgeOptionsMessageBox(
                dcs, self.runGudrunFinished, func, args,
                "It looks like you may not have purged detectors. Continue?"
            )
        else:
<<<<<<< HEAD
            self.makeProc(dcs, self.progressDCS, func=func, args=args)
=======
            self.makeProc(
                dcs, self.progressDCS,
                self.runGudrunFinished,
                func=func, args=args
            )
>>>>>>> 6b4f9cd7

    def runContainersAsSamples(self):
        if not self.checkFilesExist_():
            return
        self.setControlsEnabled(False)
        runContainersAsSamples = RunContainersAsSamples(self.gudrunFile)
        dcs = runContainersAsSamples.runContainersAsSamples(
            path=os.path.join(
                self.gudrunFile.instrument.GudrunInputFileDir,
                self.gudrunFile.outpath
            ),
            headless=False
        )

        def finished():
            self.runGudrunFinished(
                runContainersAsSamples.gudrunFile
            )

        if isinstance(dcs, Sequence):
            dcs, func, args = dcs
        if isinstance(dcs, FileNotFoundError):
            QMessageBox.critical(
                self.mainWidget, "GudPy Error",
                "Couldn't find gudrun_dcs binary."
            )
        elif (
            not self.gudrunFile.purged
            and os.path.exists(
                os.path.join(
                    self.gudrunFile.instrument.GudrunInputFileDir,
                    'purge_det.dat'
                )
            )
        ):
            self.purgeOptionsMessageBox(
                dcs, finished, func, args,
                "purge_det.dat found, but wasn't run in this session. "
                "Continue?"
            )
        elif not self.gudrunFile.purged:
            self.purgeOptionsMessageBox(
                dcs, finished, func, args,
                "It looks like you may not have purged detectors. Continue?"
            )
        else:
            self.makeProc(
                dcs, self.progressDCS,
                finished=finished,
                func=func, args=args
            )

    def runFilesIndividually(self):
        if not self.checkFilesExist_():
            return
        self.setControlsEnabled(False)
        runIndividualFiles = RunIndividualFiles(self.gudrunFile)
        dcs = runIndividualFiles.gudrunFile.dcs(
            path=os.path.join(
                self.gudrunFile.instrument.GudrunInputFileDir,
                self.gudrunFile.outpath
            ),
            headless=False
        )

        def finished():
            self.runGudrunFinished(
                runIndividualFiles.gudrunFile
            )

        if isinstance(dcs, Sequence):
            dcs, func, args = dcs
        if isinstance(dcs, FileNotFoundError):
            QMessageBox.critical(
                self.mainWidget, "GudPy Error",
                "Couldn't find gudrun_dcs binary."
            )
        elif (
            not self.gudrunFile.purged
            and os.path.exists(
                os.path.join(
                    self.gudrunFile.instrument.GudrunInputFileDir,
                    'purge_det.dat'
                )
            )
        ):
            self.purgeOptionsMessageBox(
                dcs, finished, func, args,
                "purge_det.dat found, but wasn't run in this session. "
                "Continue?"
            )
        elif not self.gudrunFile.purged:
            self.purgeOptionsMessageBox(
                dcs, finished, func, args,
                "It looks like you may not have purged detectors. Continue?"
            )
        else:
<<<<<<< HEAD
            self.makeProc(dcs, self.progressDCS, func=func, args=args)
=======
            self.makeProc(
                dcs, self.progressDCS,
                finished=finished, func=func, args=args
            )
>>>>>>> 6b4f9cd7

    def purgeOptionsMessageBox(self, dcs, finished, func, args, text):
        messageBox = QMessageBox(self.mainWidget)
        messageBox.setWindowTitle("GudPy Warning")
        messageBox.setText(text)
        messageBox.addButton(QMessageBox.No)
        openPurgeDialog = QPushButton(
            "Open purge dialog", messageBox
        )
        purgeDefault = QPushButton(
            "Purge with default parameters", messageBox
        )

        messageBox.addButton(openPurgeDialog, QMessageBox.ApplyRole)
        messageBox.addButton(purgeDefault, QMessageBox.ApplyRole)

        messageBox.addButton(QMessageBox.Yes)
        result = messageBox.exec()

        if messageBox.clickedButton() == openPurgeDialog:
            self.purgeBeforeRunning(default=False)
        elif messageBox.clickedButton() == purgeDefault:
            self.purgeBeforeRunning()
        elif result == messageBox.Yes:
<<<<<<< HEAD
            self.makeProc(dcs, self.progressDCS, func=func, args=args)
=======
            self.makeProc(
                dcs, self.progressDCS,
                finished=finished,
                func=func, args=args
            )
>>>>>>> 6b4f9cd7
        else:
            messageBox.close()
            self.setControlsEnabled(True)

    def purgeBeforeRunning(self, default=True):
        self.setControlsEnabled(False)
        if default:
            purge_det = self.gudrunFile.purge(
                headless=False
            )
            if isinstance(purge_det, Sequence):
                purge, func, args = purge_det
                self.makeProc(purge, self.progressPurge, func=func, args=args)
            elif isinstance(purge_det, FileNotFoundError):
                QMessageBox.critical(
                    self.mainWidget,
                    "GudPy Error", "Couldn't find purge_det binary."
                )
                self.setControlsEnabled(True)
                return
        else:
            self.runPurge_()
        dcs = self.gudrunFile.dcs(
            path=os.path.join(
                self.gudrunFile.instrument.GudrunInputFileDir,
                self.gudrunFile.outpath
            ),
            headless=False
        )
        if isinstance(dcs, Sequence):
            dcs, func, args = dcs
        elif isinstance(dcs, FileNotFoundError):
            QMessageBox.critical(
                self.mainWidget, "GudPy Error",
                "Couldn't find gudrun_dcs binary."
            )
            self.setControlsEnabled(True)
            return
        self.queue.put(
            (
<<<<<<< HEAD
                (dcs, self.progressDCS),
                {"func": func, "args": args}
            )
        )

    def modex(self):
        self.setControlsEnabled(False)
        modexDialog = ModexDialog(self.gudrunFile, self.mainWidget)
        modexDialog.widget.exec()
        if modexDialog.cancelled or not modexDialog.preprocess:
            self.setControlsEnabled(True)
        else:
            tasks = modexDialog.preprocess
            for task in tasks[:-1]:
                func, args = task
                func(*args)

            self.proc = tasks[-1]
            self.proc.started.connect(self.modexStarted)
            self.proc.readyReadStandardOutput.connect(
                self.progressModexPreprocess
            )
            self.proc.readyReadStandardError.connect(self.errorModexPreprocess)
            self.proc.finished.connect(self.preprocessModexFinished)
            self.proc.start()

    def modexStarted(self):
        self.modexFiles = set()
        self.text = "Modulation Excitation Pre-processing"
        self.mainWidget.currentTaskLabel.setText(
            self.text
        )

    def progressModexPreprocess(self):
        data = self.proc.readAllStandardOutput()
        stdout = bytes(data).decode("utf8")
        _, _, data = stdout.partition("Finished processing: ")
        if data:
            self.modexFiles.add(data.split()[0])

        progress = re.findall(r'(\d+(?:\.\d+)?)%', stdout)
        if progress:
            self.mainWidget.progressBar.setValue(int(float(progress[-1])))

    def errorModexPreprocess(self):
        data = self.proc.readAllStandardError()
        stderr = bytes(data).decode("utf8")
        if stderr:
            self.error = (
                f"An error occurred. See the following traceback"
                f" from modulation_excitation\n{stderr}"
            )
            QMessageBox.critical(
                self.mainWidget, "GudPy Error",
                self.error
            )

    def progressModexProcess(self):
        progress = self.progressIncrementDCS(self.gudrunFile.modex.gudrunFile)
        progress /= self.nPulses
        progress += self.mainWidget.progressBar.value()
        self.mainWidget.progressBar.setValue(
            progress if progress <= 100 else 100
        )

    def preprocessModexFinished(self):
        self.modexFiles = list(self.modexFiles)
        self.nPulses = len(self.modexFiles)
        self.mainWidget.progressBar.setValue(0)
        if self.nPulses > 0:
            tasks = self.gudrunFile.modex.process(
                self.modexFiles, headless=False
            )
            self.text = "Modulation Excitation"
            self.mainWidget.currentTaskLabel.setText(
                self.text
            )
            self.queue = Queue()
            for t in tasks:
                self.queue.put(t)
            self.currentFile = 0
            self.keyMap = {
                n+1: os.path.splitext(os.path.basename(self.modexFiles[n]))[0]
                for n in range(len(self.modexFiles))
            }
            self.processPulse()
        else:
            self.setControlsEnabled(True)
            self.mainWidget.currentTaskLabel.setText("No task running.")

    def processPulse(self):
        task = self.queue.get()
        if isinstance(task[0], QProcess):
            dcs, func, args, dir_ = task
            self.makeProc(
                dcs, self.progressModexProcess,
                dir_=dir_, func=func, args=args,
                started=self.processPulseStarted,
                finished=self.processPulseFinished
            )
        else:
            func, args = task
            func(*args)
            self.modexFinished()

    def processPulseStarted(self):
        return

    def processPulseFinished(self):
        timer = QElapsedTimer()
        timer.start()
        while (timer.elapsed() < 5000):
            QCoreApplication.processEvents()
        self.modexOutput[self.currentFile+1] = self.output
        self.currentFile += 1
        self.output = ""
        func, args = self.queue.get()
        func(*args)
        if not self.queue.empty():
            self.processPulse()
        else:
            self.modexFinished()

    def modexFinished(self):
        self.setControlsEnabled(True)
        self.mainWidget.currentTaskLabel.setText("No task running.")
        self.mainWidget.progressBar.setValue(0)
        self.proc = None
        self.outputSlots.setOutput(
            self.modexOutput, "gudrun_dcs",
            gudrunFile=self.gudrunFile.modex.gudrunFile, keyMap=self.keyMap
        )
=======
                dcs, self.progressDCS,
                self.runGudrunFinished,
                func, args
            )
        )
>>>>>>> 6b4f9cd7

    def iterateGudrun(self, dialog, name):
        if not self.checkFilesExist_():
            return
        self.setControlsEnabled(False)
        iterationDialog = dialog(name, self.gudrunFile, self.mainWidget)
        iterationDialog.widget.exec()
        if iterationDialog.cancelled or not iterationDialog.iterator:
            self.setControlsEnabled(True)
        else:
            self.queue = iterationDialog.queue
            self.iterator = iterationDialog.iterator
            self.numberIterations = iterationDialog.numberIterations
            self.currentIteration = 0
            self.text = iterationDialog.text
            self.outputIterations = {}
            if isinstance(self.iterator, CompositionIterator):
                self.iterateByComposition()
            else:
                self.nextIterableProc()
            self.mainWidget.stopTaskButton.setEnabled(True)

    def finishedCompositionIteration(self, originalSample, updatedSample):
        self.compositionMap[originalSample] = updatedSample
        self.mainWidget.progressBar.setValue(
            int(
                (
                    self.currentIteration / self.totalIterations
                ) * 100
            )
        )
        if not self.queue.empty():
            self.nextCompositionIteration()
        else:
            self.finishedCompositionIterations()

    def finishedCompositionIterations(self):
        for original, new in self.compositionMap.items():
            dialog = CompositionAcceptanceDialog(new, self.mainWidget)
            result = dialog.widget.exec()
            if result:
                original.composition = new.composition
                if self.sampleSlots.sample == original:
                    self.sampleSlots.setSample(original)
        self.setControlsEnabled(True)
        self.mainWidget.progressBar.setValue(0)
        self.mainWidget.currentTaskLabel.setText("No task running.")
        self.queue = Queue()

    def startedCompositionIteration(self, sample):
        self.mainWidget.currentTaskLabel.setText(
            f"{self.text}"
            f" ({sample.name})"
        )

    def errorCompositionIteration(self, output):
        QMessageBox.critical(
            self.mainWidget, "GudPy Error",
            "An error occured whilst iterating by composition."
            " Please check the output to see what went wrong."
        )
        self.setControlsEnabled(True)
        self.mainWidget.currentTaskLabel.setText("No task running.")
        self.mainWidget.progressBar.setValue(0)
        self.outputSlots.setOutput(output, "gudrun_dcs")
        self.queue = Queue()

    def progressCompositionIteration(self, currentIteration):
        progress = (
            currentIteration / self.numberIterations
        ) * (self.currentIteration / self.totalIterations)
        self.mainWidget.progressBar.setValue(int(progress*100))

    def nextCompositionIteration(self):
        args, kwargs, sample = self.queue.get()
        self.worker = CompositionWorker(args, kwargs, sample, self.gudrunFile)
        self.worker.started.connect(self.startedCompositionIteration)
        self.workerThread = QThread()
        self.worker.moveToThread(self.workerThread)
        self.worker.finished.connect(self.workerThread.quit)
        self.worker.nextIteration.connect(self.progressCompositionIteration)
        self.workerThread.started.connect(self.worker.work)
        self.workerThread.start()
        self.worker.errorOccured.connect(self.errorCompositionIteration)
        self.worker.errorOccured.connect(self.workerThread.quit)
        self.worker.finished.connect(self.finishedCompositionIteration)
        self.currentIteration += 1

    def iterateByComposition(self):
        if not self.iterator.components:
            self.setControlsEnabled(True)
            return
        elif self.queue.empty():
            QMessageBox.warning(
                self.mainWidget,
                "GudPy Warning",
                "No iterations were queued."
                " It's likely no Samples selected for analysis"
                " use the Component(s) selected for iteration."
            )
            self.setControlsEnabled(True)
        else:
            self.compositionMap = {}
            self.totalIterations = len(
                [
                    s for sb in self.gudrunFile.sampleBackgrounds
                    for s in sb.samples
                    if s.runThisSample
                    and len(
                        [
                            wc for c in self.iterator.components
                            for wc in s.composition.weightedComponents
                            if wc.component.eq(c)
                        ]
                    )
                ]
            )
            self.nextCompositionIteration()

    def nextIteration(self):
        if self.error:
            self.proc.finished.connect(self.procFinished)
        if isinstance(self.iterator, TweakFactorIterator):
            self.gudrunFile.iterativeOrganise(
                f"IterateByTweakFactor_{self.currentIteration+1}"
            )
        elif isinstance(self.iterator, ThicknessIterator):
            self.gudrunFile.iterativeOrganise(
                f"IterateByThickness_{self.currentIteration+1}"
            )
        elif isinstance(self.iterator, RadiusIterator):
            self.gudrunFile.iterativeOrganise(
                f"IterateByRadius_{self.currentIteration+1}"
            )
        elif isinstance(self.iterator, DensityIterator):
            self.gudrunFile.iterativeOrganise(
                f"IterateByDensity_{self.currentIteration+1}"
            )
        if isinstance(
            self.iterator, (
                TweakFactorIterator, SingleParamIterator
            )
        ):
            time.sleep(1)
            self.iterator.performIteration(self.currentIteration)
            self.gudrunFile.write_out()
            self.outputIterations[self.currentIteration+1] = self.output
            self.outputSlots.setOutput(self.outputIterations, "gudrun_dcs")
        elif isinstance(self.iterator, WavelengthSubtractionIterator):
            time.sleep(1)
            if (self.currentIteration + 1) % 2 == 0:
                self.iterator.QIteration(self.currentIteration)
                self.gudrunFile.iterativeOrganise(
                    f"QIteration_{self.currentIteration+1}"
                )
            else:
                self.iterator.wavelengthIteration(self.currentIteration)
                if self.currentIteration == 0:
                    self.outputIterations[1] = self.output
                else:
                    self.outputIterations[self.currentIteration] = self.output
                self.gudrunFile.iterativeOrganise(
                    f"WavelengthIteration_{self.currentIteration+1}"
                )
            self.gudrunFile.write_out()

        if not self.queue.empty():
            self.nextIterableProc()
            self.currentIteration += 1
        else:
            self.procFinished()
        self.output = ""

    def nextIterableProc(self):
        if self.queue.empty():
            return
        self.proc, func, args = self.queue.get()
        self.proc.started.connect(self.iterationStarted)
        self.proc.finished.connect(self.nextIteration)
        self.proc.readyReadStandardOutput.connect(self.progressIteration)
        self.proc.started.connect(self.iterationStarted)
        self.proc.setWorkingDirectory(
            self.gudrunFile.instrument.GudrunInputFileDir
        )
        if func:
            func(*args)
        self.proc.start()

    def iterationStarted(self):
        if isinstance(
            self.iterator, (
                TweakFactorIterator, ThicknessIterator,
                RadiusIterator, DensityIterator
            )
        ):
            self.mainWidget.currentTaskLabel.setText(
                f"{self.text}"
                f" {self.currentIteration+1}/{self.numberIterations}"
            )
        elif isinstance(self.iterator, WavelengthSubtractionIterator):
            iteration = math.ceil((self.currentIteration+1)/2)
            self.mainWidget.currentTaskLabel.setText(
                f"{self.text}"
                f" {iteration}/{self.numberIterations}"
            )
        self.previousProcTitle = self.mainWidget.currentTaskLabel.text()

    def progressIteration(self):
        progress = self.progressIncrementDCS()
        if progress == -1:
            self.error = (
                f"An error occurred. See the following traceback"
                f" from gudrun_dcs\n{self.error}"
            )
            return
        if isinstance(
            self.iterator, (
                TweakFactorIterator, ThicknessIterator,
                RadiusIterator, DensityIterator
            )
        ):
            progress /= self.numberIterations
        elif isinstance(self.iterator, WavelengthSubtractionIterator):
            progress /= self.numberIterations
        progress += self.mainWidget.progressBar.value()
        self.mainWidget.progressBar.setValue(
            progress if progress <= 100 else 100
        )

    def checkFilesExist_(self):
        result = GudPyFileLibrary(self.gudrunFile).checkFilesExist()
        if not all(r[0] for r in result):
            unresolved = [r[1] for r in result if not r[0]]
            missingFilesDialog = MissingFilesDialog(
                unresolved, self.mainWidget
            )
            missingFilesDialog.widget.exec_()
            return False
        return True

    def autosave(self):
        if self.gudrunFile.path:
            autosavePath = self.gudrunFile.path + ".autosave"
            self.gudrunFile.write_out(path=autosavePath)

    def setModified(self):

        if not self.modified:
            if self.gudrunFile.path:
                self.modified = True
                self.mainWidget.setWindowModified(True)
                self.mainWidget.save.setEnabled(True)
        if not self.proc:
            self.timer.start(30000)

    def setUnModified(self):
        self.mainWidget.setWindowModified(False)
        self.modified = False
        self.mainWidget.save.setEnabled(False)

    def setControlsEnabled(self, state):
        self.mainWidget.instrumentPage.setEnabled(state)
        self.mainWidget.beamPage.setEnabled(state)
        self.mainWidget.componentPage.setEnabled(state)
        self.mainWidget.normalisationPage.setEnabled(state)
        self.mainWidget.sampleTab.setEnabled(state)
        self.mainWidget.advancedTab.setEnabled(state)
        self.mainWidget.containerPage.setEnabled(state)
        self.mainWidget.sampleBackgroundPage.setEnabled(state)
        self.mainWidget.objectTree.setContextEnabled(state)
        self.mainWidget.objectTree.model().setEnabled(state)
        self.setTreeActionsEnabled(state)

        self.mainWidget.runPurge.setEnabled(state)
        self.mainWidget.runGudrun.setEnabled(state)
        self.mainWidget.iterateGudrun.setEnabled(state)
        self.mainWidget.viewLiveInputFile.setEnabled(state)
        self.mainWidget.save.setEnabled(
            state &
            self.modified &
            len(self.gudrunFile.path) > 0
            if self.gudrunFile.path
            else False
        )
        self.mainWidget.saveAs.setEnabled(state)
        self.mainWidget.loadInputFile.setEnabled(state)
        self.mainWidget.exportArchive.setEnabled(state)
        self.mainWidget.new_.setEnabled(state)
        self.mainWidget.checkFilesExist.setEnabled(state)
        self.mainWidget.runContainersAsSamples.setEnabled(state)

    def setActionsEnabled(self, state):

        self.setTreeActionsEnabled(state)

        self.mainWidget.runPurge.setEnabled(state)
        self.mainWidget.runGudrun.setEnabled(state)
        self.mainWidget.iterateGudrun.setEnabled(state)
        self.mainWidget.checkFilesExist.setEnabled(state)
        self.mainWidget.runContainersAsSamples.setEnabled(state)

        self.mainWidget.viewLiveInputFile.setEnabled(state)
        self.mainWidget.save.setEnabled(
            state &
            self.modified
        )
        self.mainWidget.saveAs.setEnabled(state)
        self.mainWidget.exportArchive.setEnabled(state)

    def setTreeActionsEnabled(self, state):
        self.mainWidget.insertSampleBackground.setEnabled(state)
        self.mainWidget.insertSample.setEnabled(state)
        self.mainWidget.insertContainerMenu.setEnabled(state)
        self.mainWidget.copy.setEnabled(state)
        self.mainWidget.cut.setEnabled(state)
        self.mainWidget.paste.setEnabled(state)
        self.mainWidget.delete_.setEnabled(state)

<<<<<<< HEAD
    def progressIncrementDCS(self, gudrunFile=None):
        if not gudrunFile:
            gudrunFile = self.gudrunFile
=======
    def progressIncrementDCS(self):
        if not self.proc:
            return 0
>>>>>>> 6b4f9cd7
        data = self.proc.readAllStandardOutput()
        stdout = bytes(data).decode("utf8")
        self.output += stdout
        ERROR_KWDS = [
            "does not exist",
            "error",
            "Error"
        ]
        if [KWD for KWD in ERROR_KWDS if KWD in stdout]:
            self.error = stdout
            return -1
        # Number of GudPy objects.
        markers = (
            config.NUM_GUDPY_CORE_OBJECTS
            + len(gudrunFile.sampleBackgrounds)
            + sum(
                [
                    sum(
                        [
                            len(
                                [
                                    sample
                                    for sample in sampleBackground.samples
                                    if sample.runThisSample
                                ]
                                ),
                            *[
                                len(sample.containers)
                                for sample in sampleBackground.samples
                                if sample.runThisSample
                            ]
                        ]
                    ) for sampleBackground in gudrunFile.sampleBackgrounds
                ]
            )
        )
        stepSize = math.ceil(100/markers)
        progress = stepSize * sum(
            [
                stdout.count("Got to: INSTRUMENT"),
                stdout.count("Got to: BEAM"),
                stdout.count("Got to: NORMALISATION"),
                stdout.count("Got to: SAMPLE BACKGROUND"),
                stdout.count("Finished merging data for sample"),
                stdout.count("Got to: CONTAINER")
            ]
        )
        return progress

    def progressDCS(self):
        progress = self.progressIncrementDCS()
        if progress == -1:
            self.queue = Queue()
            self.error = (
                f"An error occurred. See the following traceback"
                f" from gudrun_dcs\n{self.error}"
            )
            return
        progress += self.mainWidget.progressBar.value()
        self.mainWidget.progressBar.setValue(
            progress if progress <= 100 else 100
        )

    def progressIncrementPurge(self):
        if not self.proc:
            return 0
        data = self.proc.readAllStandardOutput()
        stdout = bytes(data).decode("utf8")
        self.output += stdout
        dataFiles = [self.gudrunFile.instrument.groupFileName]

        def appendDfs(dfs):
            for df in dfs:
                dataFiles.append(df.replace(
                    self.gudrunFile.instrument.dataFileType, "grp")
                )

        appendDfs(self.gudrunFile.purgeFile.normalisationDataFiles[0])
        appendDfs(
            self.gudrunFile.purgeFile.normalisationBackgroundDataFiles[0]
        )
        for dfs, _ in self.gudrunFile.purgeFile.sampleBackgroundDataFiles:
            appendDfs(dfs)
        if not self.gudrunFile.purgeFile.excludeSampleAndCan:
            for dfs, _ in self.gudrunFile.purgeFile.sampleDataFiles:
                appendDfs(dfs)
            for dfs, _ in self.gudrunFile.purgeFile.containerDataFiles:
                appendDfs(dfs)

        stepSize = math.ceil(100/len(dataFiles))
        progress = 0
        for df in dataFiles:
            if df in stdout:
                progress += stepSize
        if "Error" in stdout or "error" in stdout or "not found" in stdout:
            self.error = stdout
            return -1, False, -1
        elif dataFiles[-1] in stdout:
            try:
                lines = stdout.split("\n")
                targetLine = next(
                    (
                        s for s in lines
                        if "spectra in" in s
                        and dataFiles[-1] in s
                    )
                )
            except StopIteration:
                return progress, False, -1
            return 100, True, nthint(targetLine, 0)
        else:
            return progress, False, -1

    def progressPurge(self):
        progress, finished, detectors = self.progressIncrementPurge()
        if progress == -1:
            self.error = (
                f"An error occurred. See the following traceback"
                f" from purge_det\n{self.error}"
            )
            self.gudrunFile.purged = False
            return
        progress += self.mainWidget.progressBar.value()
        self.mainWidget.progressBar.setValue(
            progress if progress <= 100 else 100
        )

        if finished:
            thresh = self.gudrunFile.instrument.goodDetectorThreshold
            if thresh and detectors < thresh:
                self.warning = (
                    f"{detectors} detectors made it through the purge."
                    " The acceptable minimum for "
                    f"{self.gudrunFile.instrument.name.name} is {thresh}"
                )
            self.mainWidget.goodDetectorsLabel.setText(
                f"Number of Good Detectors: {detectors}"
            )

    def procStarted(self):
        self.mainWidget.currentTaskLabel.setText(
            self.proc.program().split(os.path.sep)[-1]
        )
        self.mainWidget.stopTaskButton.setEnabled(True)
        self.previousProcTitle = self.mainWidget.currentTaskLabel.text()
        self.output = ""

    def runGudrunFinished(self, gudrunFile=None):
        if gudrunFile:
            gudrunFile.naiveOrganise()
        else:
            self.gudrunFile.naiveOrganise()
        self.procFinished()

    def procFinished(self):
        self.proc = None
        output = self.output
        if isinstance(
            self.iterator, (
                TweakFactorIterator, ThicknessIterator,
                RadiusIterator, DensityIterator
            )
        ):
            self.outputIterations[self.currentIteration+1] = self.output
            self.sampleSlots.setSample(self.sampleSlots.sample)
        if self.iterator:
            output = self.outputIterations
        self.iterator = None

        if self.error:
            QMessageBox.critical(
                self.mainWidget, "GudPy Error",
                self.error
            )
            self.error = ""
            self.queue = Queue()
        if self.queue.empty():
            if self.warning:
                QMessageBox.warning(
                    self.mainWidget, "GudPy Warning",
                    self.warning
                )
                self.warning = ""
            self.setControlsEnabled(True)
            self.mainWidget.stopTaskButton.setEnabled(False)
        if "purge_det" not in self.mainWidget.currentTaskLabel.text():
            try:
                self.updateResults()
            except ParserException:
                QMessageBox.warning(
                    self.mainWidget, "GudPy Warning",
                    "The process did not entirely finish,"
                    " please check your parameters."
                )
            self.outputSlots.setOutput(output, "gudrun_dcs")
        else:
            self.outputSlots.setOutput(output, "purge_det")
        self.outputIterations = {}
        self.output = ""
        self.mainWidget.currentTaskLabel.setText("No task running.")
        self.mainWidget.progressBar.setValue(0)
        if not self.queue.empty():
            args, kwargs = self.queue.get()
            self.makeProc(*args, **kwargs)
            # self.makeProc(*self.queue.get())

    def stopProc(self):
        self.queue = Queue()
        if self.proc:
            if self.proc.state() == QProcess.Running:
                self.proc.kill()
                self.procFinished()
        if self.workerThread:
            self.workerThread.requestInterruption()

    def viewInput(self):
        self.currentState = str(self.gudrunFile)
        viewInputDialog = ViewInputDialog(self.gudrunFile, self)
        viewInputDialog.widget.exec_()

    def handleAllPlotModeChanged(self, index):
        plotMode = self.mainWidget.allPlotComboBox.itemData(index)
        self.plotModes["All"] = plotMode
        if self.isPlotModeSplittable(plotMode):
            top, bottom = self.splitPlotMode(plotMode)
            self.handlePlotModeChanged(
                self.mainWidget.allSampleTopPlot.chart().plot, top
            )
            self.handlePlotModeChanged(
                self.mainWidget.allSampleBottomPlot.chart().plot, bottom
            )
            self.mainWidget.bottomPlotFrame.setVisible(True)
            self.mainWidget.allPlotSplitter.setSizes([1, 1])
        else:
            self.handlePlotModeChanged(
                self.mainWidget.allSampleTopPlot.chart().plot, plotMode
            )
            self.mainWidget.bottomPlotFrame.setVisible(False)
            self.mainWidget.allPlotSplitter.setSizes([1, 0])

    def handleSamplePlotModeChanged(self, index):
        plotMode = self.mainWidget.plotComboBox.itemData(index)
        self.plotModes[self.mainWidget.objectTree.currentObject()] = plotMode
        if self.isPlotModeSplittable(plotMode):
            top, bottom = self.splitPlotMode(plotMode)
            self.handlePlotModeChanged(
                self.mainWidget.sampleTopPlot.chart().plot, top
            )
            self.handlePlotModeChanged(
                self.mainWidget.sampleBottomPlot.chart().plot, bottom
            )
            self.mainWidget.bottomSamplePlotFrame.setVisible(True)
            self.mainWidget.samplePlotSplitter.setSizes([1, 1])
        else:
            self.handlePlotModeChanged(
                self.mainWidget.sampleTopPlot.chart().plot, plotMode
            )
            self.mainWidget.bottomSamplePlotFrame.setVisible(False)
            self.mainWidget.samplePlotSplitter.setSizes([1, 0])

    def handleContainerPlotModeChanged(self, index):
        plotMode = self.mainWidget.plotComboBox.itemData(index)
        self.plotModes[self.mainWidget.objectTree.currentObject()] = plotMode
        if self.isPlotModeSplittable(plotMode):
            top, bottom = self.splitPlotMode(plotMode)
            self.handlePlotModeChanged(
                self.mainWidget.containerTopPlot.chart().plot, top
            )
            self.handlePlotModeChanged(
                self.mainWidget.containerBottomPlot.chart().plot, bottom
            )
            self.mainWidget.bottomContainerPlotFrame.setVisible(True)
            self.mainWidget.containerPlotSplitter.setSizes([1, 1])
        else:
            self.handlePlotModeChanged(
                self.mainWidget.containerTopPlot.chart().plot, plotMode
            )
            self.mainWidget.bottomContainerPlotFrame.setVisible(False)
            self.mainWidget.containerPlotSplitter.setSizes([1, 0])

    @abstractmethod
    def isPlotModeSplittable(self, plotMode):
        return plotMode in SPLIT_PLOTS.keys()

    @abstractmethod
    def splitPlotMode(self, plotMode):
        return SPLIT_PLOTS[plotMode]

    def handlePlotModeChanged(self, plot, plotMode):
        plot(plotMode)

    def onException(self, cls, exception, tb):
        QMessageBox.critical(
            self.mainWidget,
            "GudPy Error",
            f"{''.join(traceback.format_exception(cls, exception, tb))}"
        )

    def export(self):
        exportDialog = ExportDialog(self.gudrunFile, self)
        exportDialog.widget.exec()<|MERGE_RESOLUTION|>--- conflicted
+++ resolved
@@ -977,7 +977,6 @@
             self.gudrunFile.write_out(overwrite=True)
         sys.exit(0)
 
-<<<<<<< HEAD
     def makeProc(
         self, cmd, slot, dir_=None, func=None,
         args=None, started=None, finished=None
@@ -992,13 +991,6 @@
         self.proc.readyReadStandardOutput.connect(slot)
         self.proc.started.connect(started)
         self.proc.finished.connect(finished)
-=======
-    def makeProc(self, cmd, slot, finished=None, func=None, args=None):
-        self.proc = cmd
-        self.proc.readyReadStandardOutput.connect(slot)
-        self.proc.started.connect(self.procStarted)
-        self.proc.finished.connect(finished if finished else self.procFinished)
->>>>>>> 6b4f9cd7
         self.proc.setWorkingDirectory(
             dir_
         )
@@ -1069,15 +1061,11 @@
                 "It looks like you may not have purged detectors. Continue?"
             )
         else:
-<<<<<<< HEAD
-            self.makeProc(dcs, self.progressDCS, func=func, args=args)
-=======
             self.makeProc(
-                dcs, self.progressDCS,
-                self.runGudrunFinished,
-                func=func, args=args
-            )
->>>>>>> 6b4f9cd7
+              dcs, self.progressDCS,
+              func=func, args=args
+              finished=self.runGudrunFinished
+            )
 
     def runContainersAsSamples(self):
         if not self.checkFilesExist_():
@@ -1175,14 +1163,11 @@
                 "It looks like you may not have purged detectors. Continue?"
             )
         else:
-<<<<<<< HEAD
-            self.makeProc(dcs, self.progressDCS, func=func, args=args)
-=======
             self.makeProc(
-                dcs, self.progressDCS,
-                finished=finished, func=func, args=args
-            )
->>>>>>> 6b4f9cd7
+              dcs, self.progressDCS,
+              func=func, args=args,
+              finished=finished
+            )
 
     def purgeOptionsMessageBox(self, dcs, finished, func, args, text):
         messageBox = QMessageBox(self.mainWidget)
@@ -1207,15 +1192,11 @@
         elif messageBox.clickedButton() == purgeDefault:
             self.purgeBeforeRunning()
         elif result == messageBox.Yes:
-<<<<<<< HEAD
-            self.makeProc(dcs, self.progressDCS, func=func, args=args)
-=======
             self.makeProc(
-                dcs, self.progressDCS,
-                finished=finished,
-                func=func, args=args
-            )
->>>>>>> 6b4f9cd7
+              dcs, self.progressDCS,
+              func=func, args=args,
+              finished=finished
+            )
         else:
             messageBox.close()
             self.setControlsEnabled(True)
@@ -1256,9 +1237,8 @@
             return
         self.queue.put(
             (
-<<<<<<< HEAD
                 (dcs, self.progressDCS),
-                {"func": func, "args": args}
+                {"func": func, "args": args, "finished": self.runGudrunFinished}
             )
         )
 
@@ -1389,13 +1369,6 @@
             self.modexOutput, "gudrun_dcs",
             gudrunFile=self.gudrunFile.modex.gudrunFile, keyMap=self.keyMap
         )
-=======
-                dcs, self.progressDCS,
-                self.runGudrunFinished,
-                func, args
-            )
-        )
->>>>>>> 6b4f9cd7
 
     def iterateGudrun(self, dialog, name):
         if not self.checkFilesExist_():
@@ -1714,15 +1687,11 @@
         self.mainWidget.paste.setEnabled(state)
         self.mainWidget.delete_.setEnabled(state)
 
-<<<<<<< HEAD
     def progressIncrementDCS(self, gudrunFile=None):
         if not gudrunFile:
             gudrunFile = self.gudrunFile
-=======
-    def progressIncrementDCS(self):
         if not self.proc:
             return 0
->>>>>>> 6b4f9cd7
         data = self.proc.readAllStandardOutput()
         stdout = bytes(data).decode("utf8")
         self.output += stdout
