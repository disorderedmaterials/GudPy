--- conflicted
+++ resolved
@@ -1579,33 +1579,7 @@
             func(*args)
         self.proc.start()
 
-<<<<<<< HEAD
     def checkFilesExist_(self):
-=======
-    def iterationStarted(self):
-        self.mainWidget.currentTaskLabel.setText(
-            f"{self.text}"
-            f" {(self.numberIterations + 1) - self.queue.qsize()}"
-            + f"/{self.numberIterations + 1}"
-        )
-        self.previousProcTitle = self.mainWidget.currentTaskLabel.text()
-
-    def progressIteration(self):
-        progress = self.progressIncrementDCS(self.gudrunFile)
-        if progress == -1:
-            self.error = (
-                f"An error occurred. See the following traceback"
-                f" from gudrun_dcs\n{self.error}"
-            )
-            return
-        progress /= self.numberIterations
-        progress += self.mainWidget.progressBar.value()
-        self.mainWidget.progressBar.setValue(
-            progress if progress <= 100 else 100
-        )
-
-    def checkFilesExist_(self, showSuccessDialog: bool = False):
->>>>>>> 81a8ce88
         result = GudPyFileLibrary(self.gudrunFile).checkFilesExist()
         if not all(r[0] for r in result[0]) or not all(r[0]
                                                        for r in result[1]):
@@ -1626,6 +1600,29 @@
                 "All files found!",
             )
         return True
+
+    def iterationStarted(self):
+        self.mainWidget.currentTaskLabel.setText(
+            f"{self.text}"
+            f" {(self.numberIterations + 1) - self.queue.qsize()}"
+            + f"/{self.numberIterations + 1}"
+        )
+        self.previousProcTitle = self.mainWidget.currentTaskLabel.text()
+
+    def progressIteration(self):
+        progress = self.progressIncrementDCS(self.gudrunFile)
+        if progress == -1:
+            self.error = (
+                f"An error occurred. See the following traceback"
+                f" from gudrun_dcs\n{self.error}"
+            )
+            return
+        progress /= self.numberIterations
+        progress += self.mainWidget.progressBar.value()
+        self.mainWidget.progressBar.setValue(
+            progress if progress <= 100 else 100
+        )
+
 
     def autosave(self):
         if (
