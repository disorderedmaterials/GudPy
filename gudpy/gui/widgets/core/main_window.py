--- conflicted
+++ resolved
@@ -1022,85 +1022,6 @@
             func(*args)
         self.proc.start()
 
-<<<<<<< HEAD
-=======
-    def runPurge_(self):
-        if not self.checkFilesExist_():
-            return
-        self.setControlsEnabled(False)
-        purgeDialog = PurgeDialog(self.gudrunFile, self)
-        result = purgeDialog.widget.exec_()
-        purge = purgeDialog.purge_det
-        if isinstance(purge, Sequence):
-            purge, func, args = purge
-        if purgeDialog.cancelled or result == QDialogButtonBox.No:
-            self.setControlsEnabled(True)
-            self.queue = Queue()
-        elif isinstance(purge, FileNotFoundError):
-            QMessageBox.critical(
-                self.mainWidget,
-                "GudPy Error",
-                "Couldn't find purge_det binary.",
-            )
-            self.setControlsEnabled(True)
-        elif not purge:
-            self.setControlsEnabled(True)
-        else:
-            os.chdir(self.gudrunFile.instrument.GudrunInputFileDir)
-            self.gudrunFile.purgeFile.write_out()
-            self.makeProc(purge, self.progressPurge, func=func, args=args)
-
-    def runGudrun_(self):
-        if not self.checkFilesExist_():
-            return
-        self.setControlsEnabled(False)
-        dcs = self.gudrunFile.dcs(
-            path=os.path.join(
-                self.gudrunFile.instrument.GudrunInputFileDir,
-                self.gudrunFile.outpath,
-            ),
-            headless=False,
-        )
-        if isinstance(dcs, Sequence):
-            dcs, func, args = dcs
-        if isinstance(dcs, FileNotFoundError):
-            QMessageBox.critical(
-                self.mainWidget,
-                "GudPy Error",
-                "Couldn't find gudrun_dcs binary.",
-            )
-            self.setControlsEnabled(True)
-        elif not self.gudrunFile.purged and os.path.exists(
-            os.path.join(
-                self.gudrunFile.instrument.GudrunInputFileDir, "purge_det.dat"
-            )
-        ):
-            self.purgeOptionsMessageBox(
-                dcs,
-                self.runGudrunFinished,
-                func,
-                args,
-                "purge_det.dat found, but wasn't run in this session. "
-                "Continue?",
-            )
-        elif not self.gudrunFile.purged:
-            self.purgeOptionsMessageBox(
-                dcs,
-                self.runGudrunFinished,
-                func,
-                args,
-                "It looks like you may not have purged detectors. Continue?",
-            )
-        else:
-            self.makeProc(
-                dcs,
-                self.progressDCS,
-                func=func,
-                args=args,
-                finished=self.runGudrunFinished,
-            )
-
->>>>>>> 5b2943a1
     def runContainersAsSamples(self):
         if not self.prepareRun():
             return False
@@ -1108,94 +1029,18 @@
         runContainersAsSamples = RunContainersAsSamples(self.gudrunFile)
         runContainersAsSamples.convertContainers()
 
-<<<<<<< HEAD
         self.runGudrun(
             runContainersAsSamples.gudrunFile,
             self.procFinished)
-=======
-        if isinstance(dcs, Sequence):
-            dcs, func, args = dcs
-        if isinstance(dcs, FileNotFoundError):
-            QMessageBox.critical(
-                self.mainWidget,
-                "GudPy Error",
-                "Couldn't find gudrun_dcs binary.",
-            )
-            self.setControlsEnabled(True)
-        elif not self.gudrunFile.purged and os.path.exists(
-            os.path.join(
-                self.gudrunFile.instrument.GudrunInputFileDir, "purge_det.dat"
-            )
-        ):
-            self.purgeOptionsMessageBox(
-                dcs,
-                finished,
-                func,
-                args,
-                "purge_det.dat found, but wasn't run in this session. "
-                "Continue?",
-            )
-        elif not self.gudrunFile.purged:
-            self.purgeOptionsMessageBox(
-                dcs,
-                finished,
-                func,
-                args,
-                "It looks like you may not have purged detectors. Continue?",
-            )
-        else:
-            self.makeProc(
-                dcs, self.progressDCS, finished=finished, func=func, args=args
-            )
->>>>>>> 5b2943a1
 
     def runFilesIndividually(self):
         if not self.prepareRun():
             return False
         runIndividualFiles = RunIndividualFiles(self.gudrunFile)
 
-<<<<<<< HEAD
         self.runGudrun(
             runIndividualFiles.gudrunFile,
             self.procFinished)
-=======
-        if isinstance(dcs, Sequence):
-            dcs, func, args = dcs
-        if isinstance(dcs, FileNotFoundError):
-            QMessageBox.critical(
-                self.mainWidget,
-                "GudPy Error",
-                "Couldn't find gudrun_dcs binary.",
-            )
-            self.setControlsEnabled(True)
-        elif not self.gudrunFile.purged and os.path.exists(
-            os.path.join(
-                self.gudrunFile.instrument.GudrunInputFileDir, "purge_det.dat"
-            )
-        ):
-            self.purgeOptionsMessageBox(
-                dcs,
-                finished,
-                func,
-                args,
-                "purge_det.dat found, but wasn't run in this session. "
-                "Continue?",
-            )
-        elif not self.gudrunFile.purged:
-            self.purgeOptionsMessageBox(
-                dcs,
-                finished,
-                func,
-                args,
-                "It looks like you may not have purged detectors. Continue?",
-            )
-        else:
-            self.makeProc(
-                dcs, self.progressDCS,
-                func=func, args=args,
-                finished=finished
-            )
->>>>>>> 5b2943a1
 
     def purgeOptionsMessageBox(self, text):
         messageBox = QMessageBox(self.mainWidget)
@@ -1619,31 +1464,7 @@
             progress if progress <= 100 else 100
         )
 
-<<<<<<< HEAD
-=======
-    def checkFilesExist_(self, showSuccessDialog: bool = False):
-        result = GudPyFileLibrary(self.gudrunFile).checkFilesExist()
-        if not all(r[0] for r in result[0]) or not all(r[0]
-                                                       for r in result[1]):
-            undefined = [
-                r[1] for r in result[0] if not r[0]
-            ]
-            unresolved = [r[2] for r in result[1] if not r[0] and r[2]]
-            missingFilesDialog = MissingFilesDialog(
-                undefined, unresolved, self.mainWidget
-            )
-            missingFilesDialog.widget.exec_()
-            return False
-
-        if showSuccessDialog:
-            QMessageBox.information(
-                self.mainWidget,
-                "GudPy Information",
-                "All files found!",
-            )
-        return True
-
->>>>>>> 5b2943a1
+
     def autosave(self):
         if (
             self.gudrunFile
@@ -1752,13 +1573,6 @@
     def progressIncrementDCS(self, gudrunFile=None, stdout=""):
         if not gudrunFile:
             gudrunFile = self.gudrunFile
-<<<<<<< HEAD
-=======
-        if not self.proc:
-            return 0
-        data = self.proc.readAllStandardOutput()
-        stdout = bytes(data).decode("utf8")
->>>>>>> 5b2943a1
         if stdout:
             self.output += stdout
             self.outputSlots.setOutputStream(
@@ -1824,7 +1638,6 @@
             progress if progress <= 100 else 100
         )
 
-<<<<<<< HEAD
     def runPurge_(self, finished=None, dialog=False) -> bool:
         if dialog:
             self.setControlsEnabled(False)
@@ -1854,13 +1667,6 @@
         self.workerThread.start()
 
     def progressIncrementPurge(self, stdout=""):
-=======
-    def progressIncrementPurge(self):
-        if not self.proc:
-            return 0
-        data = self.proc.readAllStandardOutput()
-        stdout = bytes(data).decode("utf8")
->>>>>>> 5b2943a1
         if stdout:
             self.output += stdout
             self.outputSlots.setOutputStream(
