--- conflicted
+++ resolved
@@ -9,10 +9,7 @@
 from core.gud_file import GudFile
 import core.utils as utils
 from core.sample import Sample
-<<<<<<< HEAD
-=======
 from core import enums
->>>>>>> f02fa0c4
 from core.iterators.composition import gss
 
 SUFFIX = ".exe" if os.name == "nt" else ""
@@ -106,8 +103,6 @@
                 tmp,
                 path
             )
-<<<<<<< HEAD
-=======
             self.gudrunFile.save(
                 path=os.path.join(
                     self.gudrunFile.projectDir,
@@ -115,7 +110,6 @@
                 ),
                 format=enums.Format.YAML
             )
->>>>>>> f02fa0c4
             self.gudrunFile.write_out(path)
             with subprocess.Popen(
                 [gudrun_dcs, path], cwd=tmp,
