import os
import math
from PySide6.QtCore import Signal, QThread

from core import gudpy
import core.exception as exc
from core.gudrun_file import GudrunFile
from core.purge_file import PurgeFile
from core.iterators import Iterator
from core import iterators, config

SUFFIX = ".exe" if os.name == "nt" else ""


class Worker(QThread):
    outputChanged = Signal(str)
    progressChanged = Signal(int, str)
    finished = Signal(int)

    def __init__(self):
        super().__init__()
        self.name = ""
        self.output = ""

    def _outputChanged(self, output):
        self.output += output
        self.outputChanged.emit(output)
        self.progressChanged.emit(self._progressChanged(), self.name)


class PurgeWorker(Worker, gudpy.Purge):
    def __init__(self, purgeFile: PurgeFile, gudrunFile: GudrunFile):
        super().__init__()
        self.name = "Purge"
        self.purgeFile = purgeFile
        self.detectors = None
        self.dataFileType = gudrunFile.instrument.dataFileType
        self.dataFiles = [gudrunFile.instrument.groupFileName]

<<<<<<< HEAD
        self.appendDfs(gudrunFile.normalisation.dataFiles[0])
        self.appendDfs(gudrunFile.normalisation.dataFilesBg[0])
        self.appendDfs([df for sb in gudrunFile.sampleBackgrounds
                        for df in sb.dataFiles])
        if not purgeFile.excludeSampleAndCan:
            self.appendDfs([df for sb in gudrunFile.sampleBackgrounds
                            for s in sb.samples for df in s.dataFiles
                            if s.runThisSample])
            self.appendDfs([df for sb in gudrunFile.sampleBackgrounds
                            for s in sb.samples for c in s.containers
                            for df in c.dataFiles if s.runThisSample])
=======
        self.appendDataFiless(gudrunFile.normalisation.dataFiles[0])
        self.appendDataFiless(gudrunFile.normalisation.dataFilesBg[0])
        self.appendDataFiless([df for sb in gudrunFile.sampleBackgrounds
                               for df in sb.dataFiles])
        if not purgeFile.excludeSampleAndCan:
            self.appendDataFiless([df for sb in gudrunFile.sampleBackgrounds
                                   for s in sb.samples for df in s.dataFiles
                                   if s.runThisSample])
            self.appendDataFiless([df for sb in gudrunFile.sampleBackgrounds
                                   for s in sb.samples for c in s.containers
                                   for df in c.dataFiles if s.runThisSample])
>>>>>>> ade4cd47

    def _progressChanged(self):
        stepSize = math.ceil(100 / len(self.dataFiles))
        progress = 0
        for df in self.dataFiles:
            if df in self.output:
                progress += stepSize
        return progress

<<<<<<< HEAD
    def appendDfs(self, dfs):
=======
    def appendDataFiless(self, dfs):
>>>>>>> ade4cd47
        if isinstance(dfs, str):
            dfs = [dfs]
        for df in dfs:
            self.dataFiles.append(
                df.replace(self.dataFileType, "grp")
            )

    def run(self):
        exitcode = self.purge(self.purgeFile)
        self.finished.emit(exitcode)
        if exitcode != 0:
            return


class GudrunWorker(Worker, gudpy.Gudrun):
    def __init__(
            self,
            gudrunFile: GudrunFile,
<<<<<<< HEAD
            purge: PurgeWorker = None,
=======
>>>>>>> ade4cd47
            iterator: Iterator = None
    ):
        super().__init__()
        self.name = "Gudrun"
        self.gudrunFile = gudrunFile
        self.iterator = iterator
<<<<<<< HEAD
        self.purge = purge
=======
        self.purge = None
>>>>>>> ade4cd47
        self.progress = 0

        # Number of GudPy objects
        self.markers = (
            config.NUM_GUDPY_CORE_OBJECTS - 1
            + len(self.gudrunFile.sampleBackgrounds) + sum([sum([
                len([
                    sample
                    for sample in sampleBackground.samples
                    if sample.runThisSample
                ]),
                *[
                    len(sample.containers)
                    for sample in sampleBackground.samples
                    if sample.runThisSample
                ]])
                for sampleBackground in self.gudrunFile.sampleBackgrounds
            ]))

    def _progressChanged(self):
        stepSize = math.ceil(100 / self.markers)
        self.progress = stepSize * sum([
            self.output.count("Got to: INSTRUMENT"),
            self.output.count("Got to: BEAM"),
            self.output.count("Got to: NORMALISATION"),
            self.output.count("Got to: SAMPLE BACKGROUND"),
            self.output.count("Finished merging data for sample"),
            self.output.count("Got to: CONTAINER"),
        ])
        if isinstance(self.iterator, iterators.InelasticitySubtraction):
            self.progress /= 2
        return self.progress

    def run(self):
        exitcode = self.gudrun(
            gudrunFile=self.gudrunFile,
            purge=self.purge, iterator=self.iterator)
        self.finished.emit(exitcode)


class IteratorBaseWorker(QThread):
    outputChanged = Signal(str)
    progressChanged = Signal(int, str)
    finished = Signal(int)

    def __init__(
            self,
            iterator: iterators.Iterator,
            gudrunFile: GudrunFile,
<<<<<<< HEAD
            purge: PurgeWorker = None
    ):
        super().__init__(iterator=iterator, gudrunFile=gudrunFile)
        self.gudrunObjects = []
        self.purge = purge
=======
    ):
        super().__init__(iterator=iterator, gudrunFile=gudrunFile)
        self.gudrunObjects = []
        self.purge = None
>>>>>>> ade4cd47
        self.output = {}
        self.error = ""

        for _ in range(iterator.nTotal
                       + (1 if iterator.requireDefault else 0)):
            worker = GudrunWorker(gudrunFile, iterator)
            worker.outputChanged.connect(self._outputChanged)
            worker.progressChanged.connect(self._progressChanged)
            self.gudrunObjects.append(worker)

    def _outputChanged(self, output):
        idx = (f"{self.iterator.name} {self.iterator.nCurrent}"
               if self.iterator.nCurrent != 0
               or not self.iterator.requireDefault else "Default run")
        currentOutput = self.output.get(idx, "")
        self.output[idx] = currentOutput + output
        self.outputChanged.emit(output)

    def _progressChanged(self, progress):
        self.progressChanged.emit(
            progress,
            f"Iterate by {self.iterator.name} - "
            f"{self.iterator.nCurrent}/{self.iterator.nTotal}"
            if self.iterator.nCurrent != 0
            or not self.iterator.requireDefault else "Gudrun - Default run"
        )

    def run(self):
        exitcode, error = self.iterate(purge=self.purge)
        self.error = error
        self.finished.emit(exitcode)


class GudrunIteratorWorker(IteratorBaseWorker, gudpy.GudrunIterator):
    def __init__(
        self,
        iterator: iterators.Iterator,
        gudrunFile: GudrunFile,
<<<<<<< HEAD
        purge: PurgeWorker = None,
    ):
        super().__init__(iterator=iterator, gudrunFile=gudrunFile, purge=purge)
=======
    ):
        super().__init__(iterator=iterator, gudrunFile=gudrunFile)
>>>>>>> ade4cd47


class CompositionWorker(IteratorBaseWorker, gudpy.CompositionIterator):
    def __init__(
        self,
        iterator: iterators.Composition,
        gudrunFile: GudrunFile,
<<<<<<< HEAD
        purge: PurgeWorker = None,
    ):
        super().__init__(iterator=iterator, gudrunFile=gudrunFile, purge=purge)
=======
    ):
        super().__init__(iterator=iterator, gudrunFile=gudrunFile)
>>>>>>> ade4cd47

    def run(self):
        exitcode, error = self.iterate(purge=self.purge)
        self.error = error
        self.finished.emit(exitcode)


class BatchWorker(IteratorBaseWorker, gudpy.BatchProcessing):
    def __init__(
        self,
        gudrunFile: GudrunFile,
<<<<<<< HEAD
        purge: PurgeWorker = None,
=======
>>>>>>> ade4cd47
        iterator: iterators.Iterator = None,
        batchSize=1,
        stepSize=1,
        offset: int = 0,
        rtol=0.0,
        separateFirstBatch=False
    ):
        super().__init__(
            gudrunFile=gudrunFile,
<<<<<<< HEAD
            purge=purge,
=======
>>>>>>> ade4cd47
            iterator=iterator,
            batchSize=batchSize,
            stepSize=stepSize,
            offset=offset,
            rtol=rtol,
            separateFirstBatch=separateFirstBatch
        )
        self.name = "Batch Processing " + iterator.name if iterator else ""

        # Iterate through gudrun iterators and connect the signals
        for gudrunIterator in self.gudrunIterators.items():
            if not gudrunIterator:
                continue
            # Create GudrunWorker objects to replace Gudrun objects
            gudrunIterator.gudrunObjects = []
            for _ in range(self.iterator.nTotal):
                worker = GudrunWorker(self.firstBatch, gudrunIterator.iterator)
                worker.outputChanged.connect(self._outputChanged)
                worker.progressChanged.connect(self._progressChanged)
                gudrunIterator.append(worker)

    def run(self):
        try:
            self.process(purge=self.purge)
            self.finished.emit(0)
        except exc.GudrunException as e:
            self.error = str(e)
            self.finished.emit(1)<|MERGE_RESOLUTION|>--- conflicted
+++ resolved
@@ -37,31 +37,17 @@
         self.dataFileType = gudrunFile.instrument.dataFileType
         self.dataFiles = [gudrunFile.instrument.groupFileName]
 
-<<<<<<< HEAD
-        self.appendDfs(gudrunFile.normalisation.dataFiles[0])
-        self.appendDfs(gudrunFile.normalisation.dataFilesBg[0])
-        self.appendDfs([df for sb in gudrunFile.sampleBackgrounds
-                        for df in sb.dataFiles])
+        self.appendDataFiles(gudrunFile.normalisation.dataFiles[0])
+        self.appendDataFiles(gudrunFile.normalisation.dataFilesBg[0])
+        self.appendDataFiles([df for sb in gudrunFile.sampleBackgrounds
+                              for df in sb.dataFiles])
         if not purgeFile.excludeSampleAndCan:
-            self.appendDfs([df for sb in gudrunFile.sampleBackgrounds
-                            for s in sb.samples for df in s.dataFiles
-                            if s.runThisSample])
-            self.appendDfs([df for sb in gudrunFile.sampleBackgrounds
-                            for s in sb.samples for c in s.containers
-                            for df in c.dataFiles if s.runThisSample])
-=======
-        self.appendDataFiless(gudrunFile.normalisation.dataFiles[0])
-        self.appendDataFiless(gudrunFile.normalisation.dataFilesBg[0])
-        self.appendDataFiless([df for sb in gudrunFile.sampleBackgrounds
-                               for df in sb.dataFiles])
-        if not purgeFile.excludeSampleAndCan:
-            self.appendDataFiless([df for sb in gudrunFile.sampleBackgrounds
-                                   for s in sb.samples for df in s.dataFiles
-                                   if s.runThisSample])
-            self.appendDataFiless([df for sb in gudrunFile.sampleBackgrounds
-                                   for s in sb.samples for c in s.containers
-                                   for df in c.dataFiles if s.runThisSample])
->>>>>>> ade4cd47
+            self.appendDataFiles([df for sb in gudrunFile.sampleBackgrounds
+                                  for s in sb.samples for df in s.dataFiles
+                                  if s.runThisSample])
+            self.appendDataFiles([df for sb in gudrunFile.sampleBackgrounds
+                                  for s in sb.samples for c in s.containers
+                                  for df in c.dataFiles if s.runThisSample])
 
     def _progressChanged(self):
         stepSize = math.ceil(100 / len(self.dataFiles))
@@ -71,11 +57,7 @@
                 progress += stepSize
         return progress
 
-<<<<<<< HEAD
-    def appendDfs(self, dfs):
-=======
-    def appendDataFiless(self, dfs):
->>>>>>> ade4cd47
+    def appendDataFiles(self, dfs):
         if isinstance(dfs, str):
             dfs = [dfs]
         for df in dfs:
@@ -94,21 +76,14 @@
     def __init__(
             self,
             gudrunFile: GudrunFile,
-<<<<<<< HEAD
             purge: PurgeWorker = None,
-=======
->>>>>>> ade4cd47
             iterator: Iterator = None
     ):
         super().__init__()
         self.name = "Gudrun"
         self.gudrunFile = gudrunFile
         self.iterator = iterator
-<<<<<<< HEAD
         self.purge = purge
-=======
-        self.purge = None
->>>>>>> ade4cd47
         self.progress = 0
 
         # Number of GudPy objects
@@ -158,18 +133,11 @@
             self,
             iterator: iterators.Iterator,
             gudrunFile: GudrunFile,
-<<<<<<< HEAD
             purge: PurgeWorker = None
     ):
         super().__init__(iterator=iterator, gudrunFile=gudrunFile)
         self.gudrunObjects = []
         self.purge = purge
-=======
-    ):
-        super().__init__(iterator=iterator, gudrunFile=gudrunFile)
-        self.gudrunObjects = []
-        self.purge = None
->>>>>>> ade4cd47
         self.output = {}
         self.error = ""
 
@@ -208,14 +176,9 @@
         self,
         iterator: iterators.Iterator,
         gudrunFile: GudrunFile,
-<<<<<<< HEAD
         purge: PurgeWorker = None,
     ):
         super().__init__(iterator=iterator, gudrunFile=gudrunFile, purge=purge)
-=======
-    ):
-        super().__init__(iterator=iterator, gudrunFile=gudrunFile)
->>>>>>> ade4cd47
 
 
 class CompositionWorker(IteratorBaseWorker, gudpy.CompositionIterator):
@@ -223,14 +186,9 @@
         self,
         iterator: iterators.Composition,
         gudrunFile: GudrunFile,
-<<<<<<< HEAD
         purge: PurgeWorker = None,
     ):
         super().__init__(iterator=iterator, gudrunFile=gudrunFile, purge=purge)
-=======
-    ):
-        super().__init__(iterator=iterator, gudrunFile=gudrunFile)
->>>>>>> ade4cd47
 
     def run(self):
         exitcode, error = self.iterate(purge=self.purge)
@@ -242,10 +200,7 @@
     def __init__(
         self,
         gudrunFile: GudrunFile,
-<<<<<<< HEAD
         purge: PurgeWorker = None,
-=======
->>>>>>> ade4cd47
         iterator: iterators.Iterator = None,
         batchSize=1,
         stepSize=1,
@@ -255,10 +210,7 @@
     ):
         super().__init__(
             gudrunFile=gudrunFile,
-<<<<<<< HEAD
             purge=purge,
-=======
->>>>>>> ade4cd47
             iterator=iterator,
             batchSize=batchSize,
             stepSize=stepSize,
