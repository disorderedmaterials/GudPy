import os
from queue import Queue
from gui.widgets.dialogs.iteration_dialog import IterationDialog
<<<<<<< HEAD
from core.iterators import (
    InelasticitySubtractionIterator
=======
from core.iterators.wavelength_subtraction_iterator import (
    WavelengthSubtractionIterator
>>>>>>> bedfb021
)


class InelasticityIterationDialog(IterationDialog):

    def iterate(self):
<<<<<<< HEAD
        self.iterator = InelasticitySubtractionIterator(self.gudrunFile)
        self.numberIterations *= 2
=======
        self.iterator = WavelengthSubtractionIterator(self.gudrunFile)
>>>>>>> bedfb021
        self.enqueueTasks()
        self.text = "Inelasticity subtractions"
        self.widget.close()

    def enqueueTasks(self):
        self.queue = Queue()
        for _ in range((self.numberIterations * 2)):
            self.queue.put(
                self.iterator.gudrunFile.dcs(
                    path=os.path.join(
                        self.gudrunFile.instrument.GudrunInputFileDir,
                        "gudpy.txt"
                    ), headless=False)
            )<|MERGE_RESOLUTION|>--- conflicted
+++ resolved
@@ -1,25 +1,15 @@
 import os
 from queue import Queue
 from gui.widgets.dialogs.iteration_dialog import IterationDialog
-<<<<<<< HEAD
 from core.iterators import (
     InelasticitySubtractionIterator
-=======
-from core.iterators.wavelength_subtraction_iterator import (
-    WavelengthSubtractionIterator
->>>>>>> bedfb021
 )
 
 
 class InelasticityIterationDialog(IterationDialog):
 
     def iterate(self):
-<<<<<<< HEAD
         self.iterator = InelasticitySubtractionIterator(self.gudrunFile)
-        self.numberIterations *= 2
-=======
-        self.iterator = WavelengthSubtractionIterator(self.gudrunFile)
->>>>>>> bedfb021
         self.enqueueTasks()
         self.text = "Inelasticity subtractions"
         self.widget.close()
