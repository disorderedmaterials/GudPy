--- conflicted
+++ resolved
@@ -275,9 +275,8 @@
                 offsetY,
                 self
             )
-<<<<<<< HEAD
-            # Add it to the map of configurations.
-=======
+
+            # Maintain series visibility.
             visible = True
             if sample in self.configs.keys():
                 if not any(
@@ -287,7 +286,8 @@
                     ]
                 ):
                     visible = False
->>>>>>> 87072f45
+
+            # Add it to the map of configurations.
             self.configs[sample] = plotConfig
 
             # Iterate series in the configuration.
@@ -298,12 +298,9 @@
                         self.addSeries(series)
                     elif isinstance(sample, Container) and plotsContainers:
                         self.addSeries(series)
-<<<<<<< HEAD
-                    # If the series is empty, hide it.
-                    if not series.points():
-=======
+
+                    # If the series is empty or was not visible before, hide it.
                     if not series.points() or not visible:
->>>>>>> 87072f45
                         series.hide()
             # Plot DCS level if necessary.
             if (
