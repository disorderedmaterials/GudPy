--- conflicted
+++ resolved
@@ -88,7 +88,6 @@
     YAML = 1
 
 
-<<<<<<< HEAD
 EXTRAPOLATION_MODES = {
     0: ["BACKWARDS"],
     1: ["FORWARDS"],
@@ -97,7 +96,7 @@
 }
 
 ExtrapolationModes = enumFromDict("ExtrapolationModes", EXTRAPOLATION_MODES)
-=======
+
 ITERATION_MODES = {
     0: ["None", "NONE"],
     1: ["Tweak Factor", "TWEAK_FACTOR"],
@@ -107,5 +106,4 @@
     5: ["Density", "DENSITY"]
 }
 
-IterationModes = enumFromDict("IterationModes", ITERATION_MODES)
->>>>>>> 7d725dcc
+IterationModes = enumFromDict("IterationModes", ITERATION_MODES)