from enum import Enum
from itertools import chain, product


def enumFromDict(clsname, _dict):
    """
    Creates an instance of `Enum` with name `clsname` from `_dict`.

    Parameters
    ----------
    clsname : str
        Resultant class name.
    _dict : dict
        Mapping from enum value to [display name, access name].
    
    Returns
    -------
    Enum : resultant Enum.
    """
    return Enum(
        value=clsname,
        names=chain.from_iterable(
            product(v, [k]) for k, v in _dict.items()  # Cartesian product
        )
    )


class Instruments(Enum):
    """
    Enumerates Instrument names.
    """
    SANDALS = 0
    GEM = 1
    NIMROD = 2
    D4C = 3
    POLARIS = 4
    HIPD = 5
    NPDF = 6


class Scales(Enum):
    """
    Enumrates scales.
    """
    Q = 1
    D_SPACING = 2
    WAVELENGTH = 3
    ENERGY = 4
    TOF = 5


"""
Enumerates density units.
"""
UNITS_OF_DENSITY = {
    0: ["atoms/\u212b^3", "ATOMIC"],
    1: ["gm/cm^3", "CHEMICAL"]
}

UnitsOfDensity = enumFromDict("UnitsOfDensity", UNITS_OF_DENSITY)


"""
Enumerates merge weights modes.
"""
MERGE_WEIGHTS = {
    0: ["None", "NONE"],
    1: ["By Detector", "DETECTOR"],
    2: ["By Channel", "CHANNEL"]
}

MergeWeights = enumFromDict("MergeWeights", MERGE_WEIGHTS)

"""
Enumerates normalisation types.
"""
NORMALISATION_TYPES = {
    0: ["Nothing", "NOTHING"],
    1: ["<b>^2", "AVERAGE_SQUARED"],
    2: ["<b^2>", "AVERAGE_OF_SQUARES"]
}

NormalisationType = enumFromDict("NormalisationType", NORMALISATION_TYPES)

"""
Enumerates output units.
"""
OUTPUT_UNITS = {
    0: ["barns/atom/sr", "BARNS_ATOM_SR"],
    1: ["cm^-1/sr", "INV_CM_SR"]
}

OutputUnits = enumFromDict("OutputUnits", OUTPUT_UNITS)


class Geometry(Enum):
    """
    Enumerates geometry.
    """
    FLATPLATE = 0
    CYLINDRICAL = 1
    SameAsBeam = 2


class CrossSectionSource(Enum):
    """
    Enumerates cross section source types.
    """
    TABLES = 0
    TRANSMISSION = 1
    FILE = 2

"""
Enumerates Fourier Transform modes.
"""
FT_MODES = {
    0: ["No Fourier Transform", "NO_FT"],
    1: ["Subtract Average (Qmin)", "SUB_AVERAGE"],
    2: ["Absolute Width (DeltaQ)", "ABSOLUTE"]
}

FTModes = enumFromDict("FTModes", FT_MODES)


class Format(Enum):
    """
    Enumerates input file formats.
    """
    TXT = 0
    YAML = 1

<<<<<<< HEAD
"""
Enumerates iteration modes.
"""
=======

EXTRAPOLATION_MODES = {
    0: ["BACKWARDS"],
    1: ["FORWARDS"],
    2: ["BI_DIRECTIONAL"],
    3: ["NONE"]
}

ExtrapolationModes = enumFromDict("ExtrapolationModes", EXTRAPOLATION_MODES)

>>>>>>> 87072f45
ITERATION_MODES = {
    0: ["None", "NONE"],
    1: ["Tweak Factor", "TWEAK_FACTOR"],
    2: ["Thickness", "THICKNESS"],
    3: ["Inner Radius", "INNER_RADIUS"],
    4: ["Outer Radius", "OUTER_RADIUS"],
    5: ["Density", "DENSITY"]
}

IterationModes = enumFromDict("IterationModes", ITERATION_MODES)<|MERGE_RESOLUTION|>--- conflicted
+++ resolved
@@ -129,12 +129,9 @@
     TXT = 0
     YAML = 1
 
-<<<<<<< HEAD
 """
-Enumerates iteration modes.
+Enumerates extrapolation modes.
 """
-=======
-
 EXTRAPOLATION_MODES = {
     0: ["BACKWARDS"],
     1: ["FORWARDS"],
@@ -144,7 +141,9 @@
 
 ExtrapolationModes = enumFromDict("ExtrapolationModes", EXTRAPOLATION_MODES)
 
->>>>>>> 87072f45
+"""
+Enumerates iteration modes.
+"""
 ITERATION_MODES = {
     0: ["None", "NONE"],
     1: ["Tweak Factor", "TWEAK_FACTOR"],
