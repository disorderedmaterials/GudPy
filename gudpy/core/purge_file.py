--- conflicted
+++ resolved
@@ -136,47 +136,11 @@
             for df in self.gudrunFile.normalisation.dataFiles
         ]
 
-<<<<<<< HEAD
-        nxsDefinitionsPath = os.path.join(
-            self.gudrunFile.instrument.GudrunStartFolder,
-            self.gudrunFile.instrument.nxsDefinitionFile
-        )
-        nxsDefinitionsLine = (
-            f"{nxsDefinitionsPath}{TAB}"
-            f"NeXus definition file\n"
-            if self.gudrunFile.instrument.dataFileType.lower() == "nxs"
-            else
-            ""
-        )
-
-        # Collect data files as strings of the format:
-        # {name} {period number}
-        # do this for normalisation, normalisation background,
-        # sample background, sample and container data files.
-        # insert eight space 'tab' after each period number,
-        # for consistency with original Gudrun code.
-
-        TAB = "          "
-        self.normalisationDataFilesString = ""
-        self.normalisationBackgroundDataFilesString = ""
-
-        # Iterate through normalisation and normalisation background
-        # data files, appending their string representation with
-        # period number to the relevant string.
-        for dataFile in self.normalisationDataFiles[0]:
-            self.normalisationDataFilesString += (
-                f"{dataFile}  {str(self.normalisationPeriodNo)}{TAB}\n"
-            )
-        for dataFile in self.normalisationBackgroundDataFiles[0]:
-            self.normalisationBackgroundDataFilesString += (
-                f"{dataFile}  {str(self.normalisationPeriodNoBg)}{TAB}\n"
-=======
         normalisationDataFilesBg = [
             f"{df}{config.spc2}{self.gudrunFile.normalisation.periodNumberBg}"
             f"{config.spc5}"
             for df in self.gudrunFile.normalisation.dataFilesBg
         ]
->>>>>>> 9d73a96d
 
         sampleBackgroundDataFiles = [
             f"{df}{config.spc2}{sampleBackground.periodNumber}"
@@ -237,13 +201,8 @@
             f'Channel numbers for spike analysis\n'
             f'{groupsAcceptanceFactorLine}{config.spc5}'
             f'Spike analysis acceptance factor\n'
-<<<<<<< HEAD
-            f'{nxsDefinitionsLine}'
-            f'{spacify(self.standardDeviation, num_spaces=2)}{TAB}'
-=======
             f'{nxsDefinitionFileLine}'
             f'{spacify(self.standardDeviation, num_spaces=2)}{config.spc5}'
->>>>>>> 9d73a96d
             f'Specify the number of standard deviations allowed'
             f' above and below the mean ratio.'
             f' Specify the range of std\'s allowed'
