--- conflicted
+++ resolved
@@ -36,11 +36,8 @@
 from core import config
 from core.gudpy_yaml import YAML
 from core.exception import ParserException
-<<<<<<< HEAD
 from core.modulation_excitation import ModulationExcitation
-=======
 from core.gud_file import GudFile
->>>>>>> 7d725dcc
 
 SUFFIX = ".exe" if os.name == "nt" else ""
 
