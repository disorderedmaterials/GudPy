--- conflicted
+++ resolved
@@ -153,30 +153,6 @@
 
         # Construct the outpath of generated input file
         self.outpath = "gudpy.txt"
-<<<<<<< HEAD
-
-        self.components = Components(components=[])
-        self.gudrunOutput = None
-
-        self.path = path
-
-        if self.path:
-            self.inputFileDir = os.path.dirname(path)
-            self.filename = os.path.basename(path)
-            self.projectDir = os.path.join(
-                self.inputFileDir, os.path.splitext(self.filename)[0])
-            self.instrument = None
-            self.beam = Beam()
-            self.normalisation = Normalisation()
-            self.sampleBackgrounds = []
-        else:
-            self.instrument = Instrument()
-            self.beam = Beam()
-            self.normalisation = Normalisation()
-            self.sampleBackgrounds = []
-
-        self.parse(config_=config_)
-=======
 
         self.components = Components(components=[])
         self.gudrunOutput = None
@@ -188,22 +164,11 @@
 
         self.projectDir = None
         self.filename = None
->>>>>>> f02fa0c4
         self.purged = False
         self.stream = None
         self.purgeFile = PurgeFile(self)
         self.nexus_processing = NexusProcessing(self)
 
-<<<<<<< HEAD
-    def checkSaveLocation(self):
-        return self.path is not None
-
-    def setSaveLocation(self, projectDir):
-        self.projectDir = projectDir
-        self.inputFileDir = projectDir
-        self.filename = os.path.basename(projectDir)
-        self.path = os.path.join(self.projectDir, self.filename)
-=======
         if config_:
             self.path = None
 
@@ -216,7 +181,6 @@
             self.setSaveLocation(self.projectDir)
 
         self.parse(path, config_=config_)
->>>>>>> f02fa0c4
 
     def __deepcopy__(self, memo):
         result = self.__class__.__new__(self.__class__)
@@ -1523,13 +1487,8 @@
         if not format:
             format = self.format
         if format == Format.TXT:
-<<<<<<< HEAD
-            self.write_out(path=path.replace(
-                path.split(".")[-1], "txt"), overwrite=True)
-=======
             self.write_out(
                 path=f"{os.path.splitext(path)[0]}.txt", overwrite=True)
->>>>>>> f02fa0c4
         elif format == Format.YAML:
             self.write_yaml(path=f"{os.path.splitext(path)[0]}.yaml")
 
