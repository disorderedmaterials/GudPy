from PySide6.QtCore import QProcess
import sys
import os
import subprocess
import time
import re
from copy import deepcopy

from core.utils import (
    extract_nums_from_string,
    firstword, boolifyNum,
    extract_ints_from_string,
    extract_floats_from_string,
    firstNFloats,
    firstNInts,
    nthfloat,
    nthint,
<<<<<<< HEAD
    resolve
=======
    resolve,
    uniquifyName
>>>>>>> bedfb021
)
from core.instrument import Instrument
from core.beam import Beam
from core.normalisation import Normalisation
from core.sample import Sample
from core.sample_background import SampleBackground
from core.container import Container
from core.composition import Component, Components, Composition
from core.element import Element
from core.data_files import DataFiles
from core.purge_file import PurgeFile
from core.io.output_file_handler import OutputFileHandler
from core.enums import (
    CrossSectionSource, Format, Instruments, FTModes, UnitsOfDensity,
    MergeWeights, Scales, NormalisationType, OutputUnits,
    Geometry
)
from core import config
<<<<<<< HEAD
from core.io.gudpy_yaml import YAML
from core.exception import ParserException
from core.processes.nexus_processing import NexusProcessing
from core.io.gud_file import GudFile
=======
from core.gudpy_yaml import YAML
from core.exception import ParserException, YAMLException
from core.nexus_processing import NexusProcessing
from core.gud_file import GudFile
>>>>>>> bedfb021

SUFFIX = ".exe" if os.name == "nt" else ""


class GudrunFile:
    """
    Class to represent a GudFile (files with .gud extension).
    .gud files are outputted by gudrun_dcs, via merge_routines
    each .gud file belongs to an individual sample.

    ...

    Attributes
    ----------
    path : str
        Path to the file.
    outpath : str
        Path to write to, when not overwriting the initial file.
    instrument : Instrument
        Instrument object extracted from the input file.
    beam : Beam
        Beam object extracted from the input file.
    normalisation : Normalisation
        Normalisation object extracted from the input file.
    sampleBackgrounds : SampleBackground[]
        List of SampleBackgrounds extracted from the input file.
    purged : bool
        Have the detectors been purged?
    stream : str[]
        List of strings, where each item represents a line
        in the input stream.
    Methods
    -------
    getNextToken():
        Returns the next token in the input stream, whilst
        removing it from said input stream.
    peekNextToken():
        Returns the next token in the input stream without
        removing it.
    consumeTokens(n):
        Removes n tokens from the input stream.
    consumeUpToDelim(delim):
        Removes tokens until the delimiter is reached.
    consumeWhitespace():
        Removes tokens from the stream, until a non-whitespace
        token is reached.
    parseInstrument():
        Initialises an Intrument object and assigns it
        to the instrument attribute.
        Parses the attributes of the Instrument from the input stream.
    parseBeam():
        Initialises a Beam object and assigns it to the beam attribute.
        Parses the attributes of the Beam from the input stream.
    parseNormalisation():
        Initialises a Normalisation object and assigns it
        to the normalisation attribute.
        Parses the attributes of the Normalisation from the input stream.
    parseSampleBackground():
        Initialises a SampleBackground object.
        Parses the attributes of the SampleBackground from the input stream.
        Returns the SampleBackground object.
    parseSample():
        Initialises a Sample object.
        Parses the attributes of the Sample from the input stream.
        Returns the Sample object.
    parseContainer():
        Initialises a Container object.
        Parses the attributes of the Container from the input stream.
        Returns the Container object.
    makeParse(key):
        Uses the key to call a parsing function from a dictionary
        of parsing functions.
        Returns the result of the called parsing function.
    sampleBackgroundHelper():
        Parses the SampleBackground, its Samples and their Containers.
        Returns the SampleBackground object.
    parse():
        Parse the GudrunFile from its path.
        Assign objects from the file to the attributes of the class.
    write_out(overwrite=False)
        Writes out the string representation of the GudrunFile to a file.
    dcs(path='', purge=True):
        Call gudrun_dcs on the path supplied. If the path is its
        default value, then use the path attribute as the path.
    process():
        Write out the GudrunFile, and call gudrun_dcs on the outputted file.
    purge():
        Create a PurgeFile from the GudrunFile, and run purge_det on it.
    """

    def __init__(self, path=None, format=Format.YAML, config_=False):
        """
        Constructs all the necessary attributes for the GudrunFile object.
        Calls the GudrunFile's parse method,
        to parse the GudrunFile from its path.

        Parameters
        ----------
        path : str
            Path to the file.
        format : Format enum
            Format of the file
        config_ : bool
            If a new input file should be constructed from a config
        """

        self.path = path
        self.filename = os.path.basename(path)
        self.yaml = YAML()
        self.format = format

        # Construct the outpath.
        self.outpath = "gudpy.txt"
        self.components = Components(components=[])

        if isinstance(path, type(None)):
            self.instrument = Instrument()
            self.beam = Beam()
            self.normalisation = Normalisation()
            self.sampleBackgrounds = []
        else:
            self.instrument = None
            self.beam = Beam()
            self.normalisation = Normalisation()
            self.sampleBackgrounds = []
            self.parse(config_=config_)

        self.purged = False
        # Parse the GudrunFile.
        self.stream = None
        self.purgeFile = PurgeFile(self)
        self.nexus_processing = NexusProcessing(self)

    def __deepcopy__(self, memo):
        result = self.__class__.__new__(self.__class__)
        memo[id(self)] = result
        for k, v in self.__dict__.items():
            if k == "yaml":
                continue
            setattr(result, k, deepcopy(v, memo))
        return result

    def getNextToken(self):
        """
        Pops the 'next token' from the stream and returns it.
        Essentially removes the first line in the stream and returns it.

        Parameters
        ----------
        None
        Returns
        -------
        str | None
        """
        return self.stream.pop(0) if self.stream else None

    def peekNextToken(self):
        """
        Returns the next token in the input stream, without removing it.

        Parameters
        ----------
        None
        Returns
        -------
        str | None
        """
        return self.stream[0] if self.stream else None

    def consumeTokens(self, n):
        """
        Consume n tokens from the input stream.

        Parameters
        ----------
        None
        Returns
        -------
        None
        """
        for _ in range(n):
            self.getNextToken()

    def consumeUpToDelim(self, delim):
        """
        Consume tokens iteratively, until a delimiter is reached.

        Parameters
        ----------
        None
        Returns
        -------
        None
        """
        line = self.getNextToken()
        while line[0] != delim:
            line = self.getNextToken()

    def consumeWhitespace(self):
        """
        Consume tokens iteratively, while they are whitespace.

        Parameters
        ----------
        None
        Returns
        -------
        None
        """
        line = self.peekNextToken()
        if line and line.isspace():
            self.getNextToken()
            line = self.peekNextToken()

    def parseInstrument(self):
        """
        Intialises an Instrument object and assigns it to the
        instrument attribute.
        Parses the attributes of the Instrument from the input stream.
        Raises a ParserException if any mandatory attributes are missing.


        Parameters
        ----------
        None
        Returns
        -------
        None
        """
        try:
            # Initialise instrument attribute to a new instance of Instrument.
            self.instrument = Instrument()
            self.consumeWhitespace()

            # For string attributes,
            # we simply extract the firstword in the line.
            self.instrument.name = Instruments[firstword(self.getNextToken())]
            self.instrument.GudrunInputFileDir = (
                os.path.dirname(os.path.abspath(self.path))
            )
            self.consumeTokens(1)
            self.instrument.dataFileDir = firstword(self.getNextToken())
            self.instrument.dataFileType = firstword(self.getNextToken())
            self.instrument.detectorCalibrationFileName = (
                firstword(self.getNextToken())
            )

            # For single integer attributes,
            # we extract the zeroth int from the line.
            self.instrument.columnNoPhiVals = nthint(self.getNextToken(), 0)
            self.instrument.groupFileName = firstword(self.getNextToken())
            self.instrument.deadtimeConstantsFileName = (
                firstword(self.getNextToken())
            )

            # For N integer attributes,
            # we extract the first N integers from the line.
            self.instrument.spectrumNumbersForIncidentBeamMonitor = (
                extract_ints_from_string(self.getNextToken())
            )

            # For integer pair attributes,
            # we extract the first 2 integers from the line.
            self.instrument.wavelengthRangeForMonitorNormalisation = (
                firstNFloats(self.getNextToken(), 2)
            )

            if all(
                self.instrument.wavelengthRangeForMonitorNormalisation
            ) == 0.0:
                self.instrument.wavelengthRangeForMonitorNormalisation = [
                    0, 0
                ]

            self.instrument.spectrumNumbersForTransmissionMonitor = (
                extract_ints_from_string(self.getNextToken())
            )

            # For single float attributes,
            # we extract the zeroth float from the line.
            self.instrument.incidentMonitorQuietCountConst = (
                nthfloat(self.getNextToken(), 0)
            )
            self.instrument.transmissionMonitorQuietCountConst = (
                nthfloat(self.getNextToken(), 0)
            )

            self.instrument.channelNosSpikeAnalysis = (
                firstNInts(self.getNextToken(), 2)
            )
            self.instrument.spikeAnalysisAcceptanceFactor = (
                nthfloat(self.getNextToken(), 0)
            )

            # Extract wavelength range
            # Which consists of the first 3 floats
            # (min, max, step) in the line.
            wavelengthRange = firstNFloats(self.getNextToken(), 3)
            self.instrument.wavelengthMin = wavelengthRange[0]
            self.instrument.wavelengthMax = wavelengthRange[1]
            self.instrument.wavelengthStep = wavelengthRange[2]

            self.instrument.NoSmoothsOnMonitor = nthint(self.getNextToken(), 0)

            # Extract X range
            # Which consists of the first 3 floats
            # (min, max, step) in the line.
            XRange = firstNFloats(self.getNextToken(), 3)

            self.instrument.XMin = XRange[0]
            self.instrument.XMax = XRange[1]
            self.instrument.XStep = XRange[2]

            # Extract the grouping parameter panel.
            # Each row in the panel consists of the first 4 ints
            # (Group, XMin, XMax, Background Factor) in the line.
            # If the marker line is encountered,
            # then the panel has been parsed.

            line = self.getNextToken()
            while "to end input of specified values" not in line:
                group = nthint(line, 0)
                xMin = nthfloat(line, 1)
                xMax = nthfloat(line, 2)
                backgroundFactor = nthfloat(line, 3)
                self.instrument.groupingParameterPanel.append(
                    [group, xMin, xMax, backgroundFactor]
                )
                line = self.getNextToken()

            self.instrument.groupsAcceptanceFactor = (
                nthfloat(self.getNextToken(), 0)
            )
            self.instrument.mergePower = nthint(self.getNextToken(), 0)

            # For boolean attributes, we convert the first
            # integer in the line to its boolean value.
            self.instrument.subSingleAtomScattering = (
                boolifyNum(nthint(self.getNextToken(), 0))
            )

            # For enumerated attributes, where the value  of the attribute is
            # the first integer in the line, and we must get the member,
            # we do this: Enum[Enum(value).name]
            self.instrument.mergeWeights = (
                MergeWeights[MergeWeights(nthint(self.getNextToken(), 0)).name]
            )
            self.instrument.incidentFlightPath = (
                nthfloat(self.getNextToken(), 0)
            )
            self.instrument.spectrumNumberForOutputDiagnosticFiles = (
                nthint(self.getNextToken(), 0)
            )

            self.instrument.neutronScatteringParametersFile = (
                firstword(self.getNextToken())

            )
            self.instrument.scaleSelection = (
                Scales[Scales(nthint(self.getNextToken(), 0)).name]
            )
            self.instrument.subWavelengthBinnedData = (
                boolifyNum(nthint(self.getNextToken(), 0))
            )
            self.consumeTokens(2)
            self.instrument.logarithmicStepSize = (
                nthfloat(self.getNextToken(), 0)
            )
            self.instrument.hardGroupEdges = (
                boolifyNum(nthint(self.getNextToken(), 0))
            )

            # If NeXus files are being used, then we expect a NeXus definition
            # file to be present, and extract it.
            if (
                self.instrument.dataFileType == "NXS"
                or self.instrument.dataFileType == "nxs"
            ):
                self.instrument.nxsDefinitionFile = (
                    firstword(self.getNextToken())
                )

            if self.config:
                self.instrument.goodDetectorThreshold = nthint(
                    self.getNextToken(), 0
                )

            # Consume whitespace and the closing brace.
            self.consumeUpToDelim("}")

            # Resolve the paths, to make them relative.
            # First construct the regular expression to match against.
            pattern = re.compile(r"StartupFiles\S*")

            match = re.search(
                pattern,
                self.instrument.detectorCalibrationFileName
            )

            if match:
                self.instrument.detectorCalibrationFileName = match.group()

            match = re.search(
                pattern,
                self.instrument.groupFileName
            )

            if match:
                self.instrument.groupFileName = match.group()

            match = re.search(
                pattern,
                self.instrument.deadtimeConstantsFileName
            )

            if match:
                self.instrument.deadtimeConstantsFileName = match.group()

            match = re.search(
                pattern,
                self.instrument.neutronScatteringParametersFile
            )

            if match:
                self.instrument.neutronScatteringParametersFile = match.group()

            match = re.search(
                pattern,
                self.instrument.neutronScatteringParametersFile
            )

            if match:
                self.instrument.neutronScatteringParametersFile = match.group()

        except Exception as e:
            raise ParserException(
                "Whilst parsing Instrument, an exception occured."
                " The input file is most likely of an incorrect format, "
                "and some attributes were missing."
                f"{str(e)}"
            ) from e

    def parseBeam(self):
        """
        Intialises a Beam object and assigns it to the
        beam attribute.
        Parses the attributes of the Beam from the input stream.
        Raises a ParserException if any mandatory attributes are missing.


        Parameters
        ----------
        None
        Returns
        -------
        None
        """

        try:
            # Initialise beam attribute to a new instance of Beam.
            self.beam = Beam()

            self.consumeWhitespace()

            # For enumerated attributes,
            # where the member name of the attribute is
            # the first 'word' in the line, and we must get the member,
            # we do this: Enum[memberName].
            self.beam.sampleGeometry = Geometry[firstword(self.getNextToken())]

            # Set the global geometry.
            config.geometry = self.beam.sampleGeometry

            # Ignore the number of beam values.
            self.consumeTokens(1)

            # For N float attributes,
            # we extract the first N floats from the line.
            self.beam.beamProfileValues = (
                extract_floats_from_string(self.getNextToken())
            )

            # For single float attributes,
            # we extract the zeroth float from the line.
            range = self.getNextToken()
            self.beam.stepSizeAbsorption = nthfloat(range, 0)
            self.beam.stepSizeMS = nthfloat(range, 1)
            self.beam.noSlices = nthint(range, 2)
            self.beam.angularStepForCorrections = (
                nthint(self.getNextToken(), 0)
            )

            # Extract the incident beam edges
            # relative to the centroid of the sample.
            incidentBeamEdges = self.getNextToken()
            self.beam.incidentBeamLeftEdge = nthfloat(incidentBeamEdges, 0)
            self.beam.incidentBeamRightEdge = nthfloat(incidentBeamEdges, 1)
            self.beam.incidentBeamBottomEdge = nthfloat(incidentBeamEdges, 2)
            self.beam.incidentBeamTopEdge = nthfloat(incidentBeamEdges, 3)

            # Extract the scattered beam edges
            # relative to the centroid of the sample.
            scatteredBeamEdges = self.getNextToken()
            self.beam.scatteredBeamLeftEdge = nthfloat(scatteredBeamEdges, 0)
            self.beam.scatteredBeamRightEdge = nthfloat(scatteredBeamEdges, 1)
            self.beam.scatteredBeamBottomEdge = nthfloat(scatteredBeamEdges, 2)
            self.beam.scatteredBeamTopEdge = nthfloat(scatteredBeamEdges, 3)

            # For string attributes,
            # we simply extract the firstword in the line.
            self.beam.filenameIncidentBeamSpectrumParams = (
                firstword(self.getNextToken())
            )

            # Now match it against a pattern,
            # to resolve the path to be relative.
            pattern = re.compile(r"StartupFiles\S*")

            match = re.search(
                pattern,
                self.beam.filenameIncidentBeamSpectrumParams
            )

            if match:
                self.beam.filenameIncidentBeamSpectrumParams = match.group()

            self.beam.overallBackgroundFactor = (
                nthfloat(self.getNextToken(), 0)
            )
            self.beam.sampleDependantBackgroundFactor = (
                nthfloat(self.getNextToken(), 0)
            )
            self.beam.shieldingAttenuationCoefficient = (
                nthfloat(self.getNextToken(), 0)
            )

            # Consume whitespace and the closing brace.
            self.consumeUpToDelim("}")

        except Exception as e:
            raise ParserException(
                "Whilst parsing Beam, an exception occured."
                " The input file is most likely of an incorrect format, "
                "and some attributes were missing."
            ) from e

    def parseNormalisation(self):
        """
        Intialises a Normalisation object and assigns it to the
        normalisation attribute.
        Parses the attributes of the Normalisation from the input stream.
        Raises a ParserException if any mandatory attributes are missing.


        Parameters
        ----------
        None
        Returns
        -------
        None
        """

        try:
            # Initialise normalisation attribute
            # to a new instance of Normalisation.
            self.normalisation = Normalisation()

            self.consumeWhitespace()

            # The number of files and period number are both stored
            # on the same line.
            # So we extract the 0th integer for the number of files,
            # and the 1st integer for the period number.
            dataFileInfo = self.getNextToken()
            numberOfFiles = nthint(dataFileInfo, 0)
            self.normalisation.periodNumber = nthint(dataFileInfo, 1)

            # Extract data files
            dataFiles = []
            for _ in range(numberOfFiles):
                dataFiles.append(firstword(self.getNextToken()))
            # Sorts list so that it is in ascending order
            dataFiles.sort()

            # Create a DataFiles object from the dataFiles list constructed.
            self.normalisation.dataFiles = (
                DataFiles(dataFiles, "NORMALISATION")
            )

            # The number of background files and
            # background period number are both stored
            # on the same line.
            # So we extract the 0th integer for the number of background files,
            # and the 1st integer for the background riod number.
            dataFileInfoBg = self.getNextToken()
            numberOfFilesBg = nthint(dataFileInfoBg, 0)
            self.normalisation.periodNumberBg = nthint(dataFileInfoBg, 1)

            # Extract background data files
            dataFilesBg = []
            for j in range(numberOfFilesBg):
                dataFilesBg.append(firstword(self.getNextToken()))

            # Sorts list so that it is in ascending order
            dataFilesBg.sort()

            # Create a DataFiles object from the dataFiles list constructed.
            self.normalisation.dataFilesBg = (
                DataFiles(dataFilesBg, "NORMALISATION BACKGROUND")
            )

            # For boolean attributes, we convert the first
            # integer in the line to its boolean value.
            self.normalisation.forceCalculationOfCorrections = (
                boolifyNum(nthint(self.getNextToken(), 0))
            )

            # Construct composition
            composition = []
            line = self.getNextToken()
            # Extract the composition.
            # Each element in the composition consists of the first 'word',
            # integer at the second position, and float at the third position,
            # (Atomic Symbol, MassNo, Abundance) in the line.
            # If the marker line is encountered,
            # then the panel has been parsed.
            while "end of composition input" not in line:
                atomicSymbol = firstword(line)
                massNo = nthfloat(line, 1)
                abundance = nthfloat(line, 2)

                # Create an Element object and append to the composition list.
                composition.append(
                    Element(atomicSymbol, massNo, abundance)
                )
                line = self.getNextToken()

            # Create a Composition object from the dataFiles list constructed.
            self.normalisation.composition = (
                Composition("Normalisation", elements=composition)
            )

            # For enumerated attributes,
            # where the member name of the attribute is
            # the first 'word' in the line, and we must get the member,
            # we do this: Enum[memberName].
            self.normalisation.geometry = (
                Geometry[firstword(self.getNextToken())]
            )

            # Is the geometry FLATPLATE?
            if (
                (
                    self.normalisation.geometry == Geometry.SameAsBeam
                    and config.geometry == Geometry.FLATPLATE
                )
                    or self.normalisation.geometry == Geometry.FLATPLATE):
                # If is is FLATPLATE, then extract the upstream and downstream
                # thickness, the angle of rotation and sample width.
                thickness = self.getNextToken()
                self.normalisation.upstreamThickness = nthfloat(thickness, 0)
                self.normalisation.downstreamThickness = (
                    nthfloat(thickness, 1)
                )
                geometryInfo = self.getNextToken()
                self.normalisation.angleOfRotation = nthfloat(geometryInfo, 0)
                self.normalisation.sampleWidth = nthfloat(geometryInfo, 1)
            else:

                # Otherwise, it is CYLINDRICAL,
                # then extract the inner and outer
                # radii and the sample height.
                radii = self.getNextToken()
                self.normalisation.innerRadius = nthfloat(radii, 0)
                self.normalisation.outerRadius = nthfloat(radii, 1)
                self.normalisation.sampleHeight = (
                    nthfloat(self.getNextToken(), 0)
                )

            # Extract the density.
            density = nthfloat(self.getNextToken(), 0)

            # Take the absolute value of the density - since it could be -ve.
            self.normalisation.density = abs(density)

            # Decide on the units of density.
            # -ve density means it is atomic (atoms/A^3)
            # +ve means it is chemical (gm/cm^3)
            self.normalisation.densityUnits = (
                UnitsOfDensity.ATOMIC if
                density < 0
                else UnitsOfDensity.CHEMICAL
            )

            self.normalisation.tempForNormalisationPC = (
                nthfloat(self.getNextToken(), 0)
            )
            crossSectionSource = firstword(self.getNextToken())
            if (
                crossSectionSource == "TABLES"
                or crossSectionSource == "TRANSMISSION"
            ):
                self.normalisation.totalCrossSectionSource = (
                    CrossSectionSource[crossSectionSource]
                )
            else:
                self.normalisation.totalCrossSectionSource = (
                    CrossSectionSource.FILE
                )
                self.normalisation.crossSectionFilename = crossSectionSource

            self.normalisation.normalisationDifferentialCrossSectionFile = (
                firstword(self.getNextToken())
            )

            self.normalisation.lowerLimitSmoothedNormalisation = (
                nthfloat(self.getNextToken(), 0)
            )
            self.normalisation.normalisationDegreeSmoothing = (
                nthfloat(self.getNextToken(), 0)
            )
            self.normalisation.minNormalisationSignalBR = (
                nthfloat(self.getNextToken(), 0)
            )

            # Consume whitespace and the closing brace.
            self.consumeUpToDelim("}")

            # Resolve to relative.
            pattern = re.compile(r"StartupFiles\S*")

            match = re.search(
                pattern,
                self.normalisation.
                normalisationDifferentialCrossSectionFile
            )

            if match:
                (
                    self.normalisation.
                    normalisationDifferentialCrossSectionFile
                ) = match.group()

        except Exception as e:
            raise ParserException(
                "Whilst parsing Normalisation, an exception occured."
                " The input file is most likely of an incorrect format, "
                "and some attributes were missing."
            ) from e

    def parseSampleBackground(self):
        """
        Intialises a SampleBackground object.
        Parses the attributes of the SampleBackground from the input stream.
        Raises a ParserException if any mandatory attributes are missing.
        Returns the parsed object.

        Parameters
        ----------
        None
        Returns
        -------
        sampleBackground : SampleBackground
            The SampleBackground that was parsed from the input lines.
        """

        try:
            sampleBackground = SampleBackground()
            line = self.peekNextToken()
            if "SAMPLE BACKGROUND" in line and "{" in line:
                self.consumeTokens(1)
            self.consumeWhitespace()
            dataFileInfo = self.getNextToken()
            numberOfFiles = nthint(dataFileInfo, 0)
            sampleBackground.periodNumber = nthint(dataFileInfo, 1)

            dataFiles = []
            for _ in range(numberOfFiles):
                dataFiles.append(firstword(self.getNextToken()))
            sampleBackground.dataFiles = (
                DataFiles(dataFiles, "SAMPLE BACKGROUND")
            )

            # Consume whitespace and the closing brace.
            self.consumeUpToDelim("}")

            return sampleBackground
        except Exception as e:
            raise ParserException(
                "Whilst parsing Sample Background, an exception occured."
                " The input file is most likely of an incorrect format, "
                "and some attributes were missing."
            ) from e

    def parseSample(self):
        """
        Intialises a Sample object.
        Parses the attributes of the Sample from the input stream.
        Raises a ParserException if any mandatory attributes are missing.
        Returns the parsed object.

        Parameters
        ----------
        None
        Returns
        -------
        sample : Sample
            The Sample that was parsed from the input lines.
        """

        try:
            # Create a new instance of Sample.
            sample = Sample()

            # Extract the sample name, and then discard whitespace lines.
            sample.name = (
                str(self.getNextToken()[:-2]).strip()
                .replace("SAMPLE", "").strip()
            )
            self.consumeWhitespace()
            # The number of files and period number are both stored
            # on the same line.
            # So we extract the 0th integer for the number of files,
            # and the 1st integer for the period number.
            dataFileInfo = self.getNextToken()
            numberOfFiles = nthint(dataFileInfo, 0)
            sample.periodNumber = nthint(dataFileInfo, 1)

            # Extract data files
            dataFiles = []
            for _ in range(numberOfFiles):
                dataFiles.append(firstword(self.getNextToken()))
            # Create a DataFiles object from the dataFiles list constructed.
            sample.dataFiles = DataFiles(dataFiles, sample.name)

            # For boolean attributes, we convert the first
            # integer in the line to its boolean value.
            sample.forceCalculationOfCorrections = (
                boolifyNum(nthint(self.getNextToken(), 0))
            )

            # Construct composition
            composition = []
            line = self.getNextToken()

            # Extract the composition.
            # Each element in the composition consists of the first 'word',
            # integer at the second position, and float t the first position,
            # (Atomic Symbol, MassNo, Abundance) in the line.
            # If the marker line is encountered,
            # then the panel has been parsed.
            while "end of composition input" not in line:

                atomicSymbol = firstword(line)
                massNo = nthfloat(line, 1)
                abundance = nthfloat(line, 2)

                # Create an Element object and append to the composition list.
                composition.append(Element(atomicSymbol, massNo, abundance))
                line = self.getNextToken()

            # Create a Composition object from the dataFiles list constructed.
            sample.composition = Composition("Sample", elements=composition)

            # For enumerated attributes,
            # where the member name of the attribute is
            # the first 'word' in the line, and we must get the member,
            # we do this: Enum[memberName].
            sample.geometry = Geometry[firstword(self.getNextToken())]

            # Is the geometry FLATPLATE?
            if (
                (
                    sample.geometry == Geometry.SameAsBeam
                    and config.geometry == Geometry.FLATPLATE
                )
                    or sample.geometry == Geometry.FLATPLATE):
                # If is is FLATPLATE, then extract the upstream and downstream
                # thickness, the angle of rotation and sample width.
                thickness = self.getNextToken()
                sample.upstreamThickness = nthfloat(thickness, 0)
                sample.downstreamThickness = nthfloat(thickness, 1)

                geometryInfo = self.getNextToken()
                sample.angleOfRotation = nthfloat(geometryInfo, 0)
                sample.sampleWidth = nthfloat(geometryInfo, 1)
            else:

                # Otherwise, it is CYLINDRICAL,
                # then extract the inner and outer
                # radii and the sample height.
                radii = self.getNextToken()
                sample.innerRadius = nthfloat(radii, 0)
                sample.outerRadius = nthfloat(radii, 1)
                sample.sampleHeight = nthfloat(self.getNextToken(), 0)

            # Extract the density.
            density = nthfloat(self.getNextToken(), 0)

            # Decide on the units of density.
            # -ve density means it is atomic (atoms/A^3)
            # +ve means it is chemical (gm/cm^3)
            sample.density = abs(density)
            sample.densityUnits = (
                UnitsOfDensity.ATOMIC if
                density < 0
                else UnitsOfDensity.CHEMICAL
            )
            sample.tempForNormalisationPC = nthfloat(self.getNextToken(), 0)
            crossSectionSource = firstword(self.getNextToken())
            if (
                crossSectionSource == "TABLES"
                or crossSectionSource == "TRANSMISSION"
            ):
                sample.totalCrossSectionSource = (
                    CrossSectionSource[crossSectionSource]
                )
            else:
                sample.totalCrossSectionSource = CrossSectionSource.FILE
                sample.crossSectionFilename = crossSectionSource
            sample.sampleTweakFactor = nthfloat(self.getNextToken(), 0)

            topHatW = nthfloat(self.getNextToken(), 0)
            if topHatW == 0:
                sample.topHatW = 0
                sample.FTMode = FTModes.NO_FT
            elif topHatW < 0:
                sample.topHatW = abs(topHatW)
                sample.FTMode = FTModes.SUB_AVERAGE
            else:
                sample.topHatW = topHatW
                sample.FTMode = FTModes.ABSOLUTE

            sample.minRadFT = nthfloat(self.getNextToken(), 0)
            sample.grBroadening = nthfloat(self.getNextToken(), 0)

            # Extract the resonance values.
            # Each row consists of the first 2 floats.
            # (minWavelength, maxWavelength) in the line.
            # If the marker line is encountered,
            # then the values has been parsed.
            line = self.getNextToken()
            while (
                    "to finish specifying wavelength range of resonance"
                    not in line
            ):
                sample.resonanceValues.append(
                    extract_floats_from_string(line)
                )
                line = self.getNextToken()

            # Extract the exponential values.
            # Each row consists of the first 3 numbers.
            # (Amplitude, Decay, N) in the line.
            # If the marker line is encountered,
            # then the values has been parsed.
            line = self.getNextToken()
            if "to specify end of exponential parameter input" not in line:
                sample.exponentialValues = []
            while "to specify end of exponential parameter input" not in line:
                sample.exponentialValues.append(
                    extract_nums_from_string(line)
                )

                line = self.getNextToken()

            sample.normalisationCorrectionFactor = (
                nthfloat(self.getNextToken(), 0)
            )
            sample.fileSelfScattering = firstword(self.getNextToken())
            sample.normaliseTo = (
                NormalisationType[
                    NormalisationType(nthint(self.getNextToken(), 0)).name
                ]
            )
            sample.maxRadFT = nthfloat(self.getNextToken(), 0)
            sample.outputUnits = (
                OutputUnits[OutputUnits(nthint(self.getNextToken(), 0)).name]
            )
            sample.powerForBroadening = nthfloat(self.getNextToken(), 0)
            sample.stepSize = nthfloat(self.getNextToken(), 0)
            sample.runThisSample = boolifyNum(nthint(self.getNextToken(), 0))
            environmentValues = self.getNextToken()
            sample.scatteringFraction = nthfloat(environmentValues, 0)
            sample.attenuationCoefficient = nthfloat(environmentValues, 1)

            # Consume whitespace and the closing brace.
            self.consumeUpToDelim("}")

            return sample

        except Exception as e:
            raise ParserException(
                "Whilst parsing Sample, an exception occured."
                " The input file is most likely of an incorrect format, "
                "and some attributes were missing."
            ) from e

    def parseContainer(self):
        """
        Intialises a Container object.
        Parses the attributes of the Container from the input stream.
        Raises a ParserException if any mandatory attributes are missing.
        Returns the parsed object.

        Parameters
        ----------
        None
        Returns
        -------
        container : Container
            The Container that was parsed from the input lines.
        """

        try:
            # Create a new instance of Container.
            container = Container()

            # Extract the name from the lines,
            # and then discard the unnecessary lines.
            container.name = (
                str(self.getNextToken()[:-2]).strip()
                .replace("CONTAINER", "").strip()
            )
            self.consumeWhitespace()

            # The number of files and period number are both stored
            # on the same line.
            # So we extract the 0th integer for the number of files,
            # and the 1st integer for the period number.
            dataFileInfo = self.getNextToken()
            numberOfFiles = nthint(dataFileInfo, 0)
            container.periodNumber = nthint(dataFileInfo, 1)

            # Extract data files
            dataFiles = []
            for _ in range(numberOfFiles):
                dataFiles.append(firstword(self.getNextToken()))

            # Create a DataFiles object from the dataFiles list constructed.
            container.dataFiles = DataFiles(dataFiles, container.name)

            # Construct composition
            composition = []
            line = self.getNextToken()
            # Extract the composition.
            # Each element in the composition consists of the first 'word',
            # integer at the second position, and float t the first position,
            # (Atomic Symbol, MassNo, Abundance) in the line.
            # If the marker line is encountered,
            # then the panel has been parsed.
            while "end of composition input" not in line:

                atomicSymbol = firstword(line)
                massNo = nthfloat(line, 1)
                abundance = nthfloat(line, 2)

                # Create an Element object and append to the composition list.
                composition.append(Element(atomicSymbol, massNo, abundance))
                line = self.getNextToken()
            # Create a Composition object from the dataFiles list constructed.
            container.composition = Composition(
                "Container",
                elements=composition
            )

            # For enumerated attributes,
            # where the member name of the attribute is
            # the first 'word' in the line, and we must get the member,
            # we do this: Enum[memberName].
            container.geometry = Geometry[firstword(self.getNextToken())]

            # Is the geometry FLATPLATE?
            if (
                (
                    container.geometry == Geometry.SameAsBeam
                    and config.geometry == Geometry.FLATPLATE
                )
                    or container.geometry == Geometry.FLATPLATE):
                # If is is FLATPLATE, then extract the upstream and downstream
                # thickness, the angle of rotation and sample width.
                thickness = self.getNextToken()
                container.upstreamThickness = nthfloat(thickness, 0)
                container.downstreamThickness = nthfloat(thickness, 1)

                geometryValues = self.getNextToken()
                container.angleOfRotation = nthfloat(geometryValues, 0)
                container.sampleWidth = nthfloat(geometryValues, 1)
            else:

                # Otherwise, it is CYLINDRICAL,
                # then extract the inner and outer
                # radii and the sample height.
                radii = self.getNextToken()
                container.innerRadius = nthfloat(radii, 0)
                container.outerRadius = nthfloat(radii, 1)
                container.sampleHeight = nthfloat(self.getNextToken(), 0)

            # Extract the density.
            density = nthfloat(self.getNextToken(), 0)

            # Take the absolute value of the density - since it could be -ve.
            container.density = abs(density)

            # Decide on the units of density.
            # -ve density means it is atomic (atoms/A^3)
            # +ve means it is chemical (gm/cm^3)
            container.densityUnits = (
                UnitsOfDensity.ATOMIC if
                density < 0
                else UnitsOfDensity.CHEMICAL
            )
            crossSectionSource = firstword(self.getNextToken())
            if (
                crossSectionSource == "TABLES"
                or crossSectionSource == "TRANSMISSION"
            ):
                container.totalCrossSectionSource = (
                    CrossSectionSource[crossSectionSource]
                )
            else:
                container.totalCrossSectionSource = CrossSectionSource.FILE
                container.crossSectionFilename = crossSectionSource
            container.tweakFactor = nthfloat(self.getNextToken(), 0)

            environmentValues = self.getNextToken()
            container.scatteringFraction = nthfloat(environmentValues, 0)
            container.attenuationCoefficient = nthfloat(environmentValues, 1)

            # Consume whitespace and the closing brace.
            self.consumeUpToDelim("}")

            return container

        except Exception as e:
            raise ParserException(
                "Whilst parsing Container, an exception occured."
                " The input file is most likely of an incorrect format, "
                "and some attributes were missing."
            ) from e

    def parseComponents(self):
        try:
            while self.stream:
                component = self.parseComponent()
                if component:
                    self.components.addComponent(component)
        except Exception as e:
            raise ParserException(
                "Whilst parsing Components, an exception occured."
                " The input file is most likely of an incorrect format."
            ) from e

    def parseComponent(self):
        name = self.getNextToken().rstrip()
        component = Component(name)
        line = self.peekNextToken()
        if "(" in line:
            self.consumeTokens(1)
        else:
            return
        line = self.getNextToken()
        while line and ")" not in line:
            atomicSymbol, massNo, abundance = line.split()
            element = Element(atomicSymbol, float(massNo), float(abundance))
            component.addElement(element)
            line = self.getNextToken()
        return component

    def makeParse(self, key):
        """
        Calls a parsing function from a dictionary of parsing functions
        by the input key.
        Returns the result of the called parsing function.
        Only use case is as a helper function during parsing.

        Parameters
        ----------
        key : str
            Parsing function to call
            (INSTRUMENT/BEAM/NORMALISATION/SAMPLE BACKGROUND/SAMPLE/CONTAINER)
        Returns
        -------
        NoneType
            if parsing INSTRUMENT/BEAM/NORMALISATION
        SampleBackground
            if parsing SAMPLE BACKGROUND
        Sample
            if parsing Sample
        Container
            if parsing Container
        None
            if parsing Components
        """

        parsingFunctions = {
            "INSTRUMENT": self.parseInstrument,
            "BEAM": self.parseBeam,
            "NORMALISATION": self.parseNormalisation,
            "SAMPLE BACKGROUND": self.parseSampleBackground,
            "SAMPLE": self.parseSample,
            "CONTAINER": self.parseContainer,
            "COMPONENTS": self.parseComponents
        }
        # Return the result of the parsing function that was called.
        return parsingFunctions[key]()

    def sampleBackgroundHelper(self):
        """
        Helper method for parsing Sample Background and its
        Samples and their Containers.
        Returns the SampleBackground object.
        Parameters
        ----------
        None
        Returns
        -------
        SampleBackground
            The SampleBackground parsed from the lines.
        """

        # Parse sample background.
        sampleBackground = self.makeParse("SAMPLE BACKGROUND")

        self.consumeWhitespace()
        line = self.peekNextToken()

        # Parse all Samples and Containers belonging to the sample background.
        while "END" not in line and "SAMPLE BACKGROUND" not in line:
            if not line:
                raise ParserException("Unexpected EOF during parsing.")
            elif "GO" in line:
                self.getNextToken()
            elif "SAMPLE" in line and firstword(line) == "SAMPLE":
                sample = self.makeParse("SAMPLE")
                if not sample.name:
                    sample.name = uniquifyName(
                        "SAMPLE",
                        [s.name for s in sampleBackground.samples],
                        sep="",
                        incFirst=True)
                sampleBackground.samples.append(sample)
            elif "CONTAINER" in line and firstword(line) == "CONTAINER":
                container = self.makeParse("CONTAINER")
                if not container.name:
                    container.name = uniquifyName(
                        "CONTAINER",
                        [c.name
                         for c in sampleBackground.samples[-1].containers],
                        sep="",
                        incFirst=True)
                sampleBackground.samples[-1].containers.append(
                    container
                )
            self.consumeWhitespace()
            line = self.peekNextToken()
        return sampleBackground

    def parse(self, config_=False):
        """
        Parse the GudrunFile from its path.
        Assign objects from the file to the attributes of the class.
        Raises ParserException if Instrument,
        Beam or Normalisation are missing.

        Parameters
        ----------
        None
        Returns
        -------
        None
        """
        self.config = config_
        # Ensure only valid files are given.
        if not self.path:
            raise ParserException(
                "Path not supplied. Cannot parse from an empty path!"
            )
        if not os.path.exists(self.path):
            raise ParserException(
                "The path supplied is invalid.\
                 Cannot parse from an invalid path" + self.path
            )
        if self.format == Format.YAML:
            # YAML Files
            try:
                (
                    self.instrument,
                    self.beam,
                    self.components,
                    self.normalisation,
                    self.sampleBackgrounds,
                    config.GUI
                ) = self.yaml.parseYaml(self.path)
            except YAMLException as e:
                raise ParserException(e)
        else:
            # TXT Files
            parsing = ""
            KEYWORDS = {
                "INSTRUMENT": False,
                "BEAM": False,
                "NORMALISATION": False
            }

            # Decide the encoding
            import chardet
            with open(self.path, 'rb') as fp:
                encoding = chardet.detect(fp.read())['encoding']

            # Read the input stream into our attribute.
            with open(self.path, encoding=encoding) as fp:
                self.stream = fp.readlines()

            # Here we go! Get the first token and begin parsing.
            line = self.getNextToken()

            # Iterate through the file,
            # parsing the Instrument, Beam and Normalisation.
            while (
                self.stream
                and not all(value for value in KEYWORDS.values())
            ):
                if (
                    firstword(line) in KEYWORDS.keys()
                    and not KEYWORDS[firstword(line)]
                ):
                    parsing = firstword(line)
                    self.makeParse(parsing)
                    KEYWORDS[parsing] = True
                line = self.getNextToken()

            # If we didn't parse each one of the keywords, then panic.
            if not all(KEYWORDS.values()) and not config_:
                raise ParserException((
                    'INSTRUMENT, BEAM and NORMALISATION'
                    ' were not parsed. It\'s possible the file'
                    ' supplied is of an incorrect format!'
                ))
            elif not KEYWORDS["INSTRUMENT"] and config_:
                raise ParserException((
                    'INSTRUMENT was not parsed. It\'s possible the file'
                    ' supplied is of an incorrect format!'
                ))

            # Ignore whitespace.
            self.consumeWhitespace()
            line = self.peekNextToken()

            # Parse sample backgrounds, alongside their samples and containers.
            while self.stream:
                if "SAMPLE BACKGROUND" in line and "{" in line:
                    self.sampleBackgrounds.append(
                        self.sampleBackgroundHelper()
                    )
                elif "COMPONENTS:" in line:
                    self.makeParse("COMPONENTS")
                line = self.getNextToken()

    def __str__(self):
        """
        Returns the string representation of the GudrunFile object.

        Parameters
        ----------
        None

        Returns
        -------
        string : str
            String representation of GudrunFile.
        """

        LINEBREAK = "\n\n"
        header = (
            f"'{config.spc2}'{config.spc2}'{config.spc5}'"
            f"{config.spc2}'{os.path.sep}'{LINEBREAK}"
        )
        instrument = (
            f"INSTRUMENT{config.spc5}{{\n\n"
            + str(self.instrument)
            + LINEBREAK
            + "}"
        )
        beam = f"BEAM{config.spc5}{{\n\n" + str(self.beam) + LINEBREAK + "}"
        normalisation = (
            f"NORMALISATION{config.spc5}{{\n\n"
            + str(self.normalisation)
            + LINEBREAK
            + "}"
        )
        sampleBackgrounds = "\n".join(
            [str(x) for x in self.sampleBackgrounds]
        ).rstrip()
        footer = (
            f"\n\n\nEND{config.spc5}"
            f"\n1\nDate and time last written:  "
            f"{time.strftime('%Y%m%d %H:%M:%S')}{config.spc5}"
            f"\nN"
        )

        components = (
            f"\n\nCOMPONENTS:\n{str(self.components)}"
            if len(self.components.components)
            else ""
        )

        return (
            header
            + instrument
            + LINEBREAK
            + beam
            + LINEBREAK
            + normalisation
            + LINEBREAK
            + sampleBackgrounds
            + footer
            + components
        )

    def save(self, path='', format=None):

        if not path:
            path = self.path

        if not format:
            format = self.format
        if format == Format.TXT:
            self.write_out(path=path.replace(path.split(".")[-1], "txt"))
        elif format == Format.YAML:
            self.write_yaml(path=path.replace(path.split(".")[-1], "yaml"))

    def write_yaml(self, path):
        self.yaml.writeYAML(self, path)

    def write_out(self, path='', overwrite=False, writeParameters=True):
        """
        Writes out the string representation of the GudrunFile.
        If 'overwrite' is True, then the initial file is overwritten.
        Otherwise, it is written to 'gudpy_{initial filename}.txt'.

        Parameters
        ----------
        overwrite : bool, optional
            Overwrite the initial file? (default is False).
        path : str, optional
            Path to write to.
        Returns
        -------
        None
        """
        if path:
            f = open(
                path, "w", encoding="utf-8"
            )
        elif not overwrite:
            f = open(
                os.path.join(
                    self.instrument.GudrunInputFileDir,
                    self.outpath
                ), "w", encoding="utf-8")
        else:
            f = open(self.path, "w", encoding="utf-8")
        if os.path.basename(f.name) == self.outpath:
            for sampleBackground in self.sampleBackgrounds:
                sampleBackground.writeAllSamples = False
        f.write(str(self))
        f.close()

        if writeParameters:
            for sb in self.sampleBackgrounds:
                for s in sb.samples:
                    if s.runThisSample:
                        gf = deepcopy(self)
                        gf.sampleBackgrounds = [deepcopy(sb)]
                        gf.sampleBackgrounds[0].samples = [deepcopy(s)]
                        gf.write_out(
                            path=os.path.join(
                                self.instrument.GudrunInputFileDir,
                                s.pathName(),
                            ),
                            overwrite=True,
                            writeParameters=False
                        )

    def dcs(self, path='', headless=True, iterative=False):
        """
        Call gudrun_dcs on the path supplied.
        If the path is its default value,
        then use the path attribute as the path.

        Parameters
        ----------
        path : str, optional
            Path to parse from (default is empty, which indicates self.path).
        headless : bool, optional
            Is this being run through CL or GUI?
        iterative : bool, optional
            Is Gudrun being iterated?

        Returns
        -------
        subprocess.CompletedProcess
            The result of calling gudrun_dcs using subprocess.run.
            Can access stdout/stderr from this.
        """
        if not path:
            path = os.path.basename(self.path)
        if headless:
            try:
                gudrun_dcs = resolve("bin", f"gudrun_dcs{SUFFIX}")
                cwd = os.getcwd()
                os.chdir(self.instrument.GudrunInputFileDir)
                result = subprocess.run(
                    [gudrun_dcs, path], capture_output=True, text=True
                )
                os.chdir(cwd)
            except FileNotFoundError:
                os.chdir(cwd)
                return False
            if not iterative:
                self.naiveOrganise()
            return result
        else:
            if hasattr(sys, '_MEIPASS'):
                gudrun_dcs = os.path.join(sys._MEIPASS, f"gudrun_dcs{SUFFIX}")
            else:
                gudrun_dcs = resolve(
                    os.path.join(
                        config.__rootdir__, "bin"
                    ), f"gudrun_dcs{SUFFIX}"
                )
            if not os.path.exists(gudrun_dcs):
                return FileNotFoundError()
            else:
                proc = QProcess()
                proc.setProgram(gudrun_dcs)
                proc.setArguments([path])
                return (
                    proc,
                    self.write_out,
                    [
                        path,
                        False
                    ]
                )

    def process(self, headless=True, iterative=False):
        """
        Write out the current state of the file,
        and then call gudrun_dcs on the file that
        was written out.

        Parameters
        ----------
        purge : bool, optional
            Should detectors be purged?
        Returns
        -------
        subprocess.CompletedProcess
            The result of calling gudrun_dcs using subprocess.run.
            Can access stdout/stderr from this.
        """
        cwd = os.getcwd()
        os.chdir(self.instrument.GudrunInputFileDir)
        self.write_out()
        dcs = self.dcs(
            path=self.outpath,
            headless=headless,
            iterative=iterative
        )
        os.chdir(cwd)
        return dcs

    def purge(self, *args, **kwargs):
        """
        Call Purge.purge() to purge the detectors.

        Parameters
        ----------
        None
        Returns
        -------
        subprocess.CompletedProcess
            The result of calling purge_det using subprocess.run.
            Can access stdout/stderr from this.
        """
        self.purgeFile = PurgeFile(self)
        result = self.purgeFile.purge(*args, **kwargs)
        if result:
            self.purged = True
        return result

    def convertToSample(self, container, persist=False):

        sample = container.convertToSample()

        if persist:
            for i, sampleBackground in enumerate(self.sampleBackgrounds):
                for sample in sampleBackground.samples:
                    if container in sample.containers:
                        sample.containers.remove(container)
                        break
            self.sampleBackgrounds[i].append(sample)
        return sample

    def naiveOrganise(self):
        outputFileHandler = OutputFileHandler(self)
        outputFileHandler.naiveOrganise()

    def iterativeOrganise(self, nTotal, nCurrent, head):
        outputFileHandler = OutputFileHandler(self)
        outputFileHandler.iterativeOrganise(nTotal, nCurrent, head)

    def determineError(self, sample):
        gudPath = sample.dataFiles[0].replace(
            self.instrument.dataFileType,
            "gud"
        )
        gudFile = GudFile(
            os.path.join(
                self.instrument.GudrunInputFileDir, gudPath
            )
        )
        error = round(
            (
                1.0 - (gudFile.averageLevelMergedDCS / gudFile.expectedDCS)
            ) * 100, 1
        )
        return error


Container.getNextToken = GudrunFile.getNextToken
Container.peekNextToken = GudrunFile.peekNextToken
Container.consumeUpToDelim = GudrunFile.consumeUpToDelim
Container.consumeWhitespace = GudrunFile.consumeWhitespace<|MERGE_RESOLUTION|>--- conflicted
+++ resolved
@@ -15,12 +15,8 @@
     firstNInts,
     nthfloat,
     nthint,
-<<<<<<< HEAD
-    resolve
-=======
     resolve,
     uniquifyName
->>>>>>> bedfb021
 )
 from core.instrument import Instrument
 from core.beam import Beam
@@ -39,17 +35,10 @@
     Geometry
 )
 from core import config
-<<<<<<< HEAD
 from core.io.gudpy_yaml import YAML
 from core.exception import ParserException
 from core.processes.nexus_processing import NexusProcessing
 from core.io.gud_file import GudFile
-=======
-from core.gudpy_yaml import YAML
-from core.exception import ParserException, YAMLException
-from core.nexus_processing import NexusProcessing
-from core.gud_file import GudFile
->>>>>>> bedfb021
 
 SUFFIX = ".exe" if os.name == "nt" else ""
 
