--- conflicted
+++ resolved
@@ -15,12 +15,8 @@
     firstNInts,
     nthfloat,
     nthint,
-<<<<<<< HEAD
     resolve,
     uniquifyName
-=======
-    resolve
->>>>>>> 26d9460a
 )
 from core.instrument import Instrument
 from core.beam import Beam
