--- conflicted
+++ resolved
@@ -1550,12 +1550,7 @@
                         )
 
     def setGudrunDir(self, dir):
-<<<<<<< HEAD
-        assert (os.path.isdir(os.path.abspath(dir)))
-        self.instrument.GudrunInputFileDir = os.path.abspath(dir)
-=======
         self.instrument.GudrunInputFileDir = dir
->>>>>>> 2469834f
 
     def dcs(self, path='', headless=True, iterator=None):
         """
