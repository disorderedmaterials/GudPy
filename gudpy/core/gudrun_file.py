--- conflicted
+++ resolved
@@ -119,17 +119,10 @@
 
     def __init__(
         self,
-<<<<<<< HEAD
         projectDir=None,
         loadFile=None,
         format=Format.YAML,
         config=False
-=======
-        path=None,
-        projectDir=None,
-        format=Format.YAML,
-        config_=False
->>>>>>> ef566fb5
     ):
         """
         Constructs all the necessary attributes for the GudrunFile object.
@@ -153,11 +146,6 @@
 
         # Construct the outpath of generated input file
         self.OUTPATH = "gudpy.txt"
-<<<<<<< HEAD
-=======
-
-        self.components = Components(components=[])
->>>>>>> ef566fb5
         self.gudrunOutput = None
         self.projectDir = projectDir
         self.filename = None
@@ -169,7 +157,6 @@
         self.sampleBackgrounds = []
         self.components = Components()
 
-<<<<<<< HEAD
         if not projectDir and not loadFile:
             raise RuntimeError(
                 "GudrunFile needs to be initialised with either"
@@ -183,59 +170,6 @@
             self.setGudrunDir(os.path.dirname(loadFile))
 
         self.parse(loadFile, config=config)
-=======
-        self.projectDir = projectDir
-        self.filename = None
-        self.purged = False
-        self.stream = None
-        self.purgeFile = PurgeFile(self)
-        self.nexus_processing = NexusProcessing(self)
-
-        self.gudrunOutput = None
-        self.purgeOutput = None
-
-        if projectDir:
-            if os.path.exists(os.path.join(
-                projectDir,
-                f"{os.path.basename(projectDir)}.yaml"
-            )):
-                # If default file exists
-                self.path = os.path.join(
-                    projectDir,
-                    f"{os.path.basename(projectDir)}.yaml"
-                )
-            else:
-                # Try to find yaml files
-                for f in os.listdir(projectDir):
-                    if os.path.splitext(f)[1] == ".yaml":
-                        # If file is yaml
-                        self.path = os.path.join(projectDir, f)
-            if not self.path:
-                raise FileNotFoundError(
-                    "Could not find GudPy input file within the project")
-
-            self.setSaveLocation(projectDir)
-            self.parse(self.path)
-
-            if os.path.exists(os.path.join(projectDir, "Purge")):
-                self.purgeOutput = os.path.join(projectDir, "Purge")
-
-            if os.path.exists(os.path.join(projectDir, "Gudrun")):
-                self.purgeOutput = os.path.join(projectDir, "Purge")
-
-        elif self.loadFile:
-            if not config_:
-                self.setGudrunDir(os.path.dirname(self.loadFile))
-                self.setSaveLocation(os.path.join(
-                    os.path.dirname(self.loadFile),
-                    os.path.splitext(os.path.basename(self.loadFile))[0]
-                ))
-            self.parse(self.loadFile, config_=config_)
-
-        else:
-            raise FileNotFoundError(
-                "No project directory or load file specified")
->>>>>>> ef566fb5
 
     def __deepcopy__(self, memo):
         result = self.__class__.__new__(self.__class__)
@@ -1532,12 +1466,6 @@
         )
 
     def save(self, path='', format=None):
-<<<<<<< HEAD
-=======
-        if not self.checkSaveLocation():
-            return False
-
->>>>>>> ef566fb5
         if not path:
             path = self.path()
 
@@ -1590,11 +1518,8 @@
                 path = os.path.join(
                     self.instrument.GudrunInputFileDir,
                     self.OUTPATH)
-<<<<<<< HEAD
             f = open(path, "w", encoding="utf-8")
-=======
-            f = open(self.path, "w", encoding="utf-8")
->>>>>>> ef566fb5
+          
         if os.path.basename(f.name) == self.OUTPATH:
             for sampleBackground in self.sampleBackgrounds:
                 sampleBackground.writeAllSamples = False
@@ -1620,111 +1545,6 @@
     def setGudrunDir(self, dir):
         self.instrument.GudrunInputFileDir = dir
 
-<<<<<<< HEAD
-=======
-    def dcs(self, path='', headless=True, iterator=None):
-        """
-        Call gudrun_dcs on the path supplied.
-        If the path is its default value,
-        then use the path attribute as the path.
-
-        Parameters
-        ----------
-        path : str, optional
-            Path to parse from (default is empty, which indicates self.path).
-        headless : bool, optional
-            Is this being run through CL or GUI?
-        iterative : bool, optional
-            Is Gudrun being iterated?
-
-        Returns
-        -------
-        subprocess.CompletedProcess
-            The result of calling gudrun_dcs using subprocess.run.
-            Can access stdout/stderr from this.
-        """
-
-        path = f"./{self.OUTPATH}"
-
-        if headless:
-            with tempfile.TemporaryDirectory() as tmp:
-                self.setGudrunDir(tmp)
-                path = os.path.join(
-                    tmp,
-                    path
-                )
-                self.write_out(path)
-                gudrun_dcs = resolve("bin", f"gudrun_dcs{SUFFIX}")
-                with subprocess.Popen(
-                    [gudrun_dcs, path], cwd=tmp,
-                    stdout=subprocess.PIPE,
-                    stderr=subprocess.STDOUT
-                ) as gudrun:
-                    result = gudrun
-
-                    ERROR_KWDS = ["does not exist", "error", "Error"]
-
-                    for line in gudrun.stdout:
-                        if [KWD for KWD in ERROR_KWDS if KWD
-                                in line.decode("utf8").rstrip("\n")]:
-                            result.error = line
-                            result.returncode = 1
-                            return result
-
-                    if gudrun.stderr:
-                        result.stderr = gudrun.stderr
-                        return result
-
-                if iterator is not None:
-                    self.gudrunOutput = iterator.organiseOutput()
-                else:
-                    self.gudrunOutput = self.organiseOutput()
-                self.setGudrunDir(self.gudrunOutput.path)
-            return result
-        else:
-            if hasattr(sys, '_MEIPASS'):
-                gudrun_dcs = os.path.join(sys._MEIPASS, f"gudrun_dcs{SUFFIX}")
-            else:
-                gudrun_dcs = resolve(
-                    os.path.join(
-                        config.__rootdir__, "bin"
-                    ), f"gudrun_dcs{SUFFIX}"
-                )
-            if not os.path.exists(gudrun_dcs):
-                return FileNotFoundError()
-            else:
-                proc = QProcess()
-                proc.setProgram(gudrun_dcs)
-                proc.setArguments([path])
-                return (
-                    proc,
-                    self.write_out,
-                    [
-                        '',
-                        False
-                    ]
-                )
-
-    def purge(self, *args, **kwargs):
-        """
-        Call Purge.purge() to purge the detectors.
-
-        Parameters
-        ----------
-        None
-        Returns
-        -------
-        subprocess.CompletedProcess
-            The result of calling purge_det using subprocess.run.
-            Can access stdout/stderr from this.
-        """
-        self.purgeFile = PurgeFile(self)
-        result = self.purgeFile.purge(*args, **kwargs)
-        if result:
-            self.purged = True
-        return result
-
->>>>>>> ef566fb5
     def convertToSample(self, container, persist=False):
 
         sample = container.convertToSample()
