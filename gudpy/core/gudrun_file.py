import os
import time
import re
from copy import deepcopy

from core.utils import (
    extract_nums_from_string,
    firstword, boolifyNum,
    extract_ints_from_string,
    extract_floats_from_string,
    firstNFloats,
    firstNInts,
    nthfloat,
    nthint,
    uniquifyName
)
from core.instrument import Instrument
from core.beam import Beam
from core.normalisation import Normalisation
from core.sample import Sample
from core.sample_background import SampleBackground
from core.container import Container
from core.composition import Component, Components, Composition
from core.element import Element
from core.data_files import DataFiles
from core.enums import (
    CrossSectionSource, Format, Instruments, FTModes, UnitsOfDensity,
    MergeWeights, Scales, NormalisationType, OutputUnits,
    Geometry
)
<<<<<<< HEAD
=======
from core import utils
>>>>>>> ade4cd47
from core import config as cfg
from core.gudpy_yaml import YAML
from core.exception import ParserException, YAMLException
from core.gud_file import GudFile

SUFFIX = ".exe" if os.name == "nt" else ""


class GudrunFile:
    """
    Class to represent a GudFile (files with .gud extension).
    .gud files are outputted by gudrun_dcs, via merge_routines
    each .gud file belongs to an individual sample.

    ...

    Attributes
    ----------
    path : str
        Path to the file.
    OUTPATH : str
        Path to write to, when not overwriting the initial file.
    instrument : Instrument
        Instrument object extracted from the input file.
    beam : Beam
        Beam object extracted from the input file.
    normalisation : Normalisation
        Normalisation object extracted from the input file.
    sampleBackgrounds : SampleBackground[]
        List of SampleBackgrounds extracted from the input file.
    purged : bool
        Have the detectors been purged?
    stream : str[]
        List of strings, where each item represents a line
        in the input stream.
    Methods
    -------
    getNextToken():
        Returns the next token in the input stream, whilst
        removing it from said input stream.
    peekNextToken():
        Returns the next token in the input stream without
        removing it.
    consumeTokens(n):
        Removes n tokens from the input stream.
    consumeUpToDelim(delim):
        Removes tokens until the delimiter is reached.
    consumeWhitespace():
        Removes tokens from the stream, until a non-whitespace
        token is reached.
    parseInstrument():
        Initialises an Intrument object and assigns it
        to the instrument attribute.
        Parses the attributes of the Instrument from the input stream.
    parseBeam():
        Initialises a Beam object and assigns it to the beam attribute.
        Parses the attributes of the Beam from the input stream.
    parseNormalisation():
        Initialises a Normalisation object and assigns it
        to the normalisation attribute.
        Parses the attributes of the Normalisation from the input stream.
    parseSampleBackground():
        Initialises a SampleBackground object.
        Parses the attributes of the SampleBackground from the input stream.
        Returns the SampleBackground object.
    parseSample():
        Initialises a Sample object.
        Parses the attributes of the Sample from the input stream.
        Returns the Sample object.
    parseContainer():
        Initialises a Container object.
        Parses the attributes of the Container from the input stream.
        Returns the Container object.
    makeParse(key):
        Uses the key to call a parsing function from a dictionary
        of parsing functions.
        Returns the result of the called parsing function.
    sampleBackgroundHelper():
        Parses the SampleBackground, its Samples and their Containers.
        Returns the SampleBackground object.
    parse():
        Parse the GudrunFile from its path.
        Assign objects from the file to the attributes of the class.
    write_out(overwrite=False)
        Writes out the string representation of the GudrunFile to a file.
    purge():
        Create a PurgeFile from the GudrunFile, and run purge_det on it.
    """

    def __init__(
        self,
        projectDir=None,
        loadFile=None,
        format=Format.YAML,
        config=False
    ):
        """
        Constructs all the necessary attributes for the GudrunFile object.
        Calls the GudrunFile's parse method,
        to parse the GudrunFile from its path.

        Parameters
        ----------
        path : str
            Path to the file.
        projectDir : str
            Path to the project folder
        format : Format enum
            Format of the file
        config : bool
            If a new input file should be constructed from a config
        """

        self.yaml = YAML()
        self.format = format

        # Construct the outpath of generated input file
        self.OUTPATH = "gudpy.txt"
        self.gudrunOutput = None
        self.projectDir = projectDir
        self.loadFile = loadFile
        self.filename = None
        self.stream = None

        self.instrument = Instrument()
        self.normalisation = Normalisation()
        self.beam = Beam()
        self.sampleBackgrounds = []
        self.components = Components()

        if not projectDir and not loadFile:
            raise RuntimeError(
                "GudrunFile needs to be initialised with either"
                " a project directory or load file specified"
            )

        if loadFile:
            self.setGudrunDir(os.path.dirname(loadFile))

        if not config:
            self.setGudrunDir(os.path.dirname(loadFile))

        self.parse(loadFile, config=config)

    def __deepcopy__(self, memo):
        result = self.__class__.__new__(self.__class__)
        memo[id(self)] = result
        for k, v in self.__dict__.items():
            if k == "yaml":
                continue
            setattr(result, k, deepcopy(v, memo))
        return result

    def path(self):
        if not self.projectDir:
            return None
        else:
            return os.path.join(self.projectDir, self.filename)

    def checkNormDataFiles(self):
        return (len(self.normalisation.dataFiles)
                and len(self.normalisation.dataFilesBg))

    def getNextToken(self):
        """
        Pops the 'next token' from the stream and returns it.
        Essentially removes the first line in the stream and returns it.

        Parameters
        ----------
        None
        Returns
        -------
        str | None
        """
        return self.stream.pop(0) if self.stream else None

    def peekNextToken(self):
        """
        Returns the next token in the input stream, without removing it.

        Parameters
        ----------
        None
        Returns
        -------
        str | None
        """
        return self.stream[0] if self.stream else None

    def consumeTokens(self, n):
        """
        Consume n tokens from the input stream.

        Parameters
        ----------
        None
        Returns
        -------
        None
        """
        for _ in range(n):
            self.getNextToken()

    def consumeUpToDelim(self, delim):
        """
        Consume tokens iteratively, until a delimiter is reached.

        Parameters
        ----------
        None
        Returns
        -------
        None
        """
        line = self.getNextToken()
        while line[0] != delim:
            line = self.getNextToken()

    def consumeWhitespace(self):
        """
        Consume tokens iteratively, while they are whitespace.

        Parameters
        ----------
        None
        Returns
        -------
        None
        """
        line = self.peekNextToken()
        if line and line.isspace():
            self.getNextToken()
            line = self.peekNextToken()

    def parseInstrument(self):
        """
        Intialises an Instrument object and assigns it to the
        instrument attribute.
        Parses the attributes of the Instrument from the input stream.
        Raises a ParserException if any mandatory attributes are missing.


        Parameters
        ----------
        None
        Returns
        -------
        None
        """
        try:
            self.consumeWhitespace()

            # For string attributes,
            # we simply extract the firstword in the line.
            self.instrument.name = Instruments[firstword(self.getNextToken())]
            self.consumeTokens(1)
            self.instrument.dataFileDir = os.path.abspath(
                firstword(self.getNextToken())) + os.path.sep
            self.instrument.dataFileType = firstword(self.getNextToken())
            self.instrument.detectorCalibrationFileName = (
                firstword(self.getNextToken())
            )

            # For single integer attributes,
            # we extract the zeroth int from the line.
            self.instrument.columnNoPhiVals = nthint(self.getNextToken(), 0)
            self.instrument.groupFileName = firstword(self.getNextToken())
            self.instrument.deadtimeConstantsFileName = (
                firstword(self.getNextToken())
            )

            # For N integer attributes,
            # we extract the first N integers from the line.
            self.instrument.spectrumNumbersForIncidentBeamMonitor = (
                extract_ints_from_string(self.getNextToken())
            )

            # For integer pair attributes,
            # we extract the first 2 integers from the line.
            self.instrument.wavelengthRangeForMonitorNormalisation = (
                firstNFloats(self.getNextToken(), 2)
            )

            if all(
                self.instrument.wavelengthRangeForMonitorNormalisation
            ) == 0.0:
                self.instrument.wavelengthRangeForMonitorNormalisation = [
                    0, 0
                ]

            self.instrument.spectrumNumbersForTransmissionMonitor = (
                extract_ints_from_string(self.getNextToken())
            )

            # For single float attributes,
            # we extract the zeroth float from the line.
            self.instrument.incidentMonitorQuietCountConst = (
                nthfloat(self.getNextToken(), 0)
            )
            self.instrument.transmissionMonitorQuietCountConst = (
                nthfloat(self.getNextToken(), 0)
            )

            self.instrument.channelNosSpikeAnalysis = (
                firstNInts(self.getNextToken(), 2)
            )
            self.instrument.spikeAnalysisAcceptanceFactor = (
                nthfloat(self.getNextToken(), 0)
            )

            # Extract wavelength range
            # Which consists of the first 3 floats
            # (min, max, step) in the line.
            wavelengthRange = firstNFloats(self.getNextToken(), 3)
            self.instrument.wavelengthMin = wavelengthRange[0]
            self.instrument.wavelengthMax = wavelengthRange[1]
            self.instrument.wavelengthStep = wavelengthRange[2]

            self.instrument.NoSmoothsOnMonitor = nthint(self.getNextToken(), 0)

            # Extract X range
            # Which consists of the first 3 floats
            # (min, max, step) in the line.
            XRange = firstNFloats(self.getNextToken(), 3)

            self.instrument.XMin = XRange[0]
            self.instrument.XMax = XRange[1]
            self.instrument.XStep = XRange[2]

            # Extract the grouping parameter panel.
            # Each row in the panel consists of the first 4 ints
            # (Group, XMin, XMax, Background Factor) in the line.
            # If the marker line is encountered,
            # then the panel has been parsed.

            line = self.getNextToken()
            while "to end input of specified values" not in line:
                group = nthint(line, 0)
                xMin = nthfloat(line, 1)
                xMax = nthfloat(line, 2)
                backgroundFactor = nthfloat(line, 3)
                self.instrument.groupingParameterPanel.append(
                    [group, xMin, xMax, backgroundFactor]
                )
                line = self.getNextToken()

            self.instrument.groupsAcceptanceFactor = (
                nthfloat(self.getNextToken(), 0)
            )
            self.instrument.mergePower = nthint(self.getNextToken(), 0)

            # For boolean attributes, we convert the first
            # integer in the line to its boolean value.
            self.instrument.subSingleAtomScattering = (
                boolifyNum(nthint(self.getNextToken(), 0))
            )

            # For enumerated attributes, where the value  of the attribute is
            # the first integer in the line, and we must get the member,
            # we do this: Enum[Enum(value).name]
            self.instrument.mergeWeights = (
                MergeWeights[MergeWeights(nthint(self.getNextToken(), 0)).name]
            )
            self.instrument.incidentFlightPath = (
                nthfloat(self.getNextToken(), 0)
            )
            self.instrument.spectrumNumberForOutputDiagnosticFiles = (
                nthint(self.getNextToken(), 0)
            )

            self.instrument.neutronScatteringParametersFile = (
                firstword(self.getNextToken())

            )
            self.instrument.scaleSelection = (
                Scales[Scales(nthint(self.getNextToken(), 0)).name]
            )
            self.instrument.subWavelengthBinnedData = (
                boolifyNum(nthint(self.getNextToken(), 0))
            )
            self.consumeTokens(2)
            self.instrument.logarithmicStepSize = (
                nthfloat(self.getNextToken(), 0)
            )
            self.instrument.hardGroupEdges = (
                boolifyNum(nthint(self.getNextToken(), 0))
            )

            # If NeXus files are being used, then we expect a NeXus definition
            # file to be present, and extract it.
            if (
                self.instrument.dataFileType == "NXS"
                or self.instrument.dataFileType == "nxs"
            ):
                self.instrument.nxsDefinitionFile = (
                    firstword(self.getNextToken())
                )

            if self.config:
                self.instrument.goodDetectorThreshold = nthint(
                    self.getNextToken(), 0
                )

            # Consume whitespace and the closing brace.
            self.consumeUpToDelim("}")

            # Resolve the paths, to make them relative.
            # First construct the regular expression to match against.
            pattern = re.compile(r"StartupFiles\S*")

            match = re.search(
                pattern,
                self.instrument.detectorCalibrationFileName
            )

            if match:
                self.instrument.detectorCalibrationFileName = match.group()

            match = re.search(
                pattern,
                self.instrument.groupFileName
            )

            if match:
                self.instrument.groupFileName = match.group()

            match = re.search(
                pattern,
                self.instrument.deadtimeConstantsFileName
            )

            if match:
                self.instrument.deadtimeConstantsFileName = match.group()

            match = re.search(
                pattern,
                self.instrument.neutronScatteringParametersFile
            )

            if match:
                self.instrument.neutronScatteringParametersFile = match.group()

            match = re.search(
                pattern,
                self.instrument.neutronScatteringParametersFile
            )

            if match:
                self.instrument.neutronScatteringParametersFile = match.group()

        except Exception as e:
            raise ParserException(
                "Whilst parsing Instrument, an exception occured."
                " The input file is most likely of an incorrect format, "
                "and some attributes were missing."
                f"{str(e)}"
            ) from e

    def parseBeam(self):
        """
        Intialises a Beam object and assigns it to the
        beam attribute.
        Parses the attributes of the Beam from the input stream.
        Raises a ParserException if any mandatory attributes are missing.


        Parameters
        ----------
        None
        Returns
        -------
        None
        """

        try:
            # Initialise beam attribute to a new instance of Beam.
            self.beam = Beam()

            self.consumeWhitespace()

            # For enumerated attributes,
            # where the member name of the attribute is
            # the first 'word' in the line, and we must get the member,
            # we do this: Enum[memberName].
            self.beam.sampleGeometry = Geometry[firstword(self.getNextToken())]

            # Set the global geometry.
            cfg.geometry = self.beam.sampleGeometry

            # Ignore the number of beam values.
            self.consumeTokens(1)

            # For N float attributes,
            # we extract the first N floats from the line.
            self.beam.beamProfileValues = (
                extract_floats_from_string(self.getNextToken())
            )

            # For single float attributes,
            # we extract the zeroth float from the line.
            range = self.getNextToken()
            self.beam.stepSizeAbsorption = nthfloat(range, 0)
            self.beam.stepSizeMS = nthfloat(range, 1)
            self.beam.noSlices = nthint(range, 2)
            self.beam.angularStepForCorrections = (
                nthint(self.getNextToken(), 0)
            )

            # Extract the incident beam edges
            # relative to the centroid of the sample.
            incidentBeamEdges = self.getNextToken()
            self.beam.incidentBeamLeftEdge = nthfloat(incidentBeamEdges, 0)
            self.beam.incidentBeamRightEdge = nthfloat(incidentBeamEdges, 1)
            self.beam.incidentBeamBottomEdge = nthfloat(incidentBeamEdges, 2)
            self.beam.incidentBeamTopEdge = nthfloat(incidentBeamEdges, 3)

            # Extract the scattered beam edges
            # relative to the centroid of the sample.
            scatteredBeamEdges = self.getNextToken()
            self.beam.scatteredBeamLeftEdge = nthfloat(scatteredBeamEdges, 0)
            self.beam.scatteredBeamRightEdge = nthfloat(scatteredBeamEdges, 1)
            self.beam.scatteredBeamBottomEdge = nthfloat(scatteredBeamEdges, 2)
            self.beam.scatteredBeamTopEdge = nthfloat(scatteredBeamEdges, 3)

            # For string attributes,
            # we simply extract the firstword in the line.
            self.beam.filenameIncidentBeamSpectrumParams = (
                firstword(self.getNextToken())
            )

            # Now match it against a pattern,
            # to resolve the path to be relative.
            pattern = re.compile(r"StartupFiles\S*")

            match = re.search(
                pattern,
                self.beam.filenameIncidentBeamSpectrumParams
            )

            if match:
                self.beam.filenameIncidentBeamSpectrumParams = match.group()

            self.beam.overallBackgroundFactor = (
                nthfloat(self.getNextToken(), 0)
            )
            self.beam.sampleDependantBackgroundFactor = (
                nthfloat(self.getNextToken(), 0)
            )
            self.beam.shieldingAttenuationCoefficient = (
                nthfloat(self.getNextToken(), 0)
            )

            # Consume whitespace and the closing brace.
            self.consumeUpToDelim("}")

        except Exception as e:
            raise ParserException(
                "Whilst parsing Beam, an exception occured."
                " The input file is most likely of an incorrect format, "
                "and some attributes were missing."
            ) from e

    def parseNormalisation(self):
        """
        Intialises a Normalisation object and assigns it to the
        normalisation attribute.
        Parses the attributes of the Normalisation from the input stream.
        Raises a ParserException if any mandatory attributes are missing.


        Parameters
        ----------
        None
        Returns
        -------
        None
        """

        try:
            # Initialise normalisation attribute
            # to a new instance of Normalisation.
            self.normalisation = Normalisation()

            self.consumeWhitespace()

            # The number of files and period number are both stored
            # on the same line.
            # So we extract the 0th integer for the number of files,
            # and the 1st integer for the period number.
            dataFileInfo = self.getNextToken()
            numberOfFiles = nthint(dataFileInfo, 0)
            self.normalisation.periodNumber = nthint(dataFileInfo, 1)

            # Extract data files
            dataFiles = []
            for _ in range(numberOfFiles):
                dataFiles.append(firstword(self.getNextToken()))
            # Sorts list so that it is in ascending order
            dataFiles.sort()

            # Create a DataFiles object from the dataFiles list constructed.
            self.normalisation.dataFiles = (
                DataFiles(dataFiles, "NORMALISATION")
            )

            # The number of background files and
            # background period number are both stored
            # on the same line.
            # So we extract the 0th integer for the number of background files,
            # and the 1st integer for the background riod number.
            dataFileInfoBg = self.getNextToken()
            numberOfFilesBg = nthint(dataFileInfoBg, 0)
            self.normalisation.periodNumberBg = nthint(dataFileInfoBg, 1)

            # Extract background data files
            dataFilesBg = []
            for j in range(numberOfFilesBg):
                dataFilesBg.append(firstword(self.getNextToken()))

            # Sorts list so that it is in ascending order
            dataFilesBg.sort()

            # Create a DataFiles object from the dataFiles list constructed.
            self.normalisation.dataFilesBg = (
                DataFiles(dataFilesBg, "NORMALISATION BACKGROUND")
            )

            # For boolean attributes, we convert the first
            # integer in the line to its boolean value.
            self.normalisation.forceCalculationOfCorrections = (
                boolifyNum(nthint(self.getNextToken(), 0))
            )

            # Construct composition
            composition = []
            line = self.getNextToken()
            # Extract the composition.
            # Each element in the composition consists of the first 'word',
            # integer at the second position, and float at the third position,
            # (Atomic Symbol, MassNo, Abundance) in the line.
            # If the marker line is encountered,
            # then the panel has been parsed.
            while "end of composition input" not in line:
                atomicSymbol = firstword(line)
                massNo = nthfloat(line, 1)
                abundance = nthfloat(line, 2)

                # Create an Element object and append to the composition list.
                composition.append(
                    Element(atomicSymbol, massNo, abundance)
                )
                line = self.getNextToken()

            # Create a Composition object from the dataFiles list constructed.
            self.normalisation.composition = (
                Composition("Normalisation", elements=composition)
            )

            # For enumerated attributes,
            # where the member name of the attribute is
            # the first 'word' in the line, and we must get the member,
            # we do this: Enum[memberName].
            self.normalisation.geometry = (
                Geometry[firstword(self.getNextToken())]
            )

            # Is the geometry FLATPLATE?
            if (
                (
                    self.normalisation.geometry == Geometry.SameAsBeam
                    and cfg.geometry == Geometry.FLATPLATE
                )
                    or self.normalisation.geometry == Geometry.FLATPLATE):
                # If is is FLATPLATE, then extract the upstream and downstream
                # thickness, the angle of rotation and sample width.
                thickness = self.getNextToken()
                self.normalisation.upstreamThickness = nthfloat(thickness, 0)
                self.normalisation.downstreamThickness = (
                    nthfloat(thickness, 1)
                )
                geometryInfo = self.getNextToken()
                self.normalisation.angleOfRotation = nthfloat(geometryInfo, 0)
                self.normalisation.sampleWidth = nthfloat(geometryInfo, 1)
            else:

                # Otherwise, it is CYLINDRICAL,
                # then extract the inner and outer
                # radii and the sample height.
                radii = self.getNextToken()
                self.normalisation.innerRadius = nthfloat(radii, 0)
                self.normalisation.outerRadius = nthfloat(radii, 1)
                self.normalisation.sampleHeight = (
                    nthfloat(self.getNextToken(), 0)
                )

            # Extract the density.
            density = nthfloat(self.getNextToken(), 0)

            # Take the absolute value of the density - since it could be -ve.
            self.normalisation.density = abs(density)

            # Decide on the units of density.
            # -ve density means it is atomic (atoms/A^3)
            # +ve means it is chemical (gm/cm^3)
            self.normalisation.densityUnits = (
                UnitsOfDensity.ATOMIC if
                density < 0
                else UnitsOfDensity.CHEMICAL
            )

            self.normalisation.tempForNormalisationPC = (
                nthfloat(self.getNextToken(), 0)
            )
            crossSectionSource = firstword(self.getNextToken())
            if (
                crossSectionSource == "TABLES"
                or crossSectionSource == "TRANSMISSION"
            ):
                self.normalisation.totalCrossSectionSource = (
                    CrossSectionSource[crossSectionSource]
                )
            else:
                self.normalisation.totalCrossSectionSource = (
                    CrossSectionSource.FILE
                )
                self.normalisation.crossSectionFilename = crossSectionSource

            self.normalisation.normalisationDifferentialCrossSectionFile = (
                firstword(self.getNextToken())
            )

            self.normalisation.lowerLimitSmoothedNormalisation = (
                nthfloat(self.getNextToken(), 0)
            )
            self.normalisation.normalisationDegreeSmoothing = (
                nthfloat(self.getNextToken(), 0)
            )
            self.normalisation.minNormalisationSignalBR = (
                nthfloat(self.getNextToken(), 0)
            )

            # Consume whitespace and the closing brace.
            self.consumeUpToDelim("}")

            # Resolve to relative.
            pattern = re.compile(r"StartupFiles\S*")

            match = re.search(
                pattern,
                self.normalisation.
                normalisationDifferentialCrossSectionFile
            )

            if match:
                (
                    self.normalisation.
                    normalisationDifferentialCrossSectionFile
                ) = match.group()

        except Exception as e:
            raise ParserException(
                "Whilst parsing Normalisation, an exception occured."
                " The input file is most likely of an incorrect format, "
                "and some attributes were missing."
            ) from e

    def parseSampleBackground(self):
        """
        Intialises a SampleBackground object.
        Parses the attributes of the SampleBackground from the input stream.
        Raises a ParserException if any mandatory attributes are missing.
        Returns the parsed object.

        Parameters
        ----------
        None
        Returns
        -------
        sampleBackground : SampleBackground
            The SampleBackground that was parsed from the input lines.
        """

        try:
            sampleBackground = SampleBackground()
            line = self.peekNextToken()
            if "SAMPLE BACKGROUND" in line and "{" in line:
                self.consumeTokens(1)
            self.consumeWhitespace()
            dataFileInfo = self.getNextToken()
            numberOfFiles = nthint(dataFileInfo, 0)
            sampleBackground.periodNumber = nthint(dataFileInfo, 1)

            dataFiles = []
            for _ in range(numberOfFiles):
                dataFiles.append(firstword(self.getNextToken()))
            sampleBackground.dataFiles = (
                DataFiles(dataFiles, "SAMPLE BACKGROUND")
            )

            # Consume whitespace and the closing brace.
            self.consumeUpToDelim("}")

            return sampleBackground
        except Exception as e:
            raise ParserException(
                "Whilst parsing Sample Background, an exception occured."
                " The input file is most likely of an incorrect format, "
                "and some attributes were missing."
            ) from e

    def parseSample(self):
        """
        Intialises a Sample object.
        Parses the attributes of the Sample from the input stream.
        Raises a ParserException if any mandatory attributes are missing.
        Returns the parsed object.

        Parameters
        ----------
        None
        Returns
        -------
        sample : Sample
            The Sample that was parsed from the input lines.
        """

        try:
            # Create a new instance of Sample.
            sample = Sample()

            # Extract the sample name, and then discard whitespace lines.
            sample.name = (
                str(self.getNextToken()[:-2]).strip()
                .replace("SAMPLE", "").strip()
            )
<<<<<<< HEAD
            sample.name = sample.name.replace(" ", "_")
=======
            sample.name = utils.replace_unwanted_chars(sample.name)
            print(sample.name)
>>>>>>> ade4cd47
            self.consumeWhitespace()
            # The number of files and period number are both stored
            # on the same line.
            # So we extract the 0th integer for the number of files,
            # and the 1st integer for the period number.
            dataFileInfo = self.getNextToken()
            numberOfFiles = nthint(dataFileInfo, 0)
            sample.periodNumber = nthint(dataFileInfo, 1)

            # Extract data files
            dataFiles = []
            for _ in range(numberOfFiles):
                dataFiles.append(firstword(self.getNextToken()))
            # Create a DataFiles object from the dataFiles list constructed.
            sample.dataFiles = DataFiles(dataFiles, sample.name)

            # For boolean attributes, we convert the first
            # integer in the line to its boolean value.
            sample.forceCalculationOfCorrections = (
                boolifyNum(nthint(self.getNextToken(), 0))
            )

            # Construct composition
            composition = []
            line = self.getNextToken()

            # Extract the composition.
            # Each element in the composition consists of the first 'word',
            # integer at the second position, and float t the first position,
            # (Atomic Symbol, MassNo, Abundance) in the line.
            # If the marker line is encountered,
            # then the panel has been parsed.
            while "end of composition input" not in line:

                atomicSymbol = firstword(line)
                massNo = nthfloat(line, 1)
                abundance = nthfloat(line, 2)

                # Create an Element object and append to the composition list.
                composition.append(Element(atomicSymbol, massNo, abundance))
                line = self.getNextToken()

            # Create a Composition object from the dataFiles list constructed.
            sample.composition = Composition("Sample", elements=composition)

            # For enumerated attributes,
            # where the member name of the attribute is
            # the first 'word' in the line, and we must get the member,
            # we do this: Enum[memberName].
            sample.geometry = Geometry[firstword(self.getNextToken())]

            # Is the geometry FLATPLATE?
            if (
                (
                    sample.geometry == Geometry.SameAsBeam
                    and cfg.geometry == Geometry.FLATPLATE
                )
                    or sample.geometry == Geometry.FLATPLATE):
                # If is is FLATPLATE, then extract the upstream and downstream
                # thickness, the angle of rotation and sample width.
                thickness = self.getNextToken()
                sample.upstreamThickness = nthfloat(thickness, 0)
                sample.downstreamThickness = nthfloat(thickness, 1)

                geometryInfo = self.getNextToken()
                sample.angleOfRotation = nthfloat(geometryInfo, 0)
                sample.sampleWidth = nthfloat(geometryInfo, 1)
            else:

                # Otherwise, it is CYLINDRICAL,
                # then extract the inner and outer
                # radii and the sample height.
                radii = self.getNextToken()
                sample.innerRadius = nthfloat(radii, 0)
                sample.outerRadius = nthfloat(radii, 1)
                sample.sampleHeight = nthfloat(self.getNextToken(), 0)

            # Extract the density.
            density = nthfloat(self.getNextToken(), 0)

            # Decide on the units of density.
            # -ve density means it is atomic (atoms/A^3)
            # +ve means it is chemical (gm/cm^3)
            sample.density = abs(density)
            sample.densityUnits = (
                UnitsOfDensity.ATOMIC if
                density < 0
                else UnitsOfDensity.CHEMICAL
            )
            sample.tempForNormalisationPC = nthfloat(self.getNextToken(), 0)
            crossSectionSource = firstword(self.getNextToken())
            if (
                crossSectionSource == "TABLES"
                or crossSectionSource == "TRANSMISSION"
            ):
                sample.totalCrossSectionSource = (
                    CrossSectionSource[crossSectionSource]
                )
            else:
                sample.totalCrossSectionSource = CrossSectionSource.FILE
                sample.crossSectionFilename = crossSectionSource
            sample.sampleTweakFactor = nthfloat(self.getNextToken(), 0)

            topHatW = nthfloat(self.getNextToken(), 0)
            if topHatW == 0:
                sample.topHatW = 0
                sample.FTMode = FTModes.NO_FT
            elif topHatW < 0:
                sample.topHatW = abs(topHatW)
                sample.FTMode = FTModes.SUB_AVERAGE
            else:
                sample.topHatW = topHatW
                sample.FTMode = FTModes.ABSOLUTE

            sample.minRadFT = nthfloat(self.getNextToken(), 0)
            sample.grBroadening = nthfloat(self.getNextToken(), 0)

            # Extract the resonance values.
            # Each row consists of the first 2 floats.
            # (minWavelength, maxWavelength) in the line.
            # If the marker line is encountered,
            # then the values has been parsed.
            line = self.getNextToken()
            while (
                    "to finish specifying wavelength range of resonance"
                    not in line
            ):
                sample.resonanceValues.append(
                    extract_floats_from_string(line)
                )
                line = self.getNextToken()

            # Extract the exponential values.
            # Each row consists of the first 3 numbers.
            # (Amplitude, Decay, N) in the line.
            # If the marker line is encountered,
            # then the values has been parsed.
            line = self.getNextToken()
            if "to specify end of exponential parameter input" not in line:
                sample.exponentialValues = []
            while "to specify end of exponential parameter input" not in line:
                sample.exponentialValues.append(
                    extract_nums_from_string(line)
                )

                line = self.getNextToken()

            sample.normalisationCorrectionFactor = (
                nthfloat(self.getNextToken(), 0)
            )
            sample.fileSelfScattering = firstword(self.getNextToken())
            sample.normaliseTo = (
                NormalisationType[
                    NormalisationType(nthint(self.getNextToken(), 0)).name
                ]
            )
            sample.maxRadFT = nthfloat(self.getNextToken(), 0)
            sample.outputUnits = (
                OutputUnits[OutputUnits(nthint(self.getNextToken(), 0)).name]
            )
            sample.powerForBroadening = nthfloat(self.getNextToken(), 0)
            sample.stepSize = nthfloat(self.getNextToken(), 0)
            sample.runThisSample = boolifyNum(nthint(self.getNextToken(), 0))
            environmentValues = self.getNextToken()
            sample.scatteringFraction = nthfloat(environmentValues, 0)
            sample.attenuationCoefficient = nthfloat(environmentValues, 1)

            # Consume whitespace and the closing brace.
            self.consumeUpToDelim("}")

            return sample

        except Exception as e:
            raise ParserException(
                "Whilst parsing Sample, an exception occured."
                " The input file is most likely of an incorrect format, "
                "and some attributes were missing."
            ) from e

    def parseContainer(self):
        """
        Intialises a Container object.
        Parses the attributes of the Container from the input stream.
        Raises a ParserException if any mandatory attributes are missing.
        Returns the parsed object.

        Parameters
        ----------
        None
        Returns
        -------
        container : Container
            The Container that was parsed from the input lines.
        """

        try:
            # Create a new instance of Container.
            container = Container()

            # Extract the name from the lines,
            # and then discard the unnecessary lines.
            container.name = (
                str(self.getNextToken()[:-2]).strip()
                .replace("CONTAINER", "").strip()
            )
            self.consumeWhitespace()

            # The number of files and period number are both stored
            # on the same line.
            # So we extract the 0th integer for the number of files,
            # and the 1st integer for the period number.
            dataFileInfo = self.getNextToken()
            numberOfFiles = nthint(dataFileInfo, 0)
            container.periodNumber = nthint(dataFileInfo, 1)

            # Extract data files
            dataFiles = []
            for _ in range(numberOfFiles):
                dataFiles.append(firstword(self.getNextToken()))

            # Create a DataFiles object from the dataFiles list constructed.
            container.dataFiles = DataFiles(dataFiles, container.name)

            # Construct composition
            composition = []
            line = self.getNextToken()
            # Extract the composition.
            # Each element in the composition consists of the first 'word',
            # integer at the second position, and float t the first position,
            # (Atomic Symbol, MassNo, Abundance) in the line.
            # If the marker line is encountered,
            # then the panel has been parsed.
            while "end of composition input" not in line:

                atomicSymbol = firstword(line)
                massNo = nthfloat(line, 1)
                abundance = nthfloat(line, 2)

                # Create an Element object and append to the composition list.
                composition.append(Element(atomicSymbol, massNo, abundance))
                line = self.getNextToken()
            # Create a Composition object from the dataFiles list constructed.
            container.composition = Composition(
                "Container",
                elements=composition
            )

            # For enumerated attributes,
            # where the member name of the attribute is
            # the first 'word' in the line, and we must get the member,
            # we do this: Enum[memberName].
            container.geometry = Geometry[firstword(self.getNextToken())]

            # Is the geometry FLATPLATE?
            if (
                (
                    container.geometry == Geometry.SameAsBeam
                    and cfg.geometry == Geometry.FLATPLATE
                )
                    or container.geometry == Geometry.FLATPLATE):
                # If is is FLATPLATE, then extract the upstream and downstream
                # thickness, the angle of rotation and sample width.
                thickness = self.getNextToken()
                container.upstreamThickness = nthfloat(thickness, 0)
                container.downstreamThickness = nthfloat(thickness, 1)

                geometryValues = self.getNextToken()
                container.angleOfRotation = nthfloat(geometryValues, 0)
                container.sampleWidth = nthfloat(geometryValues, 1)
            else:

                # Otherwise, it is CYLINDRICAL,
                # then extract the inner and outer
                # radii and the sample height.
                radii = self.getNextToken()
                container.innerRadius = nthfloat(radii, 0)
                container.outerRadius = nthfloat(radii, 1)
                container.sampleHeight = nthfloat(self.getNextToken(), 0)

            # Extract the density.
            density = nthfloat(self.getNextToken(), 0)

            # Take the absolute value of the density - since it could be -ve.
            container.density = abs(density)

            # Decide on the units of density.
            # -ve density means it is atomic (atoms/A^3)
            # +ve means it is chemical (gm/cm^3)
            container.densityUnits = (
                UnitsOfDensity.ATOMIC if
                density < 0
                else UnitsOfDensity.CHEMICAL
            )
            crossSectionSource = firstword(self.getNextToken())
            if (
                crossSectionSource == "TABLES"
                or crossSectionSource == "TRANSMISSION"
            ):
                container.totalCrossSectionSource = (
                    CrossSectionSource[crossSectionSource]
                )
            else:
                container.totalCrossSectionSource = CrossSectionSource.FILE
                container.crossSectionFilename = crossSectionSource
            container.tweakFactor = nthfloat(self.getNextToken(), 0)

            environmentValues = self.getNextToken()
            container.scatteringFraction = nthfloat(environmentValues, 0)
            container.attenuationCoefficient = nthfloat(environmentValues, 1)

            # Consume whitespace and the closing brace.
            self.consumeUpToDelim("}")

            return container

        except Exception as e:
            raise ParserException(
                "Whilst parsing Container, an exception occured."
                " The input file is most likely of an incorrect format, "
                "and some attributes were missing."
            ) from e

    def parseComponents(self):
        try:
            while self.stream:
                component = self.parseComponent()
                if component:
                    self.components.addComponent(component)
        except Exception as e:
            raise ParserException(
                "Whilst parsing Components, an exception occured."
                " The input file is most likely of an incorrect format."
            ) from e

    def parseComponent(self):
        name = self.getNextToken().rstrip()
        component = Component(name)
        line = self.peekNextToken()
        if "(" in line:
            self.consumeTokens(1)
        else:
            return
        line = self.getNextToken()
        while line and ")" not in line:
            atomicSymbol, massNo, abundance = line.split()
            element = Element(atomicSymbol, float(massNo), float(abundance))
            component.addElement(element)
            line = self.getNextToken()
        return component

    def makeParse(self, key):
        """
        Calls a parsing function from a dictionary of parsing functions
        by the input key.
        Returns the result of the called parsing function.
        Only use case is as a helper function during parsing.

        Parameters
        ----------
        key : str
            Parsing function to call
            (INSTRUMENT/BEAM/NORMALISATION/SAMPLE BACKGROUND/SAMPLE/CONTAINER)
        Returns
        -------
        NoneType
            if parsing INSTRUMENT/BEAM/NORMALISATION
        SampleBackground
            if parsing SAMPLE BACKGROUND
        Sample
            if parsing Sample
        Container
            if parsing Container
        None
            if parsing Components
        """

        parsingFunctions = {
            "INSTRUMENT": self.parseInstrument,
            "BEAM": self.parseBeam,
            "NORMALISATION": self.parseNormalisation,
            "SAMPLE BACKGROUND": self.parseSampleBackground,
            "SAMPLE": self.parseSample,
            "CONTAINER": self.parseContainer,
            "COMPONENTS": self.parseComponents
        }
        # Return the result of the parsing function that was called.
        return parsingFunctions[key]()

    def sampleBackgroundHelper(self):
        """
        Helper method for parsing Sample Background and its
        Samples and their Containers.
        Returns the SampleBackground object.
        Parameters
        ----------
        None
        Returns
        -------
        SampleBackground
            The SampleBackground parsed from the lines.
        """

        # Parse sample background.
        sampleBackground = self.makeParse("SAMPLE BACKGROUND")

        self.consumeWhitespace()
        line = self.peekNextToken()

        # Parse all Samples and Containers belonging to the sample background.
        while "END" not in line and "SAMPLE BACKGROUND" not in line:
            if not line:
                raise ParserException("Unexpected EOF during parsing.")
            elif "GO" in line:
                self.getNextToken()
            elif "SAMPLE" in line and firstword(line) == "SAMPLE":
                sample = self.makeParse("SAMPLE")
                if not sample.name:
                    sample.name = utils.replace_unwanted_chars(uniquifyName(
                        "SAMPLE",
                        [s.name for s in sampleBackground.samples],
                        sep="",
<<<<<<< HEAD
                        incFirst=True).replace(" ", "_")
=======
                        incFirst=True
                    ))
>>>>>>> ade4cd47
                sampleBackground.samples.append(sample)
            elif "CONTAINER" in line and firstword(line) == "CONTAINER":
                container = self.makeParse("CONTAINER")
                if not container.name:
                    container.name = uniquifyName(
                        "CONTAINER",
                        [c.name
                         for c in sampleBackground.samples[-1].containers],
                        sep="",
                        incFirst=True)
                sampleBackground.samples[-1].containers.append(
                    container
                )
            self.consumeWhitespace()
            line = self.peekNextToken()
        return sampleBackground

    def parse(self, path, config=False):
        """
        Parse the GudrunFile from its path.
        Assign objects from the file to the attributes of the class.
        Raises ParserException if Instrument,
        Beam or Normalisation are missing.

        Parameters
        ----------
        None
        Returns
        -------
        None
        """
        self.config = config
        # Ensure only valid files are given.
        if not path:
            raise ParserException(
                "Path not supplied. Cannot parse from an empty path!"
            )
        if not os.path.exists(path):
            raise ParserException(
                "The path supplied is invalid.\
                 Cannot parse from an invalid path" + path
            )
        if self.format == Format.YAML:
            # YAML Files
            try:
                (
                    self.instrument,
                    self.beam,
                    self.components,
                    self.normalisation,
                    self.sampleBackgrounds,
                    cfg.GUI
                ) = self.yaml.parseYaml(path)
            except YAMLException as e:
                raise ParserException(e)
        else:
            # TXT Files
            parsing = ""
            KEYWORDS = {
                "INSTRUMENT": False,
                "BEAM": False,
                "NORMALISATION": False
            }

            # Decide the encoding
            import chardet
            with open(path, 'rb') as fp:
                encoding = chardet.detect(fp.read())['encoding']

            # Read the input stream into our attribute.
            with open(path, encoding=encoding) as fp:
                self.stream = fp.readlines()

            # Here we go! Get the first token and begin parsing.
            line = self.getNextToken()

            # Iterate through the file,
            # parsing the Instrument, Beam and Normalisation.
            while (
                self.stream
                and not all(value for value in KEYWORDS.values())
            ):
                if (
                    firstword(line) in KEYWORDS.keys()
                    and not KEYWORDS[firstword(line)]
                ):
                    parsing = firstword(line)
                    self.makeParse(parsing)
                    KEYWORDS[parsing] = True
                line = self.getNextToken()

            # If we didn't parse each one of the keywords, then panic.
            if not all(KEYWORDS.values()) and not config:
                raise ParserException((
                    'INSTRUMENT, BEAM and NORMALISATION'
                    ' were not parsed. It\'s possible the file'
                    ' supplied is of an incorrect format!'
                ))
            elif not KEYWORDS["INSTRUMENT"] and config:
                raise ParserException((
                    'INSTRUMENT was not parsed. It\'s possible the file'
                    ' supplied is of an incorrect format!'
                ))

            # Ignore whitespace.
            self.consumeWhitespace()
            line = self.peekNextToken()

            # Parse sample backgrounds, alongside their samples and containers.
            while self.stream:
                if "SAMPLE BACKGROUND" in line and "{" in line:
                    self.sampleBackgrounds.append(
                        self.sampleBackgroundHelper()
                    )
                elif "COMPONENTS:" in line:
                    self.makeParse("COMPONENTS")
                line = self.getNextToken()

    def __str__(self):
        """
        Returns the string representation of the GudrunFile object.

        Parameters
        ----------
        None

        Returns
        -------
        string : str
            String representation of GudrunFile.
        """

        LINEBREAK = "\n\n"
        header = (
            f"'{cfg.spc2}'{cfg.spc2}'{cfg.spc10}'"
            f"{cfg.spc2}'{os.path.sep}'{LINEBREAK}"
        )
        instrument = (
            f"INSTRUMENT{cfg.spc10}{{\n\n"
            + str(self.instrument)
            + LINEBREAK
            + "}"
        )
        beam = f"BEAM{cfg.spc10}{{\n\n" + str(self.beam) + LINEBREAK + "}"
        normalisation = (
            f"NORMALISATION{cfg.spc10}{{\n\n"
            + str(self.normalisation)
            + LINEBREAK
            + "}"
        )
        sampleBackgrounds = "\n".join(
            [str(x) for x in self.sampleBackgrounds]
        ).rstrip()
        footer = (
            f"\n\n\nEND{cfg.spc10}"
            f"\n1\nDate and time last written:  "
            f"{time.strftime('%Y%m%d %H:%M:%S')}{cfg.spc10}"
            f"\nN"
        )

        components = (
            f"\n\nCOMPONENTS:\n{str(self.components)}"
            if len(self.components.components)
            else ""
        )

        return (
            header
            + instrument
            + LINEBREAK
            + beam
            + LINEBREAK
            + normalisation
            + LINEBREAK
            + sampleBackgrounds
            + footer
            + components
        )

    def save(self, path='', format=None):
        if not path:
            path = self.path()

        if not format:
            format = self.format
        if format == Format.TXT:
            self.write_out(
                path=f"{os.path.splitext(path)[0]}.txt", overwrite=True)
        elif format == Format.YAML:
            self.write_yaml(path=f"{os.path.splitext(path)[0]}.yaml")

    def write_yaml(self, path):
        self.yaml = YAML()
        self.yaml.writeYAML(self, path)

    def write_out(self, path='', overwrite=False, writeParameters=True):
        """
        Writes out the string representation of the GudrunFile.
        If 'overwrite' is True, then the initial file is overwritten.
        Otherwise, it is written to 'gudpy_{initial filename}.txt'.

        Parameters
        ----------
        overwrite : bool, optional
            Overwrite the initial file? (default is False).
        path : str, optional
            Path to write to.
        Returns
        -------
        None
        """
        if path:
            if not overwrite:
                assert (not os.path.exists(path))
            f = open(
                path, "w", encoding="utf-8"
            )
        elif not overwrite:
            assert (not os.path.exists(os.path.join(
                    self.instrument.GudrunInputFileDir,
                    self.OUTPATH)
            ))
            f = open(
                os.path.join(
                    self.instrument.GudrunInputFileDir,
                    self.OUTPATH
                ), "w", encoding="utf-8")
        else:
            if not self.path():
                path = os.path.join(
                    self.instrument.GudrunInputFileDir,
                    self.OUTPATH)
            f = open(path, "w", encoding="utf-8")

        if os.path.basename(f.name) == self.OUTPATH:
            for sampleBackground in self.sampleBackgrounds:
                sampleBackground.writeAllSamples = False
        f.write(str(self))
        f.close()

        if writeParameters:
            for sb in self.sampleBackgrounds:
                for s in sb.samples:
                    if s.runThisSample:
                        gf = deepcopy(self)
                        gf.sampleBackgrounds = [deepcopy(sb)]
                        gf.sampleBackgrounds[0].samples = [deepcopy(s)]
                        gf.write_out(
                            path=os.path.join(
                                self.instrument.GudrunInputFileDir,
                                s.pathName(),
                            ),
                            overwrite=True,
                            writeParameters=False
                        )

    def setGudrunDir(self, dir):
        self.instrument.GudrunInputFileDir = dir

    def convertToSample(self, container, persist=False):

        sample = container.convertToSample()

        if persist:
            for i, sampleBackground in enumerate(self.sampleBackgrounds):
                for sample in sampleBackground.samples:
                    if container in sample.containers:
                        sample.containers.remove(container)
                        break
            self.sampleBackgrounds[i].append(sample)
        return sample

    def determineError(self, sample):
        gudPath = sample.dataFiles[0].replace(
            self.instrument.dataFileType,
            "gud"
        )
        gudFile = GudFile(
            os.path.join(
                self.instrument.GudrunInputFileDir, gudPath
            )
        )
        error = round(
            (
                1.0 - (gudFile.averageLevelMergedDCS / gudFile.expectedDCS)
            ) * 100, 1
        )
        return error


Container.getNextToken = GudrunFile.getNextToken
Container.peekNextToken = GudrunFile.peekNextToken
Container.consumeUpToDelim = GudrunFile.consumeUpToDelim
Container.consumeWhitespace = GudrunFile.consumeWhitespace<|MERGE_RESOLUTION|>--- conflicted
+++ resolved
@@ -28,10 +28,7 @@
     MergeWeights, Scales, NormalisationType, OutputUnits,
     Geometry
 )
-<<<<<<< HEAD
-=======
 from core import utils
->>>>>>> ade4cd47
 from core import config as cfg
 from core.gudpy_yaml import YAML
 from core.exception import ParserException, YAMLException
@@ -868,12 +865,8 @@
                 str(self.getNextToken()[:-2]).strip()
                 .replace("SAMPLE", "").strip()
             )
-<<<<<<< HEAD
-            sample.name = sample.name.replace(" ", "_")
-=======
             sample.name = utils.replace_unwanted_chars(sample.name)
             print(sample.name)
->>>>>>> ade4cd47
             self.consumeWhitespace()
             # The number of files and period number are both stored
             # on the same line.
@@ -1295,12 +1288,8 @@
                         "SAMPLE",
                         [s.name for s in sampleBackground.samples],
                         sep="",
-<<<<<<< HEAD
-                        incFirst=True).replace(" ", "_")
-=======
                         incFirst=True
                     ))
->>>>>>> ade4cd47
                 sampleBackground.samples.append(sample)
             elif "CONTAINER" in line and firstword(line) == "CONTAINER":
                 container = self.makeParse("CONTAINER")
