from abc import abstractmethod
from enum import Enum
from ruamel.yaml import YAML as yaml
from ruamel.yaml import YAMLError
import os

from core.composition import (
    Component, Components, Composition, WeightedComponent
)
from core.data_files import DataFiles
from core.element import Element
from core.exception import YAMLException
from core.gui_config import GUIConfig
from core import utils

from core.instrument import Instrument
from core.beam import Beam
from core.normalisation import Normalisation
from core.sample_background import SampleBackground
from core.sample import Sample
from core.container import Container
from core import config


class YAML:

    def __init__(self):
        self.yaml = self.getYamlModule()

    def getYamlModule(self):
        yaml_ = yaml()
        yaml_.preserve_quotes = True
        yaml_.default_flow_style = None
        yaml_.encoding = 'utf-8'
        return yaml_

    def parseYaml(self, path):
        self.path = path
        try:
            parsedYAML = self.constructClasses(self.yamlToDict(path))
        except YAMLError as e:
            # Exception caused by yaml parsing library
            raise YAMLException(f"Invalid YAML file: {str(e)}")
        except YAMLException as e:
            # Exception caused by invalid arguments
            raise YAMLException(e)
        else:
            return parsedYAML

    def yamlToDict(self, path):
        # Read the input stream into our attribute.
        with open(path, encoding=self.yaml.encoding) as fp:
            return self.yaml.load(fp)

    def constructClasses(self, yamldict):
        instrument = Instrument()
        if "Instrument" in yamldict:
            self.maskYAMLDicttoClass(instrument, yamldict["Instrument"])
        instrument.GudrunInputFileDir = os.path.dirname(
            os.path.abspath(
                self.path
            )
        )

        beam = Beam()
        if "Beam" in yamldict:
            self.maskYAMLDicttoClass(beam, yamldict["Beam"])

        components = Components()
        if "Components" in yamldict:
            self.maskYAMLSeqtoClass(components, yamldict["Components"])

        normalisation = Normalisation()
        if "Normalisation" in yamldict:
            self.maskYAMLDicttoClass(normalisation, yamldict["Normalisation"])

        sampleBackgrounds = []
        if "SampleBackgrounds" in yamldict:
            for sbyaml in yamldict["SampleBackgrounds"]:
                sampleBackground = SampleBackground()
                self.maskYAMLDicttoClass(sampleBackground, sbyaml)
                sampleBackgrounds.append(sampleBackground)

        GUI = GUIConfig()
        if "GUI" in yamldict:
            self.maskYAMLDicttoClass(GUI, yamldict["GUI"])

        return (
            instrument, beam, components,
            normalisation, sampleBackgrounds, GUI
        )

    @abstractmethod
    def maskYAMLDicttoClass(self, cls, yamldict):
        for k, v in yamldict.items():
            if not hasattr(cls, k):
                # If attribute is not valid
                raise YAMLException(
                    f"Invalid attribute '{k}' given to '{type(cls).__name__}'")

            if isinstance(cls.__dict__[k], Enum):
                setattr(cls, k, type(cls.__dict__[k])[v])

            elif isinstance(cls.__dict__[k], DataFiles):
                setattr(
                    cls, k,
                    DataFiles(
                        [v_ for v_ in v["dataFiles"]], v["name"])
                )

            elif (
                isinstance(
                    cls,
                    (Component, Composition)
                )
                and k == "elements"
            ):
                elements = []
                for idx, element in enumerate(v):
                    # Ensuring correct arguements are provided
                    if (
                        "atomicSymbol" not in element
                        or "massNo" not in element
                        or "abundance" not in element
                    ):
                        raise YAMLException(
                            "Insufficient arguments given to element"
                            + f" {idx + 1}. Expects 'atomicSymbol', 'massNo'"
                            + " and 'abundance'"
                        )

                    # Setting element properties
                    try:
                        element_ = Element(
                            **{
                                "atomicSymbol": element["atomicSymbol"],
                                "massNo": float(element["massNo"]),
                                "abundance": float(element["abundance"])
                            }
                        )
                        elements.append(element_)
                    except ValueError:
                        raise YAMLException(
                            f"Invalid number given to element {idx + 1}"
                            + f" in '{type(cls).__name__}")
                setattr(cls, k, elements)

            elif isinstance(cls, Composition) and k == "weightedComponents":
                weightedComponents = []
                for weightedComponent in v:
                    if (
                        "component" not in weightedComponent
                        or "ratio" not in weightedComponent
                    ):
                        raise YAMLException(
                            "Weighted Component expects 'component' and"
                            + " 'ratio' to be provided")
                    component = Component()
                    self.maskYAMLDicttoClass(
                        component, weightedComponent["component"]
                    )
                    ratio = weightedComponent["ratio"]
                    try:
                        weightedComponents.append(
                            WeightedComponent(
                                component, float(ratio))
                        )
                    except ValueError:
                        raise YAMLException(
                            "Invalid ratio given to Weighted Component")
                setattr(cls, k, weightedComponents)

            elif (
                isinstance(
                    cls,
                    (Normalisation, Sample, Container)
                )
                and k == "composition"
            ):
                self.maskYAMLDicttoClass(cls.__dict__[k], v)

            elif isinstance(cls, SampleBackground) and k == "samples":
                for sampleyaml in yamldict[k]:
                    sample = Sample()
                    self.maskYAMLDicttoClass(sample, sampleyaml)
<<<<<<< HEAD
                    sample.name = sample.name.replace(" ", "_")
=======
                    sample.name = utils.replace_unwanted_chars(sample.name)
>>>>>>> ade4cd47
                    cls.samples.append(sample)

            elif isinstance(cls, Sample) and k == "containers":
                for contyaml in yamldict[k]:
                    container = Container()
                    self.maskYAMLDicttoClass(container, contyaml)
                    cls.containers.append(container)

            else:
                setattr(cls, k, type(cls.__dict__[k])(self.toBuiltin(v)))

    def maskYAMLSeqtoClass(self, cls, yamlseq):
        if isinstance(cls, Components):
            components = []
            for component in yamlseq:
                component_ = Component()
                self.maskYAMLDicttoClass(component_, component)
                components.append(component_)
            setattr(cls, "components", components)

    def writeYAML(self, base, path):
        with open(path, "wb") as fp:
            outyaml = {
                "Instrument": base.instrument,
                "Beam": base.beam,
                "Components": base.components.components,
                "Normalisation": base.normalisation,
                "SampleBackgrounds": base.sampleBackgrounds,
                "GUI": config.GUI
            }
            self.yaml.dump(
                {k: self.toYaml(v) for k, v in outyaml.items()},
                fp
            )

    @abstractmethod
    def toYaml(self, var):
        if var.__class__.__module__ == "ruamel.yaml.scalarfloat":
            return float(var)
        if var.__class__.__module__ == "builtins":
            if isinstance(var, (list, tuple)):
                return type(var)([self.toYaml(v) for v in var])
            else:
                return var
        elif isinstance(var, Enum):
            return type(var)(var.value).name
        elif isinstance(var, (
            Instrument, Beam, Components, Normalisation,
            SampleBackground, Sample, Container, WeightedComponent,
            Component, Composition, Element, DataFiles, GUIConfig
        )):
            return {
                k: self.toYaml(v)
                for k, v in var.__dict__.items()
                if k not in var.yamlignore
            }

    @abstractmethod
    def toBuiltin(self, yamlvar):
        if isinstance(yamlvar, (list, tuple)):
            return [self.toBuiltin(v) for v in yamlvar]
        elif yamlvar.__class__.__module__ == "builtins":
            return yamlvar
        elif yamlvar.__class__.__module__ == "ruamel.yaml.scalarfloat":
            return float(yamlvar)
        elif yamlvar.__class__.__module__ == "ruamel.yaml.scalarstring":
            return str(yamlvar)<|MERGE_RESOLUTION|>--- conflicted
+++ resolved
@@ -183,11 +183,7 @@
                 for sampleyaml in yamldict[k]:
                     sample = Sample()
                     self.maskYAMLDicttoClass(sample, sampleyaml)
-<<<<<<< HEAD
-                    sample.name = sample.name.replace(" ", "_")
-=======
                     sample.name = utils.replace_unwanted_chars(sample.name)
->>>>>>> ade4cd47
                     cls.samples.append(sample)
 
             elif isinstance(cls, Sample) and k == "containers":
