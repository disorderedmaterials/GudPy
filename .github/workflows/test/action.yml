name: Test

runs:
  using: "composite"
  steps:

  - name: Setup Python
    uses: actions/setup-python@v4
    with:
      python-version: ${{ env.pythonVersion }}

  - name: Install Dependencies
    shell: bash
    run: |
      python -m pip install --upgrade pip
      pip install -r requirements.txt
      pip install flake8 nose2[coverage_plugin]

  - name: Install Dependencies (Linux)
    if: runner.os == 'Linux'
    shell: bash
    run: |
      sudo apt-get update
      sudo apt-get install libopengl0 libegl1-mesa -y 

  - name: Get External Dependencies
    uses: "./.github/workflows/get-externals"
    with:
      targetDir: ./bin

  - name: Run Tests
    shell: bash
    run: |
      cd gudpy
      nose2 --with-coverage --coverage-report xml --plugin nose2.plugins.junitxml --junit-xml --verbose test
<<<<<<< HEAD

=======
>>>>>>> 2469834f
      mkdir ../results
      mv nose2-junit.xml ../results/nose2-junit-${{ runner.os }}.xml

  - name: Upload Test Results
    if: always()
    uses: actions/upload-artifact@v3
    with:
      name: testResults
      path: results

  - name: Publish Code Coverage
    if: always() && runner.os == 'Linux'
    uses: irongut/CodeCoverageSummary@v1.3.0
    with:
      filename: gudpy/coverage.xml<|MERGE_RESOLUTION|>--- conflicted
+++ resolved
@@ -33,10 +33,6 @@
     run: |
       cd gudpy
       nose2 --with-coverage --coverage-report xml --plugin nose2.plugins.junitxml --junit-xml --verbose test
-<<<<<<< HEAD
-
-=======
->>>>>>> 2469834f
       mkdir ../results
       mv nose2-junit.xml ../results/nose2-junit-${{ runner.os }}.xml
 
